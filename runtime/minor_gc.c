--- conflicted
+++ resolved
@@ -665,15 +665,11 @@
        before we can do the major slice that starts a new major GC cycle.
        If a minor collection is requested, we take the opportunity to start
        a new major GC cycle. */
-<<<<<<< HEAD
-    caml_empty_minor_heap (0);
-=======
     Caml_state->requested_minor_gc = 0;
     Caml_state->requested_major_slice = 0;
     Caml_state->young_trigger = Caml_state->young_alloc_mid;
     caml_update_young_limit();
-    caml_empty_minor_heap ();
->>>>>>> eeea461a
+    caml_empty_minor_heap (0);
     CAML_INSTR_TIME (tmr, "dispatch/minor");
     caml_major_collection_slice (-1);
     CAML_INSTR_TIME (tmr, "dispatch/major");
