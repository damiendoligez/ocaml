/**************************************************************************/
/*                                                                        */
/*                                 OCaml                                  */
/*                                                                        */
/*              Damien Doligez, projet Para, INRIA Rocquencourt           */
/*                                                                        */
/*   Copyright 1996 Institut National de Recherche en Informatique et     */
/*     en Automatique.                                                    */
/*                                                                        */
/*   All rights reserved.  This file is distributed under the terms of    */
/*   the GNU Lesser General Public License version 2.1, with the          */
/*   special exception on linking described in the file LICENSE.          */
/*                                                                        */
/**************************************************************************/

#define CAML_INTERNALS

#include "caml/alloc.h"
#include "caml/backtrace.h"
#include "caml/compact.h"
#include "caml/custom.h"
#include "caml/fail.h"
#include "caml/finalise.h"
#include "caml/freelist.h"
#include "caml/gc.h"
#include "caml/gc_ctrl.h"
#include "caml/major_gc.h"
#include "caml/memory.h"
#include "caml/minor_gc.h"
#include "caml/misc.h"
#include "caml/mlvalues.h"
#include "caml/signals.h"
#ifdef NATIVE_CODE
#include "caml/stack.h"
#else
#include "caml/stacks.h"
#endif
#include "caml/startup_aux.h"

#ifndef NATIVE_CODE
extern uintnat caml_max_stack_size;    /* defined in stacks.c */
#endif

double caml_stat_minor_words = 0.0,
       caml_stat_promoted_words = 0.0,
       caml_stat_major_words = 0.0;

intnat caml_stat_minor_collections = 0,
       caml_stat_major_collections = 0,
       caml_stat_heap_wsz = 0,
       caml_stat_top_heap_wsz = 0,
       caml_stat_compactions = 0,
       caml_stat_heap_chunks = 0;

extern uintnat caml_major_heap_increment; /* percent or words; see major_gc.c */
extern uintnat caml_percent_free;         /*        see major_gc.c */
extern uintnat caml_percent_max;          /*        see compact.c */
extern uintnat caml_allocation_policy;    /*        see freelist.c */
extern uintnat caml_custom_major_ratio;   /* see custom.c */
extern uintnat caml_custom_minor_ratio;   /* see custom.c */
extern uintnat caml_custom_minor_max_bsz; /* see custom.c */

#define Next(hp) ((header_t *)(hp) + Whsize_hp (hp))

#ifdef DEBUG

/* Check that [v]'s header looks good.  [v] must be a block in the heap. */
static void check_head (value v)
{
  CAMLassert (Is_block (v));
  CAMLassert (Is_in_heap (v));

  CAMLassert (Wosize_val (v) != 0);
  CAMLassert (Color_hd (Hd_val (v)) != Caml_blue);
  CAMLassert (Is_in_heap (v));
  if (Tag_val (v) == Infix_tag){
    int offset = Wsize_bsize (Infix_offset_val (v));
    value trueval = Val_op (&Field (v, -offset));
    CAMLassert (Tag_val (trueval) == Closure_tag);
    CAMLassert (Wosize_val (trueval) > offset);
    CAMLassert (Is_in_heap (&Field (trueval, Wosize_val (trueval) - 1)));
  }else{
    CAMLassert (Is_in_heap (&Field (v, Wosize_val (v) - 1)));
  }
  if (Tag_val (v) ==  Double_tag){
    CAMLassert (Wosize_val (v) == Double_wosize);
  }else if (Tag_val (v) == Double_array_tag){
    CAMLassert (Wosize_val (v) % Double_wosize == 0);
  }
}

static void check_block (header_t *hp)
{
  mlsize_t i;
  value v = Val_hp (hp);
  value f;

  check_head (v);
  switch (Tag_hp (hp)){
  case Abstract_tag: break;
  case String_tag:
    break;
  case Double_tag:
    CAMLassert (Wosize_val (v) == Double_wosize);
    break;
  case Double_array_tag:
    CAMLassert (Wosize_val (v) % Double_wosize == 0);
    break;
  case Custom_tag:
    CAMLassert (!Is_in_heap (Custom_ops_val (v)));
    break;

  case Infix_tag:
    CAMLassert (0);
    break;

  default:
    CAMLassert (Tag_hp (hp) < No_scan_tag);
    for (i = 0; i < Wosize_hp (hp); i++){
      f = Field (v, i);
      if (Is_block (f) && Is_in_heap (f)){
        check_head (f);
        CAMLassert (Color_val (f) != Caml_blue);
      }
    }
  }
}

#endif /* DEBUG */

/* Check the heap structure (if compiled in debug mode) and
   gather statistics; return the stats if [returnstats] is true,
   otherwise return [Val_unit].
*/
static value heap_stats (int returnstats)
{
  CAMLparam0 ();
  intnat live_words = 0, live_blocks = 0,
         free_words = 0, free_blocks = 0, largest_free = 0,
         fragments = 0, heap_chunks = 0;
  char *chunk = caml_heap_start, *chunk_end;
  header_t *cur_hp;
#ifdef DEBUG
  header_t *prev_hp;
#endif
  header_t cur_hd;

#ifdef DEBUG
  caml_gc_message (-1, "### OCaml runtime: heap check ###\n");
#endif

  while (chunk != NULL){
    ++ heap_chunks;
    chunk_end = chunk + Chunk_size (chunk);
#ifdef DEBUG
    prev_hp = NULL;
#endif
    cur_hp = (header_t *) chunk;
    while (cur_hp < (header_t *) chunk_end){
      cur_hd = Hd_hp (cur_hp);
      CAMLassert (Next (cur_hp) <= (header_t *) chunk_end);
      switch (Color_hd (cur_hd)){
      case Caml_white:
        if (Wosize_hd (cur_hd) == 0){
          ++ fragments;
          CAMLassert (prev_hp == NULL
                      || Color_hp (prev_hp) != Caml_blue
                      || cur_hp == (header_t *) caml_gc_sweep_hp);
        }else{
          if (caml_gc_phase == Phase_sweep
              && cur_hp >= (header_t *) caml_gc_sweep_hp){
            ++ free_blocks;
            free_words += Whsize_hd (cur_hd);
            if (Whsize_hd (cur_hd) > largest_free){
              largest_free = Whsize_hd (cur_hd);
            }
          }else{
            ++ live_blocks;
            live_words += Whsize_hd (cur_hd);
#ifdef DEBUG
            check_block (cur_hp);
#endif
          }
        }
        break;
      case Caml_gray: case Caml_black:
        CAMLassert (Wosize_hd (cur_hd) > 0);
        ++ live_blocks;
        live_words += Whsize_hd (cur_hd);
#ifdef DEBUG
        check_block (cur_hp);
#endif
        break;
      case Caml_blue:
        CAMLassert (Wosize_hd (cur_hd) > 0);
        ++ free_blocks;
        free_words += Whsize_hd (cur_hd);
        if (Whsize_hd (cur_hd) > largest_free){
          largest_free = Whsize_hd (cur_hd);
        }
        /* not true any more with big heap chunks
        CAMLassert (prev_hp == NULL
                    || (Color_hp (prev_hp) != Caml_blue
                        && Wosize_hp (prev_hp) > 0)
                    || cur_hp == caml_gc_sweep_hp);
        CAMLassert (Next (cur_hp) == chunk_end
                    || (Color_hp (Next (cur_hp)) != Caml_blue
                       && Wosize_hp (Next (cur_hp)) > 0)
                    || (Whsize_hd (cur_hd) + Wosize_hp (Next (cur_hp))
                       > Max_wosize)
                    || Next (cur_hp) == caml_gc_sweep_hp);
        */
        break;
      }
#ifdef DEBUG
      prev_hp = cur_hp;
#endif
      cur_hp = Next (cur_hp);
    }
    CAMLassert (cur_hp == (header_t *) chunk_end);
    chunk = Chunk_next (chunk);
  }

#ifdef DEBUG
  caml_final_invariant_check();
  caml_fl_check ();
#endif

  CAMLassert (heap_chunks == caml_stat_heap_chunks);
  CAMLassert (live_words + free_words + fragments == caml_stat_heap_wsz);

  if (returnstats){
    CAMLlocal1 (res);

    /* get a copy of these before allocating anything... */
    double minwords = caml_stat_minor_words
                      + (double) (caml_young_alloc_end - caml_young_ptr);
    double prowords = caml_stat_promoted_words;
    double majwords = caml_stat_major_words + (double) caml_allocated_words;
    intnat mincoll = caml_stat_minor_collections;
    intnat majcoll = caml_stat_major_collections;
    intnat heap_words = caml_stat_heap_wsz;
    intnat cpct = caml_stat_compactions;
    intnat top_heap_words = caml_stat_top_heap_wsz;

    res = caml_alloc_tuple (16);
    Store_field (res, 0, caml_copy_double (minwords));
    Store_field (res, 1, caml_copy_double (prowords));
    Store_field (res, 2, caml_copy_double (majwords));
    Store_field (res, 3, Val_long (mincoll));
    Store_field (res, 4, Val_long (majcoll));
    Store_field (res, 5, Val_long (heap_words));
    Store_field (res, 6, Val_long (heap_chunks));
    Store_field (res, 7, Val_long (live_words));
    Store_field (res, 8, Val_long (live_blocks));
    Store_field (res, 9, Val_long (free_words));
    Store_field (res, 10, Val_long (free_blocks));
    Store_field (res, 11, Val_long (largest_free));
    Store_field (res, 12, Val_long (fragments));
    Store_field (res, 13, Val_long (cpct));
    Store_field (res, 14, Val_long (top_heap_words));
    Store_field (res, 15, Val_long (caml_stack_usage()));
    CAMLreturn (res);
  }else{
    CAMLreturn (Val_unit);
  }
}

#ifdef DEBUG
void caml_heap_check (void)
{
  heap_stats (0);
}
#endif

CAMLprim value caml_gc_stat(value v)
{
  value result;
  CAML_INSTR_SETUP (tmr, "");
  CAMLassert (v == Val_unit);
  result = heap_stats (1);
  CAML_INSTR_TIME (tmr, "explicit/gc_stat");
  return result;
}

CAMLprim value caml_gc_quick_stat(value v)
{
  CAMLparam0 ();
  CAMLlocal1 (res);

  /* get a copy of these before allocating anything... */
  double minwords = caml_stat_minor_words
                    + (double) (caml_young_alloc_end - caml_young_ptr);
  double prowords = caml_stat_promoted_words;
  double majwords = caml_stat_major_words + (double) caml_allocated_words;
  intnat mincoll = caml_stat_minor_collections;
  intnat majcoll = caml_stat_major_collections;
  intnat heap_words = caml_stat_heap_wsz;
  intnat top_heap_words = caml_stat_top_heap_wsz;
  intnat cpct = caml_stat_compactions;
  intnat heap_chunks = caml_stat_heap_chunks;

  res = caml_alloc_tuple (16);
  Store_field (res, 0, caml_copy_double (minwords));
  Store_field (res, 1, caml_copy_double (prowords));
  Store_field (res, 2, caml_copy_double (majwords));
  Store_field (res, 3, Val_long (mincoll));
  Store_field (res, 4, Val_long (majcoll));
  Store_field (res, 5, Val_long (heap_words));
  Store_field (res, 6, Val_long (heap_chunks));
  Store_field (res, 7, Val_long (0));
  Store_field (res, 8, Val_long (0));
  Store_field (res, 9, Val_long (0));
  Store_field (res, 10, Val_long (0));
  Store_field (res, 11, Val_long (0));
  Store_field (res, 12, Val_long (0));
  Store_field (res, 13, Val_long (cpct));
  Store_field (res, 14, Val_long (top_heap_words));
  Store_field (res, 15, Val_long (caml_stack_usage()));
  CAMLreturn (res);
}

double caml_gc_minor_words_unboxed()
{
  return (caml_stat_minor_words
          + (double) (caml_young_alloc_end - caml_young_ptr));
}

CAMLprim value caml_gc_minor_words(value v)
{
  CAMLparam0 ();   /* v is ignored */
  CAMLreturn(caml_copy_double(caml_gc_minor_words_unboxed()));
}

CAMLprim value caml_gc_counters(value v)
{
  CAMLparam0 ();   /* v is ignored */
  CAMLlocal1 (res);

  /* get a copy of these before allocating anything... */
  double minwords = caml_stat_minor_words
                    + (double) (caml_young_alloc_end - caml_young_ptr);
  double prowords = caml_stat_promoted_words;
  double majwords = caml_stat_major_words + (double) caml_allocated_words;

  res = caml_alloc_tuple (3);
  Store_field (res, 0, caml_copy_double (minwords));
  Store_field (res, 1, caml_copy_double (prowords));
  Store_field (res, 2, caml_copy_double (majwords));
  CAMLreturn (res);
}

CAMLprim value caml_gc_huge_fallback_count (value v)
{
  return Val_long (caml_huge_fallback_count);
}

CAMLprim value caml_gc_get(value v)
{
  CAMLparam0 ();   /* v is ignored */
  CAMLlocal1 (res);

  res = caml_alloc_tuple (11);
  Store_field (res, 0, Val_long (caml_minor_heap_wsz));                 /* s */
  Store_field (res, 1, Val_long (caml_major_heap_increment));           /* i */
  Store_field (res, 2, Val_long (caml_percent_free));                   /* o */
  Store_field (res, 3, Val_long (caml_verb_gc));                        /* v */
  Store_field (res, 4, Val_long (caml_percent_max));                    /* O */
#ifndef NATIVE_CODE
  Store_field (res, 5, Val_long (caml_max_stack_size));                 /* l */
#else
  Store_field (res, 5, Val_long (0));
#endif
  Store_field (res, 6, Val_long (caml_allocation_policy));              /* a */
  Store_field (res, 7, Val_long (caml_major_window));                   /* w */
  Store_field (res, 8, Val_long (caml_custom_major_ratio));             /* M */
  Store_field (res, 9, Val_long (caml_custom_minor_ratio));             /* m */
  Store_field (res, 10, Val_long (caml_custom_minor_max_bsz));          /* n */
  CAMLreturn (res);
}

#define Max(x,y) ((x) < (y) ? (y) : (x))
#define Min(x,y) ((x) < (y) ? (x) : (y))

static uintnat norm_pfree (uintnat p)
{
  return Max (p, 1);
}

static uintnat norm_pmax (uintnat p)
{
  return p;
}

static intnat norm_minsize (intnat s)
{
  if (s < Minor_heap_min) s = Minor_heap_min;
  if (s > Minor_heap_max) s = Minor_heap_max;
  return s;
}

static uintnat norm_aging (uintnat ratio)
{
  /* [ratio] is unsigned, it cannot be less than 0. */
  return Min (ratio, 100);
}

static uintnat norm_window (intnat w)
{
  if (w < 1) w = 1;
  if (w > Max_major_window) w = Max_major_window;
  return w;
}

static uintnat norm_custom_maj (uintnat p)
{
  return Max (p, 1);
}

static uintnat norm_custom_min (uintnat p)
{
  return Max (p, 1);
}

CAMLprim value caml_gc_set(value v)
{
  uintnat newpf, newpm;
  asize_t newheapincr;
  asize_t newminwsz;
  uintnat newpolicy;
  uintnat new_custom_maj, new_custom_min, new_custom_sz;
  double new_aging_ratio;
  CAML_INSTR_SETUP (tmr, "");

  caml_verb_gc = Long_val (Field (v, 3));

#ifndef NATIVE_CODE
  caml_change_max_stack_size (Long_val (Field (v, 5)));
#endif

  newpf = norm_pfree (Long_val (Field (v, 2)));
  if (newpf != caml_percent_free){
    caml_percent_free = newpf;
    caml_gc_message (0x20, "New space overhead: %"
                     ARCH_INTNAT_PRINTF_FORMAT "u%%\n", caml_percent_free);
  }

  newpm = norm_pmax (Long_val (Field (v, 4)));
  if (newpm != caml_percent_max){
    caml_percent_max = newpm;
    caml_gc_message (0x20, "New max overhead: %"
                     ARCH_INTNAT_PRINTF_FORMAT "u%%\n", caml_percent_max);
  }

  newheapincr = Long_val (Field (v, 1));
  if (newheapincr != caml_major_heap_increment){
    caml_major_heap_increment = newheapincr;
    if (newheapincr > 1000){
      caml_gc_message (0x20, "New heap increment size: %"
                       ARCH_INTNAT_PRINTF_FORMAT "uk words\n",
                       caml_major_heap_increment/1024);
    }else{
      caml_gc_message (0x20, "New heap increment size: %"
                       ARCH_INTNAT_PRINTF_FORMAT "u%%\n",
                       caml_major_heap_increment);
    }
  }

  /* This field was added in 4.03.0. */
  if (Wosize_val (v) >= 8){
    int old_window = caml_major_window;
    caml_set_major_window (norm_window (Long_val (Field (v, 7))));
    if (old_window != caml_major_window){
      caml_gc_message (0x20, "New smoothing window size: %d\n",
                       caml_major_window);
    }
  }

  /* These fields were added in 4.08.0. */
  if (Wosize_val (v) >= 11){
    new_custom_maj = norm_custom_maj (Field (v, 8));
    if (new_custom_maj != caml_custom_major_ratio){
      caml_custom_major_ratio = new_custom_maj;
      caml_gc_message (0x20, "New custom major ratio: %"
                       ARCH_INTNAT_PRINTF_FORMAT "u%%\n",
                       caml_custom_major_ratio);
    }
    new_custom_min = norm_custom_min (Field (v, 9));
    if (new_custom_min != caml_custom_minor_ratio){
      caml_custom_minor_ratio = new_custom_min;
      caml_gc_message (0x20, "New custom minor ratio: %"
                       ARCH_INTNAT_PRINTF_FORMAT "u%%\n",
                       caml_custom_minor_ratio);
    }
    new_custom_sz = Field (v, 10);
    if (new_custom_sz != caml_custom_minor_max_bsz){
      caml_custom_minor_max_bsz = new_custom_sz;
      caml_gc_message (0x20, "New custom minor size limit: %"
                       ARCH_INTNAT_PRINTF_FORMAT "u%%\n",
                       caml_custom_minor_max_bsz);
    }
  }

<<<<<<< HEAD
  /* Save field 0 before [v] is invalidated. */
=======
  /* This field was added in 4.11.0. */
  if (Wosize_val (v) >= 12){
    new_aging_ratio = norm_aging (Field (v, 11)) / 100.;
    if (new_aging_ratio != caml_young_aging_ratio){
      caml_young_aging_ratio = new_aging_ratio;
      caml_gc_message (0x20, "New aging ratio: %.2f\n",
                       caml_young_aging_ratio);
    }
  }
    /* Minor heap size comes last because it will trigger a minor collection
       (thus invalidating [v]) and it can raise [Out_of_memory]. */
>>>>>>> de9c560b
  newminwsz = norm_minsize (Long_val (Field (v, 0)));

  /* Switching allocation policies must trigger a compaction, so it
     invalidates [v]. */
  newpolicy = Long_val (Field (v, 6));
  if (newpolicy != caml_allocation_policy){
    caml_empty_minor_heap ();
    caml_finish_major_cycle ();
    caml_finish_major_cycle ();
    caml_compact_heap (newpolicy);
    caml_gc_message (0x20, "New allocation policy: %"
                     ARCH_INTNAT_PRINTF_FORMAT "u\n", newpolicy);
    caml_final_do_calls ();
  }

  /* Minor heap size comes last because it can raise [Out_of_memory]. */
  if (newminwsz != caml_minor_heap_wsz){
    caml_gc_message (0x20, "New minor heap size: %"
                     ARCH_SIZET_PRINTF_FORMAT "uk words\n", newminwsz / 1024);
    caml_set_minor_heap_size (Bsize_wsize (newminwsz));
  }
  CAML_INSTR_TIME (tmr, "explicit/gc_set");

  return Val_unit;
}

CAMLprim value caml_gc_minor(value v)
{
  CAML_INSTR_SETUP (tmr, "");
  CAMLassert (v == Val_unit);
  caml_request_minor_gc ();
  caml_gc_dispatch ();
  CAML_INSTR_TIME (tmr, "explicit/gc_minor");
  return Val_unit;
}

static void test_and_compact (void)
{
  double fp;

  fp = 100.0 * caml_fl_cur_wsz / (caml_stat_heap_wsz - caml_fl_cur_wsz);
  if (fp > 999999.0) fp = 999999.0;
  caml_gc_message (0x200, "Estimated overhead (lower bound) = %"
                          ARCH_INTNAT_PRINTF_FORMAT "u%%\n",
                   (uintnat) fp);
  if (fp >= caml_percent_max){
    caml_gc_message (0x200, "Automatic compaction triggered.\n");
    caml_compact_heap (-1);
  }
}

CAMLprim value caml_gc_major(value v)
{
  CAML_INSTR_SETUP (tmr, "");
  CAMLassert (v == Val_unit);
  caml_gc_message (0x1, "Major GC cycle requested\n");
  caml_empty_minor_heap (0.);
  caml_finish_major_cycle ();
  test_and_compact ();
  caml_final_do_calls ();
  CAML_INSTR_TIME (tmr, "explicit/gc_major");
  return Val_unit;
}

CAMLprim value caml_gc_full_major(value v)
{
  CAML_INSTR_SETUP (tmr, "");
  CAMLassert (v == Val_unit);
  caml_gc_message (0x1, "Full major GC cycle requested\n");
  caml_empty_minor_heap (0.);
  caml_finish_major_cycle ();
  CAMLassert (caml_gc_phase == Phase_idle);
  caml_empty_minor_heap (0.);
  caml_finish_major_cycle ();
  test_and_compact ();
  caml_final_do_calls ();
  CAML_INSTR_TIME (tmr, "explicit/gc_full_major");
  return Val_unit;
}

CAMLprim value caml_gc_major_slice (value v)
{
  CAML_INSTR_SETUP (tmr, "");
  CAMLassert (Is_long (v));
  caml_major_collection_slice (Long_val (v));
  CAML_INSTR_TIME (tmr, "explicit/gc_major_slice");
  return Val_long (0);
}

CAMLprim value caml_gc_compaction(value v)
{
  CAML_INSTR_SETUP (tmr, "");
  CAMLassert (v == Val_unit);
  caml_gc_message (0x10, "Heap compaction requested\n");
  caml_empty_minor_heap (0.);
  caml_finish_major_cycle ();
  caml_empty_minor_heap (0.);
  caml_finish_major_cycle ();
  caml_compact_heap (-1);
  caml_final_do_calls ();
  CAML_INSTR_TIME (tmr, "explicit/gc_compact");
  return Val_unit;
}

CAMLprim value caml_get_minor_free (value v)
{
  return Val_int (caml_young_ptr - caml_young_alloc_start);
}

CAMLprim value caml_get_major_bucket (value v)
{
  long i = Long_val (v);
  if (i < 0) caml_invalid_argument ("Gc.get_bucket");
  if (i < caml_major_window){
    i += caml_major_ring_index;
    if (i >= caml_major_window) i -= caml_major_window;
    CAMLassert (0 <= i && i < caml_major_window);
    return Val_long ((long) (caml_major_ring[i] * 1e6));
  }else{
    return Val_long (0);
  }
}

CAMLprim value caml_get_major_credit (value v)
{
  CAMLassert (v == Val_unit);
  return Val_long ((long) (caml_major_work_credit * 1e6));
}

uintnat caml_normalize_heap_increment (uintnat i)
{
  if (i < Bsize_wsize (Heap_chunk_min)){
    i = Bsize_wsize (Heap_chunk_min);
  }
  return ((i + Page_size - 1) >> Page_log) << Page_log;
}

/* [minor_size] and [major_size] are numbers of words
   [major_incr] is either a percentage or a number of words */
void caml_init_gc (uintnat minor_size, uintnat major_size,
                   uintnat major_incr, uintnat percent_fr,
                   uintnat percent_m, uintnat window,
                   uintnat custom_maj, uintnat custom_min,
                   uintnat custom_bsz, uintnat aging_percent)
{
  uintnat major_heap_size =
    Bsize_wsize (caml_normalize_heap_increment (major_size));

  caml_instr_init ();
  if (caml_init_alloc_for_heap () != 0){
    caml_fatal_error ("cannot initialize heap: mmap failed");
  }
  if (caml_page_table_initialize(Bsize_wsize(minor_size) + major_heap_size)){
    caml_fatal_error ("cannot initialize page table");
  }
  caml_young_aging_ratio = norm_aging (aging_percent) / 100.;
  caml_set_minor_heap_size (Bsize_wsize (norm_minsize (minor_size)));
  caml_major_heap_increment = major_incr;
  caml_percent_free = norm_pfree (percent_fr);
  caml_percent_max = norm_pmax (percent_m);
  caml_init_major_heap (major_heap_size);
  caml_major_window = norm_window (window);
  caml_custom_major_ratio = norm_custom_maj (custom_maj);
  caml_custom_minor_ratio = norm_custom_min (custom_min);
  caml_custom_minor_max_bsz = custom_bsz;
  caml_gc_message (0x20, "Initial minor heap size: %"
                   ARCH_SIZET_PRINTF_FORMAT "uk words\n",
                   caml_minor_heap_wsz / 1024);
  caml_gc_message (0x20, "Initial major heap size: %"
                   ARCH_INTNAT_PRINTF_FORMAT "uk bytes\n",
                   major_heap_size / 1024);
  caml_gc_message (0x20, "Initial space overhead: %"
                   ARCH_INTNAT_PRINTF_FORMAT "u%%\n", caml_percent_free);
  caml_gc_message (0x20, "Initial max overhead: %"
                   ARCH_INTNAT_PRINTF_FORMAT "u%%\n", caml_percent_max);
  if (caml_major_heap_increment > 1000){
    caml_gc_message (0x20, "Initial heap increment: %"
                     ARCH_INTNAT_PRINTF_FORMAT "uk words\n",
                     caml_major_heap_increment / 1024);
  }else{
    caml_gc_message (0x20, "Initial heap increment: %"
                     ARCH_INTNAT_PRINTF_FORMAT "u%%\n",
                     caml_major_heap_increment);
  }
  caml_gc_message (0x20, "Initial allocation policy: %"
                   ARCH_INTNAT_PRINTF_FORMAT "u\n", caml_allocation_policy);
  caml_gc_message (0x20, "Initial smoothing window: %d\n",
                   caml_major_window);
}


/* FIXME After the startup_aux.c unification, move these functions there. */

CAMLprim value caml_runtime_variant (value unit)
{
  CAMLassert (unit == Val_unit);
#if defined (DEBUG)
  return caml_copy_string ("d");
#elif defined (CAML_INSTR)
  return caml_copy_string ("i");
#else
  return caml_copy_string ("");
#endif
}

extern int caml_parser_trace;

CAMLprim value caml_runtime_parameters (value unit)
{
#define F_Z ARCH_INTNAT_PRINTF_FORMAT
#define F_S ARCH_SIZET_PRINTF_FORMAT

  CAMLassert (unit == Val_unit);
  return caml_alloc_sprintf
    ("a=%d,b=%d,H=%"F_Z"u,i=%"F_Z"u,l=%"F_Z"u,o=%"F_Z"u,O=%"F_Z"u,p=%d,"
     "s=%"F_S"u,t=%"F_Z"u,v=%"F_Z"u,w=%d,W=%"F_Z"u",
     /* a */ (int) caml_allocation_policy,
     /* b */ caml_backtrace_active,
     /* h */ /* missing */ /* FIXME add when changed to min_heap_size */
     /* H */ caml_use_huge_pages,
     /* i */ caml_major_heap_increment,
#ifdef NATIVE_CODE
     /* l */ (uintnat) 0,
#else
     /* l */ caml_max_stack_size,
#endif
     /* o */ caml_percent_free,
     /* O */ caml_percent_max,
     /* p */ caml_parser_trace,
     /* R */ /* missing */
     /* s */ caml_minor_heap_wsz,
     /* t */ caml_trace_level,
     /* v */ caml_verb_gc,
     /* w */ caml_major_window,
     /* W */ caml_runtime_warnings
     );
#undef F_Z
#undef F_S
}

/* Control runtime warnings */

CAMLprim value caml_ml_enable_runtime_warnings(value vbool)
{
  caml_runtime_warnings = Bool_val(vbool);
  return Val_unit;
}

CAMLprim value caml_ml_runtime_warnings_enabled(value unit)
{
  CAMLassert (unit == Val_unit);
  return Val_bool(caml_runtime_warnings);
}<|MERGE_RESOLUTION|>--- conflicted
+++ resolved
@@ -501,9 +501,6 @@
     }
   }
 
-<<<<<<< HEAD
-  /* Save field 0 before [v] is invalidated. */
-=======
   /* This field was added in 4.11.0. */
   if (Wosize_val (v) >= 12){
     new_aging_ratio = norm_aging (Field (v, 11)) / 100.;
@@ -513,16 +510,14 @@
                        caml_young_aging_ratio);
     }
   }
-    /* Minor heap size comes last because it will trigger a minor collection
-       (thus invalidating [v]) and it can raise [Out_of_memory]. */
->>>>>>> de9c560b
+  /* Save field 0 before [v] is invalidated. */
   newminwsz = norm_minsize (Long_val (Field (v, 0)));
 
   /* Switching allocation policies must trigger a compaction, so it
      invalidates [v]. */
   newpolicy = Long_val (Field (v, 6));
   if (newpolicy != caml_allocation_policy){
-    caml_empty_minor_heap ();
+    caml_empty_minor_heap (0.);
     caml_finish_major_cycle ();
     caml_finish_major_cycle ();
     caml_compact_heap (newpolicy);
