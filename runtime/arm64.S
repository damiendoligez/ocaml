--- conflicted
+++ resolved
@@ -43,12 +43,30 @@
 #define CFI_OFFSET(r,n)
 #endif
 
+#if defined(FUNCTION_SECTIONS)
+#define TEXT_SECTION(name) .section .text.##name,"ax",%progbits
+#else
+#define TEXT_SECTION(name)
+#endif
+
+
+#if defined(FUNCTION_SECTIONS)
+        TEXT_SECTION(caml_hot__code_begin)
+        .globl  caml_hot__code_begin
+caml_hot__code_begin:
+
+        TEXT_SECTION(caml_hot__code_end)
+        .globl  caml_hot__code_end
+caml_hot__code_end:
+#endif
+
 #define FUNCTION(name) \
+        TEXT_SECTION(caml.##name); \
+        .align 2; \
         .globl name; \
-        .align 2; \
-        name:
-
-/* Support for profiling with gprof */
+        .type name, %function; \
+name:
+
 
 /******************************************************************************/
 /* Access to the current domain state block. */
@@ -117,7 +135,6 @@
 
 #endif
 
-<<<<<<< HEAD
 /******************************************************************************/
 /* Stack switching operations */
 /******************************************************************************/
@@ -197,36 +214,10 @@
 /******************************************************************************/
 /* Allocation functions and GC interface */
 /******************************************************************************/
-=======
-#if defined(FUNCTION_SECTIONS)
-#define TEXT_SECTION(name) .section .text.##name,"ax",%progbits
-#else
-#define TEXT_SECTION(name)
-#endif
->>>>>>> b598cb05
-
-#if defined(FUNCTION_SECTIONS)
-        TEXT_SECTION(caml_hot__code_begin)
-        .globl  caml_hot__code_begin
-caml_hot__code_begin:
-
-        TEXT_SECTION(caml_hot__code_end)
-        .globl  caml_hot__code_end
-caml_hot__code_end:
-#endif
-
-#define FUNCTION(name) \
-        TEXT_SECTION(caml.##name); \
-        .align 2; \
-        .globl name; \
-        .type name, %function; \
-name:
-
-/* Allocation functions and GC interface */
+
         .globl  caml_system__code_begin
 caml_system__code_begin:
 
-<<<<<<< HEAD
 #define SAVE_ALL_REGS_AND_CALL(TARGET_FUN)  \
     /* Set up stack space, saving return address and frame pointer */ \
     /* (2 regs RA/GP, 24 allocatable int regs, 24 caller-save float regs) * 8 */ \
@@ -325,16 +316,6 @@
 FUNCTION(caml_call_read_barrier)
 CFI_STARTPROC
         SWITCH_OCAML_TO_C(TMP)
-=======
-FUNCTION(caml_call_gc)
-        CFI_STARTPROC
-    /* Record return address */
-        STOREGLOBAL(x30, caml_last_return_address)
-    /* Record lowest stack address */
-        mov     TMP, sp
-        STOREGLOBAL(TMP, caml_bottom_of_stack)
-.Lcaml_call_gc:
->>>>>>> b598cb05
     /* Set up stack space, saving return address and frame pointer */
     /* (2 regs RA/GP, 24 allocatable int regs, 24 caller-save float regs) * 8 */
         CFI_OFFSET(29, -400)
@@ -409,7 +390,6 @@
         ldp     x29, x30, [sp], 400
         SWITCH_C_TO_OCAML(TMP)
         ret
-<<<<<<< HEAD
 CFI_ENDPROC
         .type   caml_call_read_barrier, %function
         .size   caml_call_read_barrier, .-caml_call_read_barrier
@@ -419,14 +399,6 @@
 FUNCTION(caml_alloc1)
 CFI_STARTPROC
 1:      sub     ALLOC_PTR, ALLOC_PTR, 16
-=======
-        CFI_ENDPROC
-        .size   caml_call_gc, .-caml_call_gc
-
-FUNCTION(caml_alloc1)
-        CFI_STARTPROC
-1:      sub     ALLOC_PTR, ALLOC_PTR, #16
->>>>>>> b598cb05
         cmp     ALLOC_PTR, ALLOC_LIMIT
         b.lo    2f
         ret
@@ -455,13 +427,8 @@
         .size   caml_alloc2, .-caml_alloc2
 
 FUNCTION(caml_alloc3)
-<<<<<<< HEAD
 CFI_STARTPROC
 1:      sub     ALLOC_PTR, ALLOC_PTR, 32
-=======
-        CFI_STARTPROC
-1:      sub     ALLOC_PTR, ALLOC_PTR, #32
->>>>>>> b598cb05
         cmp     ALLOC_PTR, ALLOC_LIMIT
         b.lo    2f
         ret
@@ -474,16 +441,8 @@
         .type   caml_alloc3, %function
         .size   caml_alloc3, .-caml_alloc3
 
-<<<<<<< HEAD
 FUNCTION(caml_allocN)
 CFI_STARTPROC
-=======
-        TEXT_SECTION(caml_allocN)
-        .align  2
-        .globl  caml_allocN
-caml_allocN:
-        CFI_STARTPROC
->>>>>>> b598cb05
 1:      sub     ALLOC_PTR, ALLOC_PTR, ARG
         cmp     ALLOC_PTR, ALLOC_LIMIT
         b.lo    2f
@@ -494,18 +453,13 @@
         SWITCH_C_TO_OCAML(TMP)
     /* Try again */
         b       1b
-<<<<<<< HEAD
 CFI_ENDPROC
         .type   caml_allocN, %function
-=======
-        CFI_ENDPROC
->>>>>>> b598cb05
         .size   caml_allocN, .-caml_allocN
 
 /******************************************************************************/
 /* Call a C function from OCaml */
 /* Function to call is in ARG */
-<<<<<<< HEAD
 /******************************************************************************/
 
 FUNCTION(caml_c_call)
@@ -517,21 +471,6 @@
         SWITCH_OCAML_TO_C(TMP)
     /* Make alloc ptr available to the C code */
         STORE_TL_VAR(ALLOC_PTR, caml_young_ptr)
-=======
-
-FUNCTION(caml_c_call)
-        CFI_STARTPROC
-    /* Preserve return address in callee-save register x19 */
-        mov     x19, x30
-        CFI_REGISTER(30, 19)
-    /* Record lowest stack address and return address */
-        STOREGLOBAL(x30, caml_last_return_address)
-        add     TMP, sp, #0
-        STOREGLOBAL(TMP, caml_bottom_of_stack)
-    /* Make the exception handler alloc ptr available to the C code */
-        STOREGLOBAL(ALLOC_PTR, caml_young_ptr)
-        STOREGLOBAL(TRAP_PTR, caml_exception_pointer)
->>>>>>> b598cb05
     /* Call the function */
         blr     ARG
     /* Reload alloc ptr and alloc limit */
@@ -540,14 +479,9 @@
     /* Switch from C to OCaml */
         SWITCH_C_TO_OCAML(TMP)
     /* Return */
-<<<<<<< HEAD
         ret
 CFI_ENDPROC
         .type   caml_c_call, %function
-=======
-        ret     x19
-        CFI_ENDPROC
->>>>>>> b598cb05
         .size   caml_c_call, .-caml_c_call
 
 FUNCTION(caml_c_call_stack_args)
@@ -602,7 +536,6 @@
         stp     d12, d13, [sp, 128]; \
         stp     d14, d15, [sp, 144]
 
-<<<<<<< HEAD
 #define POP_CALLEE_SAVE_REGS \
         ldp     x19, x20, [sp, 16]; \
         ldp     x21, x22, [sp, 32]; \
@@ -615,11 +548,6 @@
         ldp     d14, d15, [sp, 144]; \
         ldp     x29, x30, [sp], 160; \
         CFI_ADJUST(-160)
-=======
-FUNCTION(caml_start_program)
-        CFI_STARTPROC
-        ADDRGLOBAL(ARG, caml_program)
->>>>>>> b598cb05
 
 
 /******************************************************************************/
@@ -731,6 +659,7 @@
 CFI_ENDPROC
         .type   .Lcaml_retaddr, %function
         .size   .Lcaml_retaddr, .-.Lcaml_retaddr
+        .type   caml_start_program, %function
         .size   caml_start_program, .-caml_start_program
 
 /******************************************************************************/
@@ -740,12 +669,8 @@
 /* Raise an exception from OCaml */
 
 FUNCTION(caml_raise_exn)
-<<<<<<< HEAD
 CFI_STARTPROC
 .Lcaml_raise_exn:
-=======
-        CFI_STARTPROC
->>>>>>> b598cb05
     /* Test if backtrace is active */
         LOAD_TL_VAR(caml_backtrace_active, TMP)
         cbnz     TMP, 2f
@@ -767,18 +692,13 @@
     /* Restore exception bucket and raise */
         mov     x0, x19
         b       1b
-<<<<<<< HEAD
 CFI_ENDPROC
         .type   caml_raise_exn, %function
-=======
-        CFI_ENDPROC
->>>>>>> b598cb05
         .size   caml_raise_exn, .-caml_raise_exn
 
 /* Raise an exception from C */
 
 FUNCTION(caml_raise_exception)
-<<<<<<< HEAD
 CFI_STARTPROC
         mov     ALLOC_PTR, x0
         mov     x0, x1
@@ -788,39 +708,10 @@
         br      TMP
 CFI_ENDPROC
         .type   caml_raise_exception, %function
-=======
-        CFI_STARTPROC
-    /* Reload trap ptr, alloc ptr and alloc limit */
-        LOADGLOBAL(TRAP_PTR, caml_exception_pointer)
-        LOADGLOBAL(ALLOC_PTR, caml_young_ptr)
-        LOADGLOBAL(ALLOC_LIMIT, caml_young_limit)
-    /* Test if backtrace is active */
-        LOADGLOBAL32(TMP, caml_backtrace_active)
-        cbnz    TMP, 2f
-1:  /* Cut stack at current trap handler */
-        mov     sp, TRAP_PTR
-    /* Pop previous handler and jump to it */
-        ldr     TMP, [sp, 8]
-        ldr     TRAP_PTR, [sp], 16
-        br      TMP
-2:  /* Preserve exception bucket in callee-save register x19 */
-        mov     x19, x0
-    /* Stash the backtrace */
-                               /* arg1: exn bucket, already in x0 */
-        LOADGLOBAL(x1, caml_last_return_address)   /* arg2: pc of raise */
-        LOADGLOBAL(x2, caml_bottom_of_stack)       /* arg3: sp of raise */
-        mov     x3, TRAP_PTR   /* arg4: sp of handler */
-        bl      caml_stash_backtrace
-    /* Restore exception bucket and raise */
-        mov     x0, x19
-        b       1b
-        CFI_ENDPROC
->>>>>>> b598cb05
         .size   caml_raise_exception, .-caml_raise_exception
 
 /******************************************************************************/
 /* Callback from C to OCaml */
-<<<<<<< HEAD
 /******************************************************************************/
 
 FUNCTION(caml_callback_asm)
@@ -1009,66 +900,12 @@
 
 FUNCTION(caml_ml_array_bound_error)
 CFI_STARTPROC
-=======
-
-FUNCTION(caml_callback_exn)
-        CFI_STARTPROC
-    /* Initial shuffling of arguments (x0 = closure, x1 = first arg) */
-        mov     TMP, x0
-        mov     x0, x1          /* x0 = first arg */
-        mov     x1, TMP         /* x1 = closure environment */
-        ldr     ARG, [TMP]      /* code pointer */
-        b       .Ljump_to_caml
-        CFI_ENDPROC
-        .type   caml_callback_exn, %function
-        .size   caml_callback_exn, .-caml_callback_exn
-
-        TEXT_SECTION(caml_callback2_exn)
-        .align  2
-        .globl  caml_callback2_exn
-caml_callback2_exn:
-        CFI_STARTPROC
-    /* Initial shuffling of arguments (x0 = closure, x1 = arg1, x2 = arg2) */
-        mov     TMP, x0
-        mov     x0, x1          /* x0 = first arg */
-        mov     x1, x2          /* x1 = second arg */
-        mov     x2, TMP         /* x2 = closure environment */
-        ADDRGLOBAL(ARG, caml_apply2)
-        b       .Ljump_to_caml
-        CFI_ENDPROC
-        .type   caml_callback2_exn, %function
-        .size   caml_callback2_exn, .-caml_callback2_exn
-
-        TEXT_SECTION(caml_callback3_exn)
-        .align  2
-        .globl  caml_callback3_exn
-caml_callback3_exn:
-        CFI_STARTPROC
-    /* Initial shuffling of arguments */
-    /* (x0 = closure, x1 = arg1, x2 = arg2, x3 = arg3) */
-        mov     TMP, x0
-        mov     x0, x1          /* x0 = first arg */
-        mov     x1, x2          /* x1 = second arg */
-        mov     x2, x3          /* x2 = third arg */
-        mov     x3, TMP         /* x3 = closure environment */
-        ADDRGLOBAL(ARG, caml_apply3)
-        b       .Ljump_to_caml
-        CFI_ENDPROC
-        .size   caml_callback3_exn, .-caml_callback3_exn
-
-FUNCTION(caml_ml_array_bound_error)
-        CFI_STARTPROC
->>>>>>> b598cb05
     /* Load address of [caml_array_bound_error] in ARG */
         ADDRGLOBAL(ARG, caml_array_bound_error)
     /* Call that function */
         b       caml_c_call
-<<<<<<< HEAD
 CFI_ENDPROC
         .type   caml_ml_array_bound_error, %function
-=======
-        CFI_ENDPROC
->>>>>>> b598cb05
         .size   caml_ml_array_bound_error, .-caml_ml_array_bound_error
 
         .globl  caml_system__code_end
