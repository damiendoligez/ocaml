/**************************************************************************/
/*                                                                        */
/*                                 OCaml                                  */
/*                                                                        */
/*          Xavier Leroy and Damien Doligez, INRIA Rocquencourt           */
/*                                                                        */
/*   Copyright 1996 Institut National de Recherche en Informatique et     */
/*     en Automatique.                                                    */
/*                                                                        */
/*   All rights reserved.  This file is distributed under the terms of    */
/*   the GNU Lesser General Public License version 2.1, with the          */
/*   special exception on linking described in the file LICENSE.          */
/*                                                                        */
/**************************************************************************/

#define CAML_INTERNALS

/* Some runtime initialization functions that are common to bytecode
   and native code. */

#include <stdio.h>
#include <string.h>
#include "caml/backtrace.h"
#include "caml/dynlink.h"
#include "caml/memory.h"
#include "caml/callback.h"
#include "caml/major_gc.h"
#include "caml/misc.h"
#ifndef NATIVE_CODE
#include "caml/dynlink.h"
#endif
#include "caml/osdeps.h"
#include "caml/prims.h"
#include "caml/startup_aux.h"
#include "caml/version.h"

/* Configuration parameters and flags */

static struct caml_params params;
const struct caml_params* const caml_params = &params;

static void init_startup_params()
{
#ifndef NATIVE_CODE
  char_os * cds_file;
#endif

  params.init_percent_free = Percent_free_def;
  params.init_max_percent_free = Max_percent_free_def;
  params.init_minor_heap_wsz = Minor_heap_def;
  params.init_heap_chunk_sz = Heap_chunk_def;
  params.init_heap_wsz = Init_heap_def;
  params.init_custom_major_ratio = Custom_major_ratio_def;
  params.init_custom_minor_ratio = Custom_minor_ratio_def;
  params.init_custom_minor_max_bsz = Custom_minor_max_bsz_def;
  params.init_max_stack_wsz = Max_stack_def;
  params.init_fiber_wsz = (Stack_threshold * 2) / sizeof(value);
#ifdef DEBUG
  params.verb_gc = 0x3F;
#endif
#ifndef NATIVE_CODE
  cds_file = caml_secure_getenv(_T("CAML_DEBUG_FILE"));
  if (cds_file != NULL) {
    params.cds_file = caml_stat_strdup_os(cds_file);
  }
#endif
  params.cleanup_on_exit = 0;
}

static void scanmult (char_os *opt, uintnat *var)
{
  char_os mult = ' ';
  unsigned int val = 1;
  sscanf_os (opt, T("=%u%c"), &val, &mult);
  sscanf_os (opt, T("=0x%x%c"), &val, &mult);
  switch (mult) {
  case 'k':   *var = (uintnat) val * 1024; break;
  case 'M':   *var = (uintnat) val * (1024 * 1024); break;
  case 'G':   *var = (uintnat) val * (1024 * 1024 * 1024); break;
  default:    *var = (uintnat) val; break;
  }
}

void caml_parse_ocamlrunparam(void)
{
<<<<<<< HEAD
  char_os *opt = caml_secure_getenv (_T("OCAMLRUNPARAM"));

  init_startup_params();
=======
  char_os *opt = caml_secure_getenv (T("OCAMLRUNPARAM"));
  uintnat p;
>>>>>>> 8afe2db3

  if (opt == NULL) opt = caml_secure_getenv (T("CAMLRUNPARAM"));

  if (opt != NULL){
    while (*opt != '\0'){
      switch (*opt++){
<<<<<<< HEAD
      //case _T('a'): scanmult (opt, &p); caml_set_allocation_policy (p); break;
      case _T('b'): scanmult (opt, &params.backtrace_enabled_init); break;
      case _T('c'): scanmult (opt, &params.cleanup_on_exit); break;
      case _T('e'): scanmult (opt, &params.eventlog_enabled); break;
      case _T('f'): scanmult (opt, &params.init_fiber_wsz); break;
      case _T('h'): scanmult (opt, &params.init_heap_wsz); break;
      //case _T('H'): scanmult (opt, &caml_use_huge_pages); break;
      case _T('i'): scanmult (opt, &params.init_heap_chunk_sz); break;
      case _T('l'): scanmult (opt, &params.init_max_stack_wsz); break;
      case _T('M'): scanmult (opt, &params.init_custom_major_ratio); break;
      case _T('m'): scanmult (opt, &params.init_custom_minor_ratio); break;
      case _T('n'): scanmult (opt, &params.init_custom_minor_max_bsz); break;
      case _T('o'): scanmult (opt, &params.init_percent_free); break;
      case _T('O'): scanmult (opt, &params.init_max_percent_free); break;
      case _T('p'): scanmult (opt, &params.parser_trace); break;
      case _T('R'): break; /*  see stdlib/hashtbl.mli */
      case _T('s'): scanmult (opt, &params.init_minor_heap_wsz); break;
      case _T('S'): scanmult (opt, &params.print_stats); break;
      case _T('t'): scanmult (opt, &params.trace_level); break;
      case _T('v'): scanmult (opt, &params.verb_gc); break;
      case _T('V'): scanmult (opt, &params.verify_heap); break;
      //case _T('w'): scanmult (opt, &caml_init_major_window); break;
      case _T('W'): scanmult (opt, &caml_runtime_warnings); break;
      }
      --opt; /* to handle patterns like ",b=1" */
      while (*opt != _T('\0')){
=======
      case 'a': scanmult (opt, &p); caml_set_allocation_policy (p); break;
      case 'b': scanmult (opt, &p); caml_record_backtrace(Val_bool (p));
                    break;
      case 'c': scanmult (opt, &p); caml_cleanup_on_exit = (p != 0); break;
      case 'h': scanmult (opt, &caml_init_heap_wsz); break;
      case 'H': scanmult (opt, &caml_use_huge_pages); break;
      case 'i': scanmult (opt, &caml_init_heap_chunk_sz); break;
      case 'l': scanmult (opt, &caml_init_max_stack_wsz); break;
      case 'M': scanmult (opt, &caml_init_custom_major_ratio); break;
      case 'm': scanmult (opt, &caml_init_custom_minor_ratio); break;
      case 'n': scanmult (opt, &caml_init_custom_minor_max_bsz); break;
      case 'o': scanmult (opt, &caml_init_percent_free); break;
      case 'O': scanmult (opt, &caml_init_max_percent_free); break;
      case 'p': scanmult (opt, &p); caml_parser_trace = (p != 0); break;
      case 'R': break; /*  see stdlib/hashtbl.mli */
      case 's': scanmult (opt, &caml_init_minor_heap_wsz); break;
      case 't': scanmult (opt, &caml_trace_level); break;
      case 'v': scanmult (opt, &caml_verb_gc); break;
      case 'w': scanmult (opt, &caml_init_major_window); break;
      case 'W': scanmult (opt, &caml_runtime_warnings); break;
      }
      while (*opt != '\0'){
>>>>>>> 8afe2db3
        if (*opt++ == ',') break;
      }
    }
  }
}
/* The number of outstanding calls to caml_startup */
static int startup_count = 0;

/* Has the runtime been shut down already? */
static int shutdown_happened = 0;


int caml_startup_aux(int pooling)
{
  if (shutdown_happened == 1)
    caml_fatal_error("Fatal error: caml_startup was called after the runtime "
                     "was shut down with caml_shutdown");

  /* Second and subsequent calls are ignored,
     since the runtime has already started */
  startup_count++;
  if (startup_count > 1)
    return 0;

  if (pooling)
    caml_stat_create_pool();

  return 1;
}

static void call_registered_value(char* name)
{
  const value *f = caml_named_value(name);
  if (f != NULL)
    caml_callback_exn(*f, Val_unit);
}

CAMLexport void caml_shutdown(void)
{
  if (startup_count <= 0)
    caml_fatal_error("Fatal error: a call to caml_shutdown has no "
                     "corresponding call to caml_startup");

  /* Do nothing unless it's the last call remaining */
  startup_count--;
  if (startup_count > 0)
    return;

  call_registered_value("Pervasives.do_at_exit");
  call_registered_value("Thread.at_shutdown");
  caml_finalise_heap();
  caml_free_locale();
#ifndef NATIVE_CODE
  caml_free_shared_libs();
#endif
  caml_stat_destroy_pool();

  shutdown_happened = 1;
}

void caml_init_exe_name(const char* exe_name)
{
  params.exe_name = exe_name;
}

void caml_init_section_table(const char* section_table,
                             asize_t section_table_size)
{
  params.section_table = section_table;
  params.section_table_size = section_table_size;
}

CAMLprim value caml_maybe_print_stats (value v)
{
  Assert (v == Val_unit);
  if (caml_params->print_stats)
    caml_print_stats ();
  return Val_unit;
}

#ifndef NATIVE_CODE

/* Parse options on the command line */

int caml_parse_command_line(char_os **argv)
{
  int i, j;

  for(i = 1; argv[i] != NULL && argv[i][0] == _T('-'); i++) {
    switch(argv[i][1]) {
    case _T('t'):
      params.trace_level++; /* ignored unless DEBUG mode */
      break;
    case _T('v'):
      if (!strcmp_os (argv[i], _T("-version"))){
        printf ("The OCaml runtime, version " OCAML_VERSION_STRING "\n");
        exit (0);
      }else if (!strcmp_os (argv[i], _T("-vnum"))){
        printf (OCAML_VERSION_STRING "\n");
        exit (0);
      }else{
        params.verb_gc = 0x001+0x004+0x008+0x010+0x020;
      }
      break;
    case _T('p'):
      for (j = 0; caml_names_of_builtin_cprim[j] != NULL; j++)
        printf("%s\n", caml_names_of_builtin_cprim[j]);
      exit(0);
      break;
    case _T('b'):
      params.backtrace_enabled_init = 1;
      break;
    case _T('I'):
      if (argv[i + 1] != NULL) {
        caml_ext_table_add(&caml_shared_libs_path, argv[i + 1]);
        i++;
      }
      break;
    default:
      caml_fatal_error_arg("Unknown option %s.\n", caml_stat_strdup_of_os(argv[i]));
    }
  }
  return i;
}

#endif /* not NATIVE_CODE */

<|MERGE_RESOLUTION|>--- conflicted
+++ resolved
@@ -59,7 +59,7 @@
   params.verb_gc = 0x3F;
 #endif
 #ifndef NATIVE_CODE
-  cds_file = caml_secure_getenv(_T("CAML_DEBUG_FILE"));
+  cds_file = caml_secure_getenv(T("CAML_DEBUG_FILE"));
   if (cds_file != NULL) {
     params.cds_file = caml_stat_strdup_os(cds_file);
   }
@@ -83,71 +83,41 @@
 
 void caml_parse_ocamlrunparam(void)
 {
-<<<<<<< HEAD
-  char_os *opt = caml_secure_getenv (_T("OCAMLRUNPARAM"));
+  char_os *opt = caml_secure_getenv (T("OCAMLRUNPARAM"));
 
   init_startup_params();
-=======
-  char_os *opt = caml_secure_getenv (T("OCAMLRUNPARAM"));
-  uintnat p;
->>>>>>> 8afe2db3
 
   if (opt == NULL) opt = caml_secure_getenv (T("CAMLRUNPARAM"));
 
   if (opt != NULL){
     while (*opt != '\0'){
       switch (*opt++){
-<<<<<<< HEAD
-      //case _T('a'): scanmult (opt, &p); caml_set_allocation_policy (p); break;
-      case _T('b'): scanmult (opt, &params.backtrace_enabled_init); break;
-      case _T('c'): scanmult (opt, &params.cleanup_on_exit); break;
-      case _T('e'): scanmult (opt, &params.eventlog_enabled); break;
-      case _T('f'): scanmult (opt, &params.init_fiber_wsz); break;
-      case _T('h'): scanmult (opt, &params.init_heap_wsz); break;
-      //case _T('H'): scanmult (opt, &caml_use_huge_pages); break;
-      case _T('i'): scanmult (opt, &params.init_heap_chunk_sz); break;
-      case _T('l'): scanmult (opt, &params.init_max_stack_wsz); break;
-      case _T('M'): scanmult (opt, &params.init_custom_major_ratio); break;
-      case _T('m'): scanmult (opt, &params.init_custom_minor_ratio); break;
-      case _T('n'): scanmult (opt, &params.init_custom_minor_max_bsz); break;
-      case _T('o'): scanmult (opt, &params.init_percent_free); break;
-      case _T('O'): scanmult (opt, &params.init_max_percent_free); break;
-      case _T('p'): scanmult (opt, &params.parser_trace); break;
-      case _T('R'): break; /*  see stdlib/hashtbl.mli */
-      case _T('s'): scanmult (opt, &params.init_minor_heap_wsz); break;
-      case _T('S'): scanmult (opt, &params.print_stats); break;
-      case _T('t'): scanmult (opt, &params.trace_level); break;
-      case _T('v'): scanmult (opt, &params.verb_gc); break;
-      case _T('V'): scanmult (opt, &params.verify_heap); break;
-      //case _T('w'): scanmult (opt, &caml_init_major_window); break;
-      case _T('W'): scanmult (opt, &caml_runtime_warnings); break;
+      //case 'a': scanmult (opt, &p); caml_set_allocation_policy (p); break;
+      case 'b': scanmult (opt, &params.backtrace_enabled_init); break;
+      case 'c': scanmult (opt, &params.cleanup_on_exit); break;
+      case 'e': scanmult (opt, &params.eventlog_enabled); break;
+      case 'f': scanmult (opt, &params.init_fiber_wsz); break;
+      case 'h': scanmult (opt, &params.init_heap_wsz); break;
+      //case 'H': scanmult (opt, &caml_use_huge_pages); break;
+      case 'i': scanmult (opt, &params.init_heap_chunk_sz); break;
+      case 'l': scanmult (opt, &params.init_max_stack_wsz); break;
+      case 'M': scanmult (opt, &params.init_custom_major_ratio); break;
+      case 'm': scanmult (opt, &params.init_custom_minor_ratio); break;
+      case 'n': scanmult (opt, &params.init_custom_minor_max_bsz); break;
+      case 'o': scanmult (opt, &params.init_percent_free); break;
+      case 'O': scanmult (opt, &params.init_max_percent_free); break;
+      case 'p': scanmult (opt, &params.parser_trace); break;
+      case 'R': break; /*  see stdlib/hashtbl.mli */
+      case 's': scanmult (opt, &params.init_minor_heap_wsz); break;
+      case 'S': scanmult (opt, &params.print_stats); break;
+      case 't': scanmult (opt, &params.trace_level); break;
+      case 'v': scanmult (opt, &params.verb_gc); break;
+      case 'V': scanmult (opt, &params.verify_heap); break;
+      //case 'w': scanmult (opt, &caml_init_major_window); break;
+      case 'W': scanmult (opt, &caml_runtime_warnings); break;
       }
       --opt; /* to handle patterns like ",b=1" */
-      while (*opt != _T('\0')){
-=======
-      case 'a': scanmult (opt, &p); caml_set_allocation_policy (p); break;
-      case 'b': scanmult (opt, &p); caml_record_backtrace(Val_bool (p));
-                    break;
-      case 'c': scanmult (opt, &p); caml_cleanup_on_exit = (p != 0); break;
-      case 'h': scanmult (opt, &caml_init_heap_wsz); break;
-      case 'H': scanmult (opt, &caml_use_huge_pages); break;
-      case 'i': scanmult (opt, &caml_init_heap_chunk_sz); break;
-      case 'l': scanmult (opt, &caml_init_max_stack_wsz); break;
-      case 'M': scanmult (opt, &caml_init_custom_major_ratio); break;
-      case 'm': scanmult (opt, &caml_init_custom_minor_ratio); break;
-      case 'n': scanmult (opt, &caml_init_custom_minor_max_bsz); break;
-      case 'o': scanmult (opt, &caml_init_percent_free); break;
-      case 'O': scanmult (opt, &caml_init_max_percent_free); break;
-      case 'p': scanmult (opt, &p); caml_parser_trace = (p != 0); break;
-      case 'R': break; /*  see stdlib/hashtbl.mli */
-      case 's': scanmult (opt, &caml_init_minor_heap_wsz); break;
-      case 't': scanmult (opt, &caml_trace_level); break;
-      case 'v': scanmult (opt, &caml_verb_gc); break;
-      case 'w': scanmult (opt, &caml_init_major_window); break;
-      case 'W': scanmult (opt, &caml_runtime_warnings); break;
-      }
       while (*opt != '\0'){
->>>>>>> 8afe2db3
         if (*opt++ == ',') break;
       }
     }
@@ -236,31 +206,31 @@
 {
   int i, j;
 
-  for(i = 1; argv[i] != NULL && argv[i][0] == _T('-'); i++) {
+  for(i = 1; argv[i] != NULL && argv[i][0] == '-'; i++) {
     switch(argv[i][1]) {
-    case _T('t'):
+    case 't':
       params.trace_level++; /* ignored unless DEBUG mode */
       break;
-    case _T('v'):
-      if (!strcmp_os (argv[i], _T("-version"))){
+    case 'v':
+      if (!strcmp_os (argv[i], T("-version"))){
         printf ("The OCaml runtime, version " OCAML_VERSION_STRING "\n");
         exit (0);
-      }else if (!strcmp_os (argv[i], _T("-vnum"))){
+      }else if (!strcmp_os (argv[i], T("-vnum"))){
         printf (OCAML_VERSION_STRING "\n");
         exit (0);
       }else{
         params.verb_gc = 0x001+0x004+0x008+0x010+0x020;
       }
       break;
-    case _T('p'):
+    case 'p':
       for (j = 0; caml_names_of_builtin_cprim[j] != NULL; j++)
         printf("%s\n", caml_names_of_builtin_cprim[j]);
       exit(0);
       break;
-    case _T('b'):
+    case 'b':
       params.backtrace_enabled_init = 1;
       break;
-    case _T('I'):
+    case 'I':
       if (argv[i + 1] != NULL) {
         caml_ext_table_add(&caml_shared_libs_path, argv[i + 1]);
         i++;
