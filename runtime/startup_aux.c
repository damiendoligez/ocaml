/**************************************************************************/
/*                                                                        */
/*                                 OCaml                                  */
/*                                                                        */
/*          Xavier Leroy and Damien Doligez, INRIA Rocquencourt           */
/*                                                                        */
/*   Copyright 1996 Institut National de Recherche en Informatique et     */
/*     en Automatique.                                                    */
/*                                                                        */
/*   All rights reserved.  This file is distributed under the terms of    */
/*   the GNU Lesser General Public License version 2.1, with the          */
/*   special exception on linking described in the file LICENSE.          */
/*                                                                        */
/**************************************************************************/

#define CAML_INTERNALS

/* Some runtime initialization functions that are common to bytecode
   and native code. */

#include <stdio.h>
#include "caml/backtrace.h"
#include "caml/memory.h"
#include "caml/callback.h"
#include "caml/major_gc.h"
#ifndef NATIVE_CODE
#include "caml/dynlink.h"
#endif
#include "caml/osdeps.h"
#include "caml/startup_aux.h"


/* Initialize the atom table */

CAMLexport header_t caml_atom_table[256];
void caml_init_atom_table(void)
{
  int i;
  for(i = 0; i < 256; i++) {
#ifdef NATIVE_CODE
    caml_atom_table[i] = Make_header_allocated_here(0, i, Caml_white);
#else
    caml_atom_table[i] = Make_header(0, i, Caml_white);
#endif
  }
  if (caml_page_table_add(In_static_data,
                          caml_atom_table, caml_atom_table + 256) != 0) {
    caml_fatal_error("not enough memory for initial page table");
  }
}


/* Parse the OCAMLRUNPARAM environment variable. */

uintnat caml_init_percent_free = Percent_free_def;
uintnat caml_init_max_percent_free = Max_percent_free_def;
uintnat caml_init_minor_heap_wsz = Minor_heap_def;
uintnat caml_init_aging_percent = Aging_percent_def;
uintnat caml_init_heap_chunk_sz = Heap_chunk_def;
uintnat caml_init_heap_wsz = Init_heap_def;
uintnat caml_init_max_stack_wsz = Max_stack_def;
uintnat caml_init_major_window = Major_window_def;
uintnat caml_init_custom_major_ratio = Custom_major_ratio_def;
uintnat caml_init_custom_minor_ratio = Custom_minor_ratio_def;
uintnat caml_init_custom_minor_max_bsz = Custom_minor_max_bsz_def;
extern int caml_parser_trace;
uintnat caml_trace_level = 0;
int caml_cleanup_on_exit = 0;


static void scanmult (char_os *opt, uintnat *var)
{
  char_os mult = ' ';
  unsigned int val = 1;
  sscanf_os (opt, T("=%u%c"), &val, &mult);
  sscanf_os (opt, T("=0x%x%c"), &val, &mult);
  switch (mult) {
  case 'k':   *var = (uintnat) val * 1024; break;
  case 'M':   *var = (uintnat) val * (1024 * 1024); break;
  case 'G':   *var = (uintnat) val * (1024 * 1024 * 1024); break;
  default:    *var = (uintnat) val; break;
  }
}

void caml_parse_ocamlrunparam(void)
{
  char_os *opt = caml_secure_getenv (T("OCAMLRUNPARAM"));
  uintnat p;

  if (opt == NULL) opt = caml_secure_getenv (T("CAMLRUNPARAM"));

  if (opt != NULL){
    while (*opt != '\0'){
      switch (*opt++){
<<<<<<< HEAD
      case 'a': scanmult (opt, &p); caml_set_allocation_policy ((intnat) p);
        break;
=======
      case 'a': scanmult (opt, &p); caml_set_allocation_policy (p); break;
      case 'A': scanmult (opt, &caml_init_aging_percent); break;
>>>>>>> de9c560b
      case 'b': scanmult (opt, &p); caml_record_backtrace(Val_bool (p));
        break;
      case 'c': scanmult (opt, &p); caml_cleanup_on_exit = (p != 0); break;
      case 'h': scanmult (opt, &caml_init_heap_wsz); break;
      case 'H': scanmult (opt, &caml_use_huge_pages); break;
      case 'i': scanmult (opt, &caml_init_heap_chunk_sz); break;
      case 'l': scanmult (opt, &caml_init_max_stack_wsz); break;
      case 'M': scanmult (opt, &caml_init_custom_major_ratio); break;
      case 'm': scanmult (opt, &caml_init_custom_minor_ratio); break;
      case 'n': scanmult (opt, &caml_init_custom_minor_max_bsz); break;
      case 'o': scanmult (opt, &caml_init_percent_free); break;
      case 'O': scanmult (opt, &caml_init_max_percent_free); break;
      case 'p': scanmult (opt, &p); caml_parser_trace = (p != 0); break;
      case 'R': break; /*  see stdlib/hashtbl.mli */
      case 's': scanmult (opt, &caml_init_minor_heap_wsz); break;
      case 't': scanmult (opt, &caml_trace_level); break;
      case 'v': scanmult (opt, &caml_verb_gc); break;
      case 'w': scanmult (opt, &caml_init_major_window); break;
      case 'W': scanmult (opt, &caml_runtime_warnings); break;
      }
      while (*opt != '\0'){
        if (*opt++ == ',') break;
      }
    }
  }
}


/* The number of outstanding calls to caml_startup */
static int startup_count = 0;

/* Has the runtime been shut down already? */
static int shutdown_happened = 0;


int caml_startup_aux(int pooling)
{
  if (shutdown_happened == 1)
    caml_fatal_error("caml_startup was called after the runtime "
                     "was shut down with caml_shutdown");

  /* Second and subsequent calls are ignored,
     since the runtime has already started */
  startup_count++;
  if (startup_count > 1)
    return 0;

  if (pooling)
    caml_stat_create_pool();

  return 1;
}

static void call_registered_value(char* name)
{
  const value *f = caml_named_value(name);
  if (f != NULL)
    caml_callback_exn(*f, Val_unit);
}

CAMLexport void caml_shutdown(void)
{
  if (startup_count <= 0)
    caml_fatal_error("a call to caml_shutdown has no "
                     "corresponding call to caml_startup");

  /* Do nothing unless it's the last call remaining */
  startup_count--;
  if (startup_count > 0)
    return;

  call_registered_value("Pervasives.do_at_exit");
  call_registered_value("Thread.at_shutdown");
  caml_finalise_heap();
  caml_free_locale();
#ifndef NATIVE_CODE
  caml_free_shared_libs();
#endif
  caml_stat_destroy_pool();

  shutdown_happened = 1;
}<|MERGE_RESOLUTION|>--- conflicted
+++ resolved
@@ -92,13 +92,9 @@
   if (opt != NULL){
     while (*opt != '\0'){
       switch (*opt++){
-<<<<<<< HEAD
       case 'a': scanmult (opt, &p); caml_set_allocation_policy ((intnat) p);
         break;
-=======
-      case 'a': scanmult (opt, &p); caml_set_allocation_policy (p); break;
       case 'A': scanmult (opt, &caml_init_aging_percent); break;
->>>>>>> de9c560b
       case 'b': scanmult (opt, &p); caml_record_backtrace(Val_bool (p));
         break;
       case 'c': scanmult (opt, &p); caml_cleanup_on_exit = (p != 0); break;
