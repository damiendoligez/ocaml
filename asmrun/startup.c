--- conflicted
+++ resolved
@@ -121,9 +121,6 @@
 {
   char *opt = getenv ("OCAMLRUNPARAM");
   uintnat p;
-#ifdef DEBUG
-  int caml_verb_gc_set = 0;
-#endif
 
   if (opt == NULL) opt = getenv ("CAMLRUNPARAM");
 
@@ -138,17 +135,8 @@
       case 'l': scanmult (opt, &max_stack_init); break;
       case 'o': scanmult (opt, &percent_free_init); break;
       case 'O': scanmult (opt, &max_percent_free_init); break;
-<<<<<<< HEAD
-      case 'v':
-        scanmult (opt, &caml_verb_gc);
-#ifdef DEBUG
-        caml_verb_gc_set = 1;
-#endif
-        break;
-=======
       case 'v': scanmult (opt, &caml_verb_gc); break;
       case 'w': scanmult (opt, &major_window_init); break;
->>>>>>> 5f3d3102
       case 'b': caml_record_backtrace(Val_true); break;
       case 'p': caml_parser_trace = 1; break;
       case 'a': scanmult (opt, &p); caml_set_allocation_policy (p); break;
@@ -163,9 +151,10 @@
     char *v = getenv ("OCAMLDEBUGVAL");
     if (v != NULL) sscanf (v, "%x", &ocaml_debug_low_byte);
 
-    if (!caml_verb_gc_set && !caml_debug_quiet)
+    if (!caml_debug_quiet){
       caml_verb_gc = 0x001 + 0x002 + 0x004 + 0x008 + 0x010 + 0x020;
-    caml_gc_debug_message (-1, "### OCaml runtime: debug mode ###\n", 0);
+      caml_gc_debug_message (-1, "### OCaml runtime: debug mode ###\n", 0);
+    }
   }
 #endif
 }
@@ -200,14 +189,9 @@
   caml_init_custom_operations();
   caml_top_of_stack = &tos;
   parse_camlrunparam();
-<<<<<<< HEAD
   caml_init_gc (minor_heap_init, age_limit_init, size_factor_init,
                 heap_size_init, heap_chunk_init,
-                percent_free_init, max_percent_free_init);
-=======
-  caml_init_gc (minor_heap_init, heap_size_init, heap_chunk_init,
                 percent_free_init, max_percent_free_init, major_window_init);
->>>>>>> 5f3d3102
   init_atoms();
   caml_init_signals();
   caml_debugger_init (); /* force debugger.o stub to be linked */
