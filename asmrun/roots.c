--- conflicted
+++ resolved
@@ -332,30 +332,10 @@
   CAML_INSTR_TIME (tmr, "major_roots/C");
   /* Finalised values */
   caml_final_do_strong_roots (f);
-<<<<<<< HEAD
-  CAML_TIMER_TIME (tmr, "major_roots/finalised");
+  CAML_INSTR_TIME (tmr, "major_roots/finalised");
   /* Pointers found in the minor heap. */
   caml_minor_do_fields (f);
-  CAML_TIMER_TIME (tmr, "major_roots/minor_heap");
-=======
-  CAML_INSTR_TIME (tmr, "major_roots/finalised");
-  /* Objects in the minor heap are roots for the major GC. */
-  {
-    value *hp;
-    asize_t sz, i;
-    for (hp = caml_young_ptr;
-         hp < caml_young_alloc_end;
-         hp += Whsize_wosize (sz)){
-      sz = Wosize_hp (hp);
-      if (Tag_hp (hp) < No_scan_tag){
-        for (i = 0; i < sz; i++){
-          f(Field(Val_hp(hp), i), &Field(Val_hp(hp), i));
-        }
-      }
-    }
-  }
   CAML_INSTR_TIME (tmr, "major_roots/minor_heap");
->>>>>>> c5ca91dd
   /* Hook */
   if (caml_scan_roots_hook != NULL) (*caml_scan_roots_hook)(f);
   CAML_INSTR_TIME (tmr, "major_roots/hook");
