Working version
---------------

(Changes that can break existing programs are marked with a "*")

### Language features

- #8820, #9166: quoted extensions: {%foo|...|} is lighter syntax for
  [%foo {||}], and {%foo bar|...|bar} for [%foo {bar|...|bar}].
  (Gabriel Radanne, Leo White, Gabriel Scherer and Pieter Goetschalckx,
   request by Bikal Lem)

- #6673, #1132: Relax the handling of explicit polymorphic types
  (Leo White, review by Jacques Garrigue and Gabriel Scherer)

- #9232: allow any class type paths in #-types,
  For instance, "val f: #F(X).t -> unit" is now allowed.
  (Florian Angeletti, review by Gabriel Scherer, suggestion by Leo White)

- MPR#7364, GPR#2188: improvement of the unboxability check for types
  with a single constructor. Mutually-recursive type declarations can
  now contain unboxed types. This is based on the paper
    https://arxiv.org/abs/1811.02300
  (Gabriel Scherer and Rodolphe Lepigre,
   review by Jeremy Yallop, Damien Doligez and Frédéric Bour)

### Runtime system:

- #9119: Make [caml_stat_resize_noexc] compatible with the [realloc]
  API when the old block is NULL.
  (Jacques-Henri Jourdan, review by Xavier Leroy)

- #8920, #9238, #9239: New API for statistical memory profiling in
  Memprof.Gc. The new version does no longer use ephemerons and allows
  registering callbacks for promotion and deallocation of memory
  blocks.
  The new API no longer gives the block tags to the allocation callback.
  (Stephen Dolan and Jacques-Henri Jourdan, review by Damien Doligez
   and Gabriel Scherer)

- #9233: Restore the bytecode stack after an allocation.
  (Stephen Dolan, review by Gabriel Scherer and Jacques-Henri Jourdan)

- #9230: Memprof support for native allocations.
  (Jacques-Henri Jourdan and Stephen Dolan, review by Gabriel Scherer)

<<<<<<< HEAD
- #9259: Made `Ephemeron.blit_key` and `Weak.blit` faster. They are now
  linear in the size of the range being copied instead of depending on the
  total sizes of the ephemerons or weak arrays involved.
  (Arseniy Alekseyev, design advice by Leo White, review by François Bobot
  and Damien Doligez)
=======
- #9279: Memprof optimisation.
  (Stephen Dolan, review by Jacques-Henri Jourdan)
>>>>>>> d12044e6

### Code generation and optimizations:

- #8637, #8805, #9247, #9296: Record debug info for each allocation.
  (Stephen Dolan and Jacques-Henri Jourdan, review by Damien Doligez,
   KC Sivaramakrishnan and Xavier Leroy)

- #9193: Make tuple matching optimisation apply to Lswitch and Lstringswitch.
  (Stephen Dolan, review by Thomas Refis and Gabriel Scherer)

### Standard library:

- #9248: Add Printexc.default_uncaught_exception_handler
  (Raphael Sousa Santos, review by Daniel Bünzli)

- #9235: Add Array.exists2 and Array.for_all2
  (Bernhard Schommer, review by Armaël Guéneau)

- #9226: Add Seq.unfold.
   (Jeremy Yallop, review by Hezekiah M. Carty, Gabriel Scherer and
   Gabriel Radanne)

- #8771: Lexing: add set_position and set_filename to change (fake)
   the initial tracking position of the lexbuf.
   (Konstantin Romanov, Miguel Lumapat, review by Gabriel Scherer,
    Sébastien Hinderer, and David Allsopp)

- #9059: Added List.filteri function, same as List.filter but
  with the index of the element.
  (Léo Andrès, review by Alain Frisch)

- #8894: Added List.fold_left_map function combining map and fold.
  (Bernhard Schommer, review by Alain Frisch and github user @cfcs)

- #9237: `Format.pp_update_geometry ppf (fun geo -> {geo with ...})`
  for formatter geometry changes that are robust to new geometry fields.
  (Gabriel Scherer, review by Josh Berdine and ???)

### Other libraries:

- #9106: Register printer for Unix_error in win32unix, as in unix.
  (Christopher Zimmermann, review by David Allsopp)

- #9183: Preserve exception backtrace of exceptions raised by top-level phrases
  of dynlinked modules.
  (Nicolás Ojeda Bär, review by Xavier Clerc and Gabriel Scherer)

### Tools:

- #9276: objinfo: cm[x]a print extra C options, objects and dlls in
  the order given on the cli. Follow up to #4949.
  (Daniel Bünzli, review by Gabriel Scherer)

- #463: objinfo: better errors on object files coming
  from a different (older or newer), incompatible compiler version.
  (Gabriel Scherer, review by Gabriel Radanne and Damien Doligez)

- #9181: make objinfo work on Cygwin and look for the caml_plugin_header
  symbol in both the static and the dynamic symbol tables.
  (Sébastien Hinderer, review by Gabriel Scherer and David Allsopp)

* #9197: remove compatibility logic from #244 that was designed to
  synchronize toplevel printing margins with Format.std_formatter,
  but also resulted in unpredictable/fragile changes to formatter
  margins.
  Setting the margins on the desired formatters should now work.
  typically on `Format.std_formatter`.
  Note that there currently is no robust way to do this from the
  toplevel, as applications may redirect toplevel printing. In
  a compiler/toplevel driver, one should instead access
  `Location.formatter_for_warnings`; it is not currently exposed
  to the toplevel.
  (Gabriel Scherer, review by Armaël Guéneau)

- #9207, #9210: fix ocamlyacc to work correctly with up to 255 entry
  points to the grammar.
  (Andreas Abel, review by Xavier Leroy)

### Manual and documentation:

- #9141: beginning of the ocamltest reference manual
  (Sébastien Hinderer, review by Gabriel Scherer and Thomas Refis)

- #9255, #9300: reference chapter, split the expression grammar
  (Florian Angeletti, report by Harrison Ainsworth, review by Gabriel Scherer)

### Compiler user-interface and warnings:

- #9074: reworded error message for non-regular structural types
  (Florian Angeletti, review by Jacques Garrigue and Leo White,
   report by Chas Emerick)

- #8938: Extend ocamlopt option "-stop-after" to handle "scheduling" argument.
  (Greta Yorsh, review by Florian Angeletti and Sébastien Hinderer)

- #8945, #9086: Fix toplevel show directive to work with constructors
  (Simon Parry, review by Gabriel Scherer, Jeremy Yallop,
  Alain Frisch, Florian Angeletti)

- #9107: improved error message for exceptions in module signature errors
  (Gabriel Scherer, review by Florian Angeletti)

- #9208: -dno-locations option to hide source locations (and debug events)
  from intermediate-representation dumps (-dfoo).
  (Gabriel Scherer, review by Vincent Laviron)

### Internal/compiler-libs changes:

 - #463: a new Misc.Magic_number module for user-friendly parsing
   and validation of OCaml magic numbers.
   (Gabriel Scherer, review by Gabriel Radanne and Damien Doligez)

- #8970: separate value patterns (matching on values) from computation patterns
  (matching on the effects of a copmutation) in the typedtree.
  (Gabriel Scherer, review by Jacques Garrigue and Alain Frisch)

- #9060: ensure that Misc.protect_refs preserves backtraces
  (Gabriel Scherer, review by Guillaume Munch-Maccagnoni and David Allsopp)

- #9021: expose compiler Longident.t parsers
  (Florian Angeletti, review by Gabriel Scherer)

- #9078: make all compilerlibs/ available to ocamltest.
  (Gabriel Scherer, review by Sébastien Hinderer)

- #9079: typecore/parmatch: refactor ppat_of_type and refine
  the use of backtracking on wildcard patterns
  (Florian Angeletti, Jacques Garrigue, Gabriel Scherer,
   review by Thomas Refis)

- #9081: typedtree, make the pat_env field of pattern data immutable
  (Gabriel Scherer, review by Jacques Garrigue, report by Alain Frisch)

- #9178: start refactoring the label-disambiguation logic (Typecore.NameChoice)
  (Thomas Refis and Gabriel Scherer, review by Florian Angeletti)

- #9211, #9215: fix Makefile dependencies of compilerlibs archives and dynlink
  (Gabriel Scherer, review by Vincent Laviron and David Allsopp)

### Build system:

### Bug fixes:

- #7683, #1499: Fixes one case where the evaluation order in native-code
  may not match the one in bytecode.
  (Nicolás Ojeda Bär, report by Pierre Chambart, review by Gabriel Scherer)

- #9064: Relax the level handling when unifying row fields
  (Leo White, review by Jacques Garrigue)

- #9097: Do not emit references to dead labels introduced by #2321 (spacetime).
  (Greta Yorsh, review by Mark Shinwell)

- #9225: Do not drop bytecode debug info after C calls.
  (Stephen Dolan, review by Gabriel Scherer and Jacques-Henri Jourdan)

- #9231: Make sure a debug event (and the corresponding debug
  information) is inserted after every primitive that can appear in a
  collected call stack, and make sure ocamlc preserves such events
  even if they are at tail position.
  (Jacques-Henri Jourdan, review by Gabriel Scherer)

- #9274, avoid reading cmi file while printing types
  (Florian Angeletti, review by Gabriel Scherer)

OCaml 4.10.0
------------

(Changes that can break existing programs are marked with a "*")

### Language features

- #7757, #1726: multi-indices for extended indexing operators:
  `a.%{0;1;2}` desugars to `( .%{ ;.. } ) a [|0;1;2|]`
  (Florian Angeletti, review by Gabriel Radanne)

* #1859, #9117: enforce safe (immutable) strings by removing
  the -unsafe-string option by default. This can be overridden by
  a configure-time option (available since 4.04 in 2016):
  --disable-force-safe-string since 4.08, -no-force-safe-since
  between 4.07 and 4.04.
  In the force-safe-string mode (now the default), the return type of the
  String_val macro in C stubs is `const char*` instead of
  `char*`. This change may break C FFI code.
  (Kate Deplaix)


- #6662, #8908: allow writing "module _ = E" to ignore module expressions
  (Thomas Refis, review by Gabriel Radanne)

### Runtime system:

- #8809, #9292: Add a best-fit allocator for the major heap; still
  experimental, it should be much better than current allocation
  policies (first-fit and next-fit) for programs with large heaps,
  reducing both GC cost and memory usage.
  This new best-fit is not (yet) the default; set it explicitly with
  OCAMLRUNPARAM="a=2" (or Gc.set from the program). You may also want
  to increase the `space_overhead` parameter of the GC (a percentage,
  80 by default), for example OCAMLRUNPARAM="o=85", for optimal
  speed.
  (Damien Doligez, review by Stephen Dolan, Jacques-Henri Jourdan,
   Xavier Leroy, Leo White)

* #8713, #8940, #9115, #9143, #9202, #9251:
  Introduce a state table in the runtime to contain the global variables.
  (The Multicore runtime will have one such state for each domain.)

   This changes the status of some internal variables of the OCaml runtime;
   in many cases the header file originally defining the internal variable
   provides a compatibility macro with the old name, but programs
   re-defining those variables by hand need to be fixed.

   (KC Sivaramakrishnan and Stephen Dolan,
    compatibility hacking by David Allsopp, Florian Angeletti, Kate Deplaix,
    Jacques Garrigue, Guillaume Munch-Maccagnoni and Nicolás Ojeda Bär,
    review by David Allsopp, Alain Frisch, Nicolas Ojeda Bar,
    Gabriel Scherer, Damien Doligez, and Guillaume Munch-Maccagnoni)

- #8993: New C functions caml_process_pending_actions{,_exn} in
  caml/signals.h, intended for executing all pending actions inside
  long-running C functions (requested minor and major collections,
  signal handlers, finalisers, and memprof callbacks). The function
  caml_process_pending_actions_exn returns any exception arising
  during their execution, allowing resources to be cleaned-up before
  re-raising.
  (Guillaume Munch-Maccagnoni, review by Jacques-Henri Jourdan,
   Stephen Dolan, and Gabriel Scherer)

* #8691, #8897, #9027: Allocation functions are now guaranteed not to
  trigger any OCaml callback when called from C. In long-running C
  functions, this can be replaced with calls to
  caml_process_pending_actions at safe points.
  Side effect of this change: in bytecode mode, polling for
  asynchronous callbacks is performed at every minor heap allocation,
  in addition to function calls and loops as in previous OCaml
  releases.
  (Jacques-Henri Jourdan, review by Stephen Dolan, Gabriel Scherer and
   Guillaume Munch-Maccagnoni)

* #9037: caml_check_urgent_gc is now guaranteed not to trigger any
  finaliser. In long-running C functions, this can be replaced
  with calls to caml_process_pending_actions at safe points.
  (Guillaume Munch-Maccagnoni, review by Jacques-Henri Jourdan and
   Stephen Dolan)


- #8619: Ensure Gc.minor_words remains accurate after a GC.
  (Stephen Dolan, Xavier Leroy and David Allsopp,
   review by Xavier Leroy and Gabriel Scherer)

- #8667: Limit GC credit to 1.0
  (Leo White, review by Damien Doligez)

- #8670: Fix stack overflow detection with systhreads
  (Stephen Dolan, review by Xavier Leroy, Anil Madhavapeddy, Gabriel Scherer,
   Frédéric Bour and Guillaume Munch-Maccagnoni)

* #8711: The major GC hooks are no longer allowed to interact with the
   OCaml heap.
   (Jacques-Henri Jourdan, review by Damien Doligez)

- #8630: Use abort() instead of exit(2) in caml_fatal_error, and add
  the new hook caml_fatal_error_hook.
  (Jacques-Henri Jourdan, review by Xavier Leroy)

- #8641: Better call stacks when a C call is involved in byte code mode
  (Jacques-Henri Jourdan, review by Xavier Leroy)

- #8634, #8668, #8684, #9103 (originally #847): Statistical memory profiling.
  In OCaml 4.10, support for allocations in the minor heap in native
  mode is not available, and callbacks for promotions and
  deallocations are not available.
  Hence, there is not any public API for this feature yet.
  (Jacques-Henri Jourdan, review by Stephen Dolan, Gabriel Scherer
   and Damien Doligez)

- #9268, #9271: Fix bytecode backtrace generation with large integers present.
  (Stephen Dolan and Mark Shinwell, review by Gabriel Scherer and
   Jacques-Henri Jourdan)

### Standard library:

- #8760: List.concat_map : ('a -> 'b list) -> 'a list -> 'b list
  (Gabriel Scherer, review by Daniel Bünzli and Thomas Refis)

- #8832: List.find_map : ('a -> 'b option) -> 'a list -> 'b option
  (Gabriel Scherer, review by Jeremy Yallop, Nicolás Ojeda Bär
   and Daniel Bünzli)

- #7672, #1492: Add `Filename.quote_command` to produce properly-quoted
  commands for execution by Sys.command.
  (Xavier Leroy, review by David Allsopp and Damien Doligez)

- #8971: Add `Filename.null`, the conventional name of the "null" device.
  (Nicolás Ojeda Bär, review by Xavier Leroy and Alain Frisch)

- #8651: add '%#F' modifier in printf to output OCaml float constants
  in hexadecimal
  (Pierre Roux, review by Gabriel Scherer and Xavier Leroy)


- #8657: Optimization in [Array.make] when initializing with unboxed
   or young values.
   (Jacques-Henri Jourdan, review by Gabriel Scherer and Stephen Dolan)

- #8716: Optimize [Array.fill] and [Hashtbl.clear] with a new runtime primitive
  (Alain Frisch, review by David Allsopp, Stephen Dolan and Damien Doligez)

- #8530: List.sort: avoid duplicate work by chop
  (Guillaume Munch-Maccagnoni, review by David Allsopp, Damien Doligez and
   Gabriel Scherer)

### Other libraries:

- #1939, #2023: Implement Unix.truncate and Unix.ftruncate on Windows.
  (Florent Monnier and Nicolás Ojeda Bär, review by David Allsopp)

### Code generation and optimizations:

- #8806: Add an [@@immediate64] attribute for types that are known to
  be immediate only on 64 bit platforms
  (Jérémie Dimino, review by Vladimir Keleshev)

- #9028, #9032: Fix miscompilation by no longer assuming that
  untag_int (tag_int x) = x in Cmmgen; the compilation of `(n lsl 1) + 1`,
  for example, would be incorrect if evaluated with a large value for `n`.
  (Stephen Dolan, review by Vincent Laviron and Xavier Leroy)

- #8672: Optimise Switch code generation on booleans.
  (Stephen Dolan, review by Pierre Chambart)


- #8990: amd64: Emit 32bit registers for Iconst_int when we can
  (Xavier Clerc, Tom Kelly and Mark Shinwell, review by Xavier Leroy)

- #2322: Add pseudo-instruction `Ladjust_trap_depth` to replace
  dummy Lpushtrap generated in linearize
  (Greta Yorsh and Vincent Laviron, review by Xavier Leroy)

- #8707: Simplif: more regular treatment of Tupled and Curried functions
  (Gabriel Scherer, review by Leo White and Alain Frisch)

- #8526: Add compile-time option -function-sections in ocamlopt to emit
  each function in a separate named text section on supported targets.
  (Greta Yorsh, review by Pierre Chambart)

- #2321: Eliminate dead ICatch handlers
  (Greta Yorsh, review by Pierre Chambart and Vincent Laviron)

- #8919: lift mutable lets along with immutable ones
  (Leo White, review by Pierre Chambart)

- #8909: Graph coloring register allocator: the weights put on
  preference edges should not be divided by 2 in branches of
  conditional constructs, because it is not good for performance
  and because it leads to ignoring preference edges with 0 weight.
  (Eric Stavarache, review by Xavier Leroy)

- #9006: int32 code generation improvements
  (Stephen Dolan, designed with Greta Yorsh, review by Xavier Clerc,
   Xavier Leroy and Alain Frisch)

- #9041: amd64: Avoid stall in sqrtsd by clearing destination.
  (Stephen Dolan, with thanks to Andrew Hunter, Will Hasenplaugh,
   Spiros Eliopoulos and Brian Nigito. Review by Xavier Leroy)

### Manual and documentation:

- #8718, #9089: syntactic highlighting for code examples in the manual
  (Florian Angeletti, report by Anton Kochkov, review by Gabriel Scherer)

- #9101: add links to section anchor before the section title,
  make the name of those anchor explicits.
  (Florian Angeletti, review by Daniel Bünzli, Sébastien Hinderer,
   and Gabriel Scherer)

- #9257, cautionary guidelines for using the internal runtime API
  without too much updating pain.
  (Florian Angeletti, review by Daniel Bünzli, Guillaume Munch-Maccagnoni
   and KC Sivaramakrishnan)


- #8950: move local opens in pattern out of the extension chapter
  (Florian Angeletti, review and suggestion by Gabriel Scherer)

- #9088, #9097: fix operator character classes
  (Florian Angeletti, review by Gabriel Scherer,
   report by Clément Busschaert)

- #9169: better documentation for the best-fit allocation policy
  (Gabriel Scherer, review by Guillaume Munch-Maccagnoni
   and Florian Angeletti)

### Compiler user-interface and warnings:

- #8833: Hint for (type) redefinitions in toplevel session
  (Florian Angeletti, review by Gabriel Scherer)

- #2127, #9185: Refactor lookup functions
  Included observable changes:
    - makes the location of usage warnings and alerts for constructors more
      precise
    - don't warn about a constructor never being used to build values when it
      has been defined as private
  (Leo White, Hugo Heuzard review by Thomas Refis, Florian Angeletti)

- #8702, #8777: improved error messages for fixed row polymorphic variants
  (Florian Angeletti, report by Leo White, review by Thomas Refis)

- #8844: Printing faulty constructors, inline records fields and their types
  during type mismatches. Also slightly changed other type mismatches error
  output.
  (Mekhrubon Turaev, review by Florian Angeletti, Leo White)

- #8885: Warn about unused local modules
  (Thomas Refis, review by Alain Frisch)

- #8872: Add ocamlc option "-output-complete-exe" to build a self-contained
  binary for bytecode programs, containing the runtime and C stubs.
  (Stéphane Glondu, Nicolás Ojeda Bär, review by Jérémie Dimino and Daniel
  Bünzli)

- #8874: add tests for typechecking error messages and pack them into
  pretty-printing boxes.
  (Oxana Kostikova, review by Gabriel Scherer)

- #8891: Warn about unused functor parameters
  (Thomas Refis, review by Gabriel Radanne)

- #8903: Improve errors for first-class modules
  (Leo White, review by Jacques Garrigue)

- #8914: clarify the warning on unboxable types used in external primitives (61)
  (Gabriel Scherer, review by Florian Angeletti, report on the Discourse forum)

- #9046: disable warning 30 by default
  This outdated warning complained on label/constructor name conflicts
  within a mutually-recursive type declarations; there is now no need
  to complain thanks to type-based disambiguation.
  (Gabriel Scherer)

### Tools:

* #6792, #8654 ocamldebug now supports programs using Dynlink. This
  changes ocamldebug messages, which may break compatibility
  with older emacs modes.
  (whitequark and Jacques-Henri Jourdan, review by Gabriel Scherer
   and Xavier Clerc)

- #8621: Make ocamlyacc a Windows Unicode application
  (David Allsopp, review by Nicolás Ojeda Bär)

* #8834, `ocaml`: adhere to the XDG base directory specification to
  locate an `.ocamlinit` file. Reads an `$XDG_CONFIG_HOME/ocaml/init.ml`
  file before trying to lookup `~/.ocamlinit`. On Windows the behaviour
  is unchanged.
  (Daniel C. Bünzli, review by David Allsopp, Armaël Guéneau and
   Nicolás Ojeda Bär)

- #9113: ocamldoc: fix the rendering of multi-line code blocks
  in the 'man' backend.
  (Gabriel Scherer, review by Florian Angeletti)

- #9127, #9130: ocamldoc: fix the formatting of closing brace in record types.
  (David Allsopp, report by San Vu Ngoc)

### Build system:

- #8840: use ocaml{c,opt}.opt when available to build internal tools
  On my machine this reduces parallel-build times from 3m30s to 2m50s.
  (Gabriel Scherer, review by Xavier Leroy and Sébastien Hinderer)

- #8650: ensure that "make" variables are defined before use;
  revise generation of config/util.ml to better quote special characters
  (Xavier Leroy, review by David Allsopp)

- #8690, #8696: avoid rebuilding the world when files containing primitives
  change.
  (Stephen Dolan, review by Gabriel Scherer, Sébastien Hinderer and
   Thomas Refis)

- #8835: new configure option --disable-stdlib-manpages to disable building
  and installation of the library manpages.
  (David Allsopp, review by Florian Angeletti and Gabriel Scherer)

- #8837: build manpages using ocamldoc.opt when available
  cuts the manpages build time from 14s to 4s
  (Gabriel Scherer, review by David Allsopp and Sébastien Hinderer,
   report by David Allsopp)

- #8843, #8841: fix use of off_t on 32-bit systems.
  (Stephen Dolan, report by Richard Jones, review by Xavier Leroy)

- #8947, #9134: fix/improve support for the BFD library
  (Sébastien Hinderer, review by Damien Doligez)

- #8951: let make's default target build the compiler
  (Sébastien Hinderer, review by David Allsopp)

- #8995: allow developers to specify frequently-used configure options in
  Git (ocaml.configure option) and a directory for host-specific, shareable
  config.cache files (ocaml.configure-cache option). See HACKING.adoc for
  further details.
  (David Allsopp, review by Gabriel Scherer)

- #9136: Don't propagate Cygwin-style prefix from configure to
  Makefile.config on Windows ports.
  (David Allsopp, review by Sébastien Hinderer)

### Internal/compiler-libs changes:

- #8828: Added abstractions for variants, records, constructors, fields and
  extension constructor types mismatch.
  (Mekhrubon Turaev, review by Florian Angeletti, Leo White and Gabriel Scherer)

- #7927, #8527: Replace long tuples into records in typeclass.ml
  (Ulugbek Abdullaev, review by David Allsopp and Gabriel Scherer)

- #1963: split cmmgen into generic Cmm helpers and clambda transformations
  (Vincent Laviron, review by Mark Shinwell)

- #1901: Fix lexing of character literals in comments
  (Pieter Goetschalckx, review by Damien Doligez)

- #1932: Allow octal escape sequences and identifiers containing apostrophes
  in ocamlyacc actions and comments.
  (Pieter Goetschalckx, review by Damien Doligez)

- #2288: Move middle end code from [Asmgen] to [Clambda_middle_end] and
  [Flambda_middle_end].  Run [Un_anf] from the middle end, not [Cmmgen].
  (Mark Shinwell, review by Pierre Chambart)

- #8692: Remove Misc.may_map and similar
  (Leo White, review by Gabriel Scherer and Thomas Refis)

- #8677: Use unsigned comparisons in amd64 and i386 emitter of Lcondbranch3.
  (Greta Yorsh, review by Xavier Leroy)

- #8766: Parmatch: introduce a type for simplified pattern heads
  (Gabriel Scherer and Thomas Refis, review by Stephen Dolan and
   Florian Angeletti)

- #8774: New implementation of Env.make_copy_of_types
  (Alain Frisch, review by Thomas Refis, Leo White and Jacques Garrigue)

- #7924: Use a variant instead of an int in Bad_variance exception
  (Rian Douglas, review by Gabriel Scherer)

- #8890: in -dtimings output, show time spent in C linker clearly
  (Valentin Gatien-Baron)

- #8910, #8911: minor improvements to the printing of module types
  (Gabriel Scherer, review by Florian Angeletti)

- #8913: ocamltest: improve 'promote' implementation to take
  skipped lines/bytes into account
  (Gabriel Scherer, review by Sébastien Hinderer)

- #8908: Use an option instead of a string for module names ("_" becomes None),
  and a dedicated type for functor parameters: "()" maps to "Unit" (instead of
  "*").
  (Thomas Refis, review by Gabriel Radanne)

- #8928: Move contains_calls and num_stack_slots from Proc to Mach.fundecl
  (Greta Yorsh, review by Florian Angeletti and Vincent Laviron)

- #8959, #8960, #8968, #9023: minor refactorings in the typing of patterns:
  + refactor the {let,pat}_bound_idents* functions
  + minor bugfix in type_pat
  + refactor the generic pattern-traversal functions
    in Typecore and Typedtree
  + restrict the use of Need_backtrack
  (Gabriel Scherer and Florian Angeletti,
   review by Thomas Refis and Gabriel Scherer)

- #9030: clarify and document the parameter space of type_pat
  (Gabriel Scherer and Florian Angeletti and Jacques Garrigue,
   review by Florian Angeletti and Thomas Refis)

- #8975: "ocamltests" files are no longer required or used by
  "ocamltest". Instead, any text file in the testsuite directory containing a
  valid "TEST" block will be automatically included in the testsuite.
  (Nicolás Ojeda Bär, review by Gabriel Scherer and Sébastien Hinderer)

- #8992: share argument implementations between executables
  (Florian Angeletti, review by Gabriel Scherer)

- #9015: fix fatal error in pprint_ast (#8789)
  (Damien Doligez, review by Thomas Refis)

### Bug fixes:

- #5673, #7636: unused type variable causes generalization error
  (Jacques Garrigue and Leo White, review by Leo White,
   reports by Jean-Louis Giavitto and Christophe Raffalli)

- #6922, #8955: Fix regression with -principal type inference for inherited
  methods, allowing to compile ocamldoc with -principal
  (Jacques Garrigue, review by Leo White)

- #7925, #8611: fix error highlighting for exceptionally
  long toplevel phrases
  (Kyle Miller, reported by Armaël Guéneau, review by Armaël Guéneau
   and Nicolás Ojeda Bär)

- #8622: Don't generate #! headers over 127 characters.
  (David Allsopp, review by Xavier Leroy and Stephen Dolan)

- #8715: minor bugfixes in CamlinternalFormat; removes the unused
  and misleading function CamlinternalFormat.string_of_formatting_gen
  (Gabriel Scherer and Florian Angeletti,
   review by Florian Angeletti and Gabriel Radanne)

- #8792, #9018: Possible (latent) bug in Ctype.normalize_type
  removed incrimined Btype.log_type, replaced by Btype.set_type
  (Jacques Garrigue, report by Alain Frisch, review by Thomas Refis)

- #8856, #8860: avoid stackoverflow when printing cyclic type expressions
  in some error submessages.
  (Florian Angeletti, report by Mekhrubon Turaev, review by Leo White)

- #8875: fix missing newlines in the output from MSVC invocation.
  (Nicolás Ojeda Bär, review by Gabriel Scherer)

- #8921, #8924: Fix stack overflow with Flambda
  (Vincent Laviron, review by Pierre Chambart and Leo White,
   report by Aleksandr Kuzmenko)

- #8892, #8895: fix the definition of Is_young when CAML_INTERNALS is not
  defined.
  (David Allsopp, review by Xavier Leroy)

- #8896: deprecate addr typedef in misc.h
  (David Allsopp, suggestion by Xavier Leroy)

- #8981: Fix check for incompatible -c and -o options.
  (Greta Yorsh, review by Damien Doligez)

- #9019, #9154: Unsound exhaustivity of GADTs from incomplete unification
  Also fixes bug found by Thomas Refis in #9012
  (Jacques Garrigue, report and review by Leo White, Thomas Refis)

- #9031: Unregister Windows stack overflow handler while shutting
  the runtime down.
  (Dmitry Bely, review by David Allsopp)

- #9051: fix unregistered local root in win32unix/select.c (could result in
  `select` returning file_descr-like values which weren't in the original sets)
  and correct initialisation of some blocks allocated with caml_alloc_small.
  (David Allsopp, review by Xavier Leroy)

- #9073, #9120: fix incorrect GC ratio multiplier when allocating custom blocks
  with caml_alloc_custom_mem in runtime/custom.c
  (Markus Mottl, review by Gabriel Scherer and Damien Doligez)

- #9209, #9212: fix a development-version regression caused by #2288
  (Kate Deplaix and David Allsopp, review by Sébastien Hinderer
   and Gabriel Scherer )

- #9218, #9269: avoid a rare wrong module name error with "-annot" and
  inline records.
  (Florian Angeletti, review by Gabriel Scherer, report by Kate Deplaix)

- #9261: Fix a soundness bug in Rec_check, new in 4.10 (from #8908)
  (Vincent Laviron, review by Jeremy Yallop and Gabriel Scherer)

OCaml 4.09 maintenance branch:
------------------------------

- #8855, #8858: Links for tools not created when installing with
  --disable-installing-byecode-programs (e.g. ocamldep.opt installed, but
  ocamldep link not created)
  (David Allsopp, report by Thomas Leonard)

- #8953, #8954: Fix error submessages in the toplevel: do not display
  dummy locations
  (Armaël Guéneau, review by Gabriel Scherer)

- #8965, #8979: Alpine build failure caused by check-parser-uptodate-or-warn.sh
  (Gabriel Scherer and David Allsopp, report by Anton Kochkov)

- #8985, #8986: fix generation of the primitives when the locale collation is
  incompatible with C.
  (David Allsopp, review by Nicolás Ojeda Bär, report by Sebastian Rasmussen)

- #9050, #9076: install missing compilerlibs/ocamlmiddleend archives
  (Gabriel Scherer, review by Florian Angeletti, report by Olaf Hering)

- #9144, #9180: multiple definitions of global variables in the C runtime,
  causing problems with GCC 10.0 and possibly with other C compilers
  (Xavier Leroy, report by Jürgen Reuter, review by Mark Shinwell)

- #9180: pass -fno-common option to C compiler when available,
  so as to detect problematic multiple definitions of global variables
  in the C runtime
  (Xavier Leroy, review by Mark Shinwell)

- #9128: Fix a bug in bytecode mode which could lead to a segmentation
  fault. The bug was caused by the fact that the atom table shared a
  page with some bytecode. The fix makes sure both the atom table and
  the minor heap have their own pages.
  (Jacques-Henri Jourdan, review by Stephen Dolan, Xavier Leroy and
   Gabriel Scherer)

OCaml 4.09.0 (19 September 2019):
---------------------------------

### Runtime system:

* #1725, #2279: Deprecate Obj.set_tag and Obj.truncate
  (Stephen Dolan, review by Gabriel Scherer, Damien Doligez and Xavier Leroy)

* #2240: Constify "identifier" in struct custom_operations
  (Cedric Cellier, review by Xavier Leroy)

* #2293: Constify "caml_named_value"
  (Stephen Dolan, review by Xavier Leroy)

- #8787, #8788: avoid integer overflow in caml_output_value_to_bytes
  (Jeremy Yallop, report by Marcello Seri)


- #2075, #7729: rename _T macro used to support Unicode in the (Windows) runtime
  in order to avoid compiler warning
  (Nicolás Ojeda Bär, review by Gabriel Scherer and David Allsopp)

- #2250: Remove extra integer sign-extension in compare functions
  (Stefan Muenzel, review by Xavier Leroy)

- #8607: Remove obsolete macros for pre-2002 MSVC support
  (Stephen Dolan, review by Nicolás Ojeda Bär and David Allsopp)

- #8656: Fix a bug in [caml_modify_generational_global_root]
  (Jacques-Henri Jourdan, review by Gabriel Scherer)

### Standard library:

- #2262: take precision (.<n>) and flags ('+' and ' ') into account
  in printf %F
  (Pierre Roux, review by Gabriel Scherer)

- #6148, #8596: optimize some buffer operations
  (Damien Doligez, reports by John Whitington and Alain Frisch,
   review by Jeremy Yallop and Gabriel Scherer)

### Other libraries:

* #2318: Delete the graphics library. This library is now available
  as a separate "graphics" package in opam. Its new home is:
  https://github.com/ocaml/graphics
  (Jérémie Dimino, review by Nicolás Ojeda Bär, Xavier Leroy and
   Sébastien Hinderer)

* #2289: Delete the vmthreads library. This library was deprecated in 4.08.0.
  (Jérémie Dimino)

- #2112: Fix Thread.yield unfairness with busy threads yielding to each
  other.
  (Andrew Hunter, review by Jacques-Henri Jourdan, Spiros Eliopoulos, Stephen
  Weeks, & Mark Shinwell)

- #7903, #2306: Make Thread.delay interruptible by signals again
  (Xavier Leroy, review by Jacques-Henri Jourdan and Edwin Török)

- #2248: Unix alloc_sockaddr: Fix read of uninitialized memory for an
  unbound Unix socket. Add support for receiving abstract (Linux) socket paths.
  (Tim Cuthbertson, review by Sébastien Hinderer and Jérémie Dimino)

- #2165: better unboxing heuristics for let-bound identifiers
  (Alain Frisch, review by Vincent Laviron and Gabriel Scherer)

- #8735: unbox across static handlers
  (Alain Frisch, review by Vincent Laviron and Gabriel Scherer)

### Compiler user-interface and warnings:

* #2276: Remove support for compiler plugins and hooks (also adds
  [Dynlink.unsafe_get_global_value])
  (Mark Shinwell, Xavier Clerc, review by Nicolás Ojeda Bär,
  Florian Angeletti, David Allsopp and Xavier Leroy)

- #2301: Hint on type error on int literal
  (Jules Aguillon, review by Nicolás Ojeda Bär , Florian Angeletti,
  Gabriel Scherer and Armaël Guéneau)

* #2314: Remove support for gprof profiling.
  (Mark Shinwell, review by Xavier Clerc and Stephen Dolan)

- #2190: fix pretty printing (using Pprintast) of "lazy ..." patterns and
  "fun (type t) -> ..." expressions.
  (Nicolás Ojeda Bär, review by Gabriel Scherer)

- #2277: Use newtype names as type variable names
  The inferred type of (fun (type t) (x : t) -> x)
  is now printed as ('t -> 't) rather than ('a -> 'a).
  (Matthew Ryan)


- #2309: New options -with-runtime and -without-runtime in ocamlopt/ocamlc
  that control the inclusion of the runtime system in the generated program.
  (Lucas Pluvinage, review by Daniel Bünzli, Damien Doligez, David Allsopp
   and Florian Angeletti)

- #3819, #8546 more explanations and tests for illegal permutation
  (Florian Angeletti, review by Gabriel Scherer)

- #8537: fix the -runtime-variant option for bytecode
  (Damien Doligez, review by David Allsopp)

- #8541: Correctly print multi-lines locations
  (Louis Roché, review by Gabriel Scherer)

- #8579: Better error message for private constructors
  of an extensible variant type
  (Guillaume Bury, review by many fine eyes)

### Code generation and optimizations:

- #2278: Remove native code generation support for 32-bit Intel macOS,
  iOS and other Darwin targets.
  (Mark Shinwell, review by Nicolás Ojeda Bär and Xavier Leroy)

- #8547: Optimize matches that are an affine function of the input.
  (Stefan Muenzel, review by Alain Frisch, Gabriel Scherer)


- #1904, #7931: Add FreeBSD/aarch64 support
  (Greg V, review by Sébastien Hinderer, Stephen Dolan, Damien Doligez
   and Xavier Leroy)

- #8507: Shorten symbol names of anonymous functions in Flambda mode
  (the directory portions are now hidden)
  (Mark Shinwell, review by Nicolás Ojeda Bär)

- #8681, #8699, #8712: Fix code generation with nested let rec of functions.
  (Stephen Dolan, Leo White, Gabriel Scherer and Pierre Chambart,
   review by Gabriel Scherer, reports by Alexey Solovyev and Jonathan French)

### Manual and documentation:

- #7584, #8538: Document .cmt* files in the "overview" of ocaml{c,opt}
  (Oxana Kostikova, rewiew by Florian Angeletti)


- #8757: Rename Pervasives to Stdlib in core library documentation.
  (Ian Zimmerman, review by David Allsopp)

- #8515: manual, precise constraints on reexported types
  (Florian Angeletti, review by Gabriel Scherer)

### Tools:

- #2221: ocamldep will now correctly allow a .ml file in an include directory
  that appears first in the search order to shadow a .mli appearing in a later
  include directory.
  (Nicolás Ojeda Bär, review by Florian Angeletti)

### Internal/compiler-libs changes:

- #1579: Add a separate types for clambda primitives
  (Pierre Chambart, review by Vincent Laviron and Mark Shinwell)

- #1965: remove loop constructors in Cmm and Mach
  (Vincent Laviron)

- #1973: fix compilation of catches with multiple handlers
  (Vincent Laviron)

- #2228, #8545: refactoring the handling of .cmi files
  by moving the logic from Env to a new module Persistent_env
  (Gabriel Scherer, review by Jérémie Dimino and Thomas Refis)

- #2229: Env: remove prefix_idents cache
  (Thomas Refis, review by Frédéric Bour and Gabriel Scherer)

- #2237, #8582: Reorder linearisation of Trywith to avoid a call instruction
  (Vincent Laviron and Greta Yorsh, additional review by Mark Shinwell;
  fix in #8582 by Mark Shinwell, Xavier Leroy and Anil Madhavapeddy)

- #2265: Add bytecomp/opcodes.mli
  (Mark Shinwell, review by Nicolás Ojeda Bär)

- #2268: Improve packing mechanism used for building compilerlibs modules
  into the Dynlink libraries
  (Mark Shinwell, Stephen Dolan, review by David Allsopp)

- #2280: Don't make more Clambda constants after starting Cmmgen
  (Mark Shinwell, review by Vincent Laviron)

- #2281: Move some middle-end files around
  (Mark Shinwell, review by Pierre Chambart and Vincent Laviron)

- #2283: Add [is_prefix] and [find_and_chop_longest_common_prefix] to
  [Misc.Stdlib.List]
  (Mark Shinwell, review by Alain Frisch and Stephen Dolan)

- #2284: Add various utility functions to [Misc] and remove functions
  from [Misc.Stdlib.Option] that are now in [Stdlib.Option]
  (Mark Shinwell, review by Thomas Refis)

- #2286: Functorise [Consistbl]
  (Mark Shinwell, review by Gabriel Radanne)

- #2291: Add [Compute_ranges] pass
  (Mark Shinwell, review by Vincent Laviron)

- #2292: Add [Proc.frame_required] and [Proc.prologue_required].
  Move tail recursion label creation to [Linearize].  Correctly position
  [Lprologue] relative to [Iname_for_debugger] operations.
  (Mark Shinwell, review by Vincent Laviron)

- #2308: More debugging information on [Cmm] terms
  (Mark Shinwell, review by Stephen Dolan)

- #7878, #8542: Replaced TypedtreeIter with tast_iterator
  (Isaac "Izzy" Avram, review by Gabriel Scherer and Nicolás Ojeda Bär)

- #8598: Replace "not is_nonexpansive" by "maybe_expansive".
  (Thomas Refis, review by David Allsopp, Florian Angeletti, Gabriel Radanne,
   Gabriel Scherer and Xavier Leroy)

### Compiler distribution build system:

- #2267: merge generation of header programs, also fixing parallel build on
  Cygwin.
  (David Allsopp, review by Sébastien Hinderer)

- #8514: Use boot/ocamlc.opt for building, if available.
  (Stephen Dolan, review by Gabriel Scherer)

### Bug fixes:

- #8864, #8865: Fix native compilation of left shift by (word_size - 1)
  (Vincent Laviron, report by Murilo Giacometti Rocha, review by Xavier Leroy)

- #2296: Fix parsing of hexadecimal floats with underscores in the exponent.
  (Hugo Heuzard and Xavier Leroy, review by Gabriel Scherer)

- #8800: Fix soundness bug in extension constructor inclusion
  (Leo White, review by Jacques Garrigue)

- #8848: Fix x86 stack probe CFI information in caml_c_call and
  caml_call_gc
  (Tom Kelly, review by Xavier Leroy)


- #7156, #8594: make top level use custom printers if they are available
  (Andrew Litteken, report by Martin Jambon, review by Nicolás Ojeda Bär,
   Thomas Refis, Armaël Guéneau, Gabriel Scherer, David Allsopp)

- #3249: ocamlmklib should reject .cmxa files
  (Xavier Leroy)

- #7937, #2287: fix uncaught Unify exception when looking for type
  declaration
  (Florian Angeletti, review by Jacques Garrigue)

- #8610, #8613: toplevel printing, consistent deduplicated name for types
  (Florian Angeletti, review by Thomas Refis and Gabriel Scherer,
   reported by Xavier Clerc)

- #8635, #8636: Fix a bad side-effect of the -allow-approx option of
  ocamldep. It used to turn some errors into successes
  (Jérémie Dimino)

- #8701, #8725: Variance of constrained parameters causes principality issues
  (Jacques Garrigue, report by Leo White, review by Gabriel Scherer)

- #8777(partial): fix position information in some polymorphic variant
  error messages about missing tags
  (Florian Angeletti, review by Thomas Refis)

- #8779, more cautious variance computation to avoid missing cmis
  (Florian Angeletti, report by Antonio Nuno Monteiro, review by Leo White)

- #8810: Env.lookup_module: don't allow creating loops
  (Thomas Refis, report by Leo White, review by Jacques Garrigue)

- #8862, #8871: subst: preserve scopes
  (Thomas Refis, report by Leo White, review by Jacques Garrigue)

- #8921, #8924: Fix stack overflow with Flambda
  (Vincent Laviron, review by Pierre Chambart and Leo White,
   report by Aleksandr Kuzmenko)

- #8944: Fix "open struct .. end" on clambda backend
  (Thomas Refis, review by Leo White, report by Damon Wang and Mark Shinwell)

OCaml 4.08.1 (5 August 2019)
----------------------------

### Bug fixes:

- #7887: ensure frame table is 8-aligned on ARM64 and PPC64
  (Xavier Leroy, report by Mark Hayden, review by Mark Shinwell
   and Gabriel Scherer)

- #8751: fix bug that could result in misaligned data section when compiling to
  native-code on amd64.  (observed with the mingw64 compiler)
  (Nicolás Ojeda Bär, review by David Allsopp)

- #8769, #8770: Fix assertion failure with -pack
  (Leo White, review by Gabriel Scherer, report by Fabian @copy)

- #8816, #8818: fix loading of packed modules with Dynlink (regression in
  #2176).
  (Leo White, report by Andre Maroneze, review by Gabriel Scherer)

- #8830: configure script: fix tool prefix detection and Debian's armhf
  detection
  (Stéphane Glondu, review by David Allsopp)

- #8843, #8841: fix use of off_t on 32-bit systems.
  (Stephen Dolan, report by Richard Jones, review by Xavier Leroy)

OCaml 4.08.0 (13 June 2019)
---------------------------

### Language features:

- #1947: Introduce binding operators (let*, let+, and* etc.)
  (Leo White, review by Thomas Refis)

- #1892: Allow shadowing of items coming from an include
  (Thomas Refis, review by Gabriel Radanne)

- #2122: Introduce local substitutions in signatures: "type t := type_expr"
  and "module M := Extended(Module).Path"
  (Thomas Refis, with help and review from Leo White, and Alain Frisch)

- #1804: New notion of "alerts" that generalizes the deprecated warning
      [@@ocaml.alert deprecated "Please use bar instead!"]
      [@@ocaml.alert unsafe "Please use safe_foo instead!"]
  (Alain Frisch, review by Leo White and Damien Doligez)

- #6422, #7083, #305, #1568: Allow `exception` under or-patterns
  (Thomas Refis, with help and review from Alain Frisch, Gabriel Scherer, Jeremy
  Yallop, Leo White and Luc Maranget)


- #1705: Allow @@attributes on exception declarations.
  (Hugo Heuzard, review by Gabriel Radanne and Thomas Refis)

- #1506, #2147, #2166, #2167: Extended `open` to arbitrary module
  expression in structures and to applicative paths in signatures
  (Runhang Li, review by Alain Frisch, Florian Angeletti, Jeremy Yallop,
  Leo White and Thomas Refis)

* #2106: .~ is now a reserved keyword, and is no longer available
  for use in extended indexing operators
  (Jeremy Yallop, review by Gabriel Scherer, Florian Angeletti, and
   Damien Doligez)

* #7841, #2041, #2235: allow modules from include directories
  to shadow other ones, even in the toplevel; for a example, including
  a directory that defines its own Result module will shadow the stdlib's.
  (Jérémie Dimino, review by Alain Frisch and David Allsopp)

### Type system:

- #2110: Partial support for GADTs inside or-patterns;
  The type equalities introduced by the GADT constructor are only
  available inside the or-pattern; they cannot be used in the
  right-hand-side of the clause, when both sides of the or-pattern
  agree on it.
  (Thomas Refis and Leo White, review by Jacques Garrigue)

- #1826: allow expanding a type to a private abbreviation instead of
  abstracting when removing references to an identifier.
  (Thomas Refis and Leo White, review by Jacques Garrigue)

- #1942, #2244: simplification of the static check
  for recursive definitions
  (Alban Reynaud and Gabriel Scherer,
   review by Jeremy Yallop, Armaël Guéneau and Damien Doligez)

### Standard library:

- #2128: Add Fun module: `id, const, flip, negate, protect`
  (protect is a "try_finally" combinator)
  https://caml.inria.fr/pub/docs/manual-ocaml/libref/Fun.html
  (Many fine eyes)

- #2010: Add Bool module
  https://caml.inria.fr/pub/docs/manual-ocaml/libref/Bool.html
  (Many fine eyes)

- #2011: Add Int module
  https://caml.inria.fr/pub/docs/manual-ocaml/libref/Int.html
  (Many fine eyes)

- #1940: Add Option module and Format.pp_print_option
  `none, some, value, get, bind, join, map, fold, iter`, etc.
  https://caml.inria.fr/pub/docs/manual-ocaml/libref/Option.html
  (Many fine eyes)

- #1956: Add Result module and Format.pp_print_result
  `ok, error, value, get_ok, bind, join, map, map_error`, etc.
  https://caml.inria.fr/pub/docs/manual-ocaml/libref/Result.html
  (Many fine eyes)

- #1855, #2118: Add `Fun.protect ~finally` for enforcing local
  invariants whether a function raises or not, similar to
  `unwind-protect` in Lisp and `FINALLY` in Modula-2. It is careful
  about preserving backtraces and treating exceptions in finally as
  errors.
  (Marcello Seri and Guillaume Munch-Maccagnoni, review by Daniel
  Bünzli, Gabriel Scherer, François Bobot, Nicolás Ojeda Bär, Xavier
  Clerc, Boris Yakobowski, Damien Doligez, and Xavier Leroy)

* #1605: Deprecate Stdlib.Pervasives. Following #1010, Pervasives
  is no longer needed and Stdlib should be used instead.
  (Jérémie Dimino, review by Nicolás Ojeda Bär)

- #2185: Add `List.filter_map`
  (Thomas Refis, review by Alain Frisch and Gabriel Scherer)

- #1957: Add Stack.{top_opt,pop_opt} and Queue.{peek_opt,take_opt}.
  (Vladimir Keleshev, review by Nicolás Ojeda Bär and Gabriel Scherer)

- #1182: Add new Printf formats %#d %#Ld %#ld %#nd (idem for %i and %u) for
  alternative integer formatting -- inserts '_' between blocks of digits.
  (ygrek, review by Gabriel Scherer)

- #1959: Add Format.dprintf, a printing function which outputs a closure
  usable with %t.
  (Gabriel Radanne, request by Armaël Guéneau,
   review by Florian Angeletti and Gabriel Scherer)

- #1986, #6450: Add Set.disjoint
  (Nicolás Ojeda Bär, review by Gabriel Scherer)

- #7812, #2125: Add Filename.chop_suffix_opt
  (Alain Frisch, review by Nicolás Ojeda Bär, suggestion by whitequark)

- #1864: Extend Bytes and Buffer with functions to read/write
  binary representations of numbers
  (Alain Frisch and Daniel Bünzli)

- #1458: Add unsigned operations unsigned_div, unsigned_rem, unsigned_compare
  and unsigned_to_int to modules Int32, Int64, Nativeint.
  (Nicolás Ojeda Bär, review by Daniel Bünzli, Alain Frisch and Max Mouratov)

- #2002: Add Format.pp_print_custom_break, a new more general kind of break
  hint that can emit non-whitespace characters.
  (Vladimir Keleshev and Pierre Weis, review by Josh Berdine, Gabriel Radanne)

- #1966: Add Format semantic tags using extensible sum types.
  (Gabriel Radanne, review by Nicolás Ojeda Bär)

- #1794: Add constants zero, one, minus_one and functions succ,
  pred, is_finite, is_infinite, is_nan, is_integer, trunc, round,
  next_after, sign_bit, min, max, min_max, min_num, max_num,
  min_max_num to module Float.
  (Christophe Troestler, review by Alain Frisch, Xavier Clerc and Daniel Bünzli)

- #1354, #2177: Add fma support to Float module.
  (Laurent Thévenoux, review by Alain Frisch, Jacques-Henri Jourdan,
  Xavier Leroy)



- #5072, #6655, #1876: add aliases in Stdlib for built-in types
  and exceptions.
  (Jeremy Yallop, reports by Pierre Letouzey and David Sheets,
   review by Valentin Gatien-Baron, Gabriel Scherer and Alain Frisch)

- #1731: Format, use raise_notrace to preserve backtraces.
  (Frédéric Bour, report by Jules Villard, review by Gabriel Scherer)

- #6701, #1185, #1803: make float_of_string and string_of_float
  locale-independent.
  (ygrek, review by Xavier Leroy and Damien Doligez)

- #7795, #1782: Fix off-by-one error in Weak.create.
  (KC Sivaramakrishnan, review by Gabriel Scherer and François Bobot)

- #7235: Format, flush err_formatter at exit.
  (Pierre Weis, request by Jun Furuse)

- #1857, #7812: Remove Sort module, deprecated since 2000 and emitting
  a deprecation warning since 4.02.
  (whitequark)

- #1923: Arg module sometimes misbehaved instead of rejecting invalid
  -keyword=arg inputs
  (Valentin Gatien-Baron, review by Gabriel Scherer)

- #1959: Small simplification and optimization to Format.ifprintf
  (Gabriel Radanne, review by Gabriel Scherer)

- #2119: clarify the documentation of Set.diff
  (Gabriel Scherer, suggestion by John Skaller)

- #2145: Deprecate the mutability of Gc.control record fields
  (Damien Doligez, review by Alain Frisch)

- #2159, #7874: annotate {String,Bytes}.equal as being [@@noalloc].
  (Pierre-Marie Pédrot, review by Nicolás Ojeda Bär)

- #1936: Add module Float.Array
  (Damien Doligez, review by Xavier Clerc and Alain Frisch)

- #2183: Fix segfault in Array.create_float with -no-flat-float-array
  (Damien Doligez, review by Gabriel Scherer and Jeremy Yallop)

- #1525: Make function set_max_indent respect documentation
  (Pierre Weis, Richard Bonichon, review by Florian Angeletti)

- #2202: Correct Hashtbl.MakeSeeded.{add_seq,replace_seq,of_seq} to use
  functor hash function instead of default hash function. Hashtbl.Make.of_seq
  shouldn't create randomized hash tables.
  (David Allsopp, review by Alain Frisch)

### Other libraries:

- #2533, #1839, #1949: added Unix.fsync
  (Francois Berenger, Nicolás Ojeda Bär, review by Daniel Bünzli, David Allsopp
  and ygrek)

- #1792, #7794: Add Unix.open_process_args{,_in,_out,_full} similar to
  Unix.open_process{,_in,_out,_full}, but passing an explicit argv array.
  (Nicolás Ojeda Bär, review by Jérémie Dimino, request by Volker Diels-Grabsch)

- #1999: Add Unix.process{,_in,_out,_full}_pid to retrieve opened process's
  pid.
  (Romain Beauxis, review by Nicolás Ojeda Bär)

- #2222: Set default status in waitpid when pid is zero. Otherwise,
  status value is undefined.
  (Romain Beauxis and Xavier Leroy, review by Stephen Dolan)

* #2104, #2211, #4127, #7709: Fix Thread.sigmask. When
  system threads are loaded, Unix.sigprocmask is now an alias for
  Thread.sigmask. This changes the behavior at least on MacOS, where
  Unix.sigprocmask used to change the masks of all threads.
  (Jacques-Henri Jourdan, review by Jérémie Dimino)

- #1061: Add ?follow parameter to Unix.link. This allows hardlinking
  symlinks.
  (Christopher Zimmermann, review by Xavier Leroy, Damien Doligez, David
   Allsopp, David Sheets)

- #2038: Deprecate vm threads.
  OCaml supported both "native threads", based on pthreads,
  and its own green-threads implementation, "vm threads". We are not
  aware of any recent usage of "vm threads", and removing them simplifies
  further maintenance.
  (Jérémie Dimino)

* #4208, #4229, #4839, #6462, #6957, #6950, #1063, #2176,
  #2297: Make (nat)dynlink sound by correctly failing when
  dynlinked module names clash with other modules or interfaces.
  (Mark Shinwell, Leo White, Nicolás Ojeda Bär, Pierre Chambart)

- #2263: Delete the deprecated Bigarray.*.map_file functions in
  favour of `*_of_genarray (Unix.map_file ...)` functions instead. The
  `Unix.map_file` function was introduced in OCaml 4.06.0 onwards.
  (Jérémie Dimino, reviewed by David Allsopp and Anil Madhavapeddy)

### Compiler user-interface and warnings:

- #2096: Add source highlighting for errors & warnings in batch mode
  (Armaël Guéneau, review by Gabriel Scherer and Jérémie Dimino)

- #2133: [@ocaml.warn_on_literal_pattern]: now warn on literal patterns
  found anywhere in a constructor's arguments.
  (Jeremy Yallop, review by Gabriel Scherer)

- #1720: Improve error reporting for missing 'rec' in let-bindings.
  (Arthur Charguéraud and Armaël Guéneau, with help and advice
   from Gabriel Scherer, Frédéric Bour, Xavier Clerc and Leo White)

- #7116, #1430: new -config-var option
  to get the value of a single configuration variable in scripts.
  (Gabriel Scherer, review by Sébastien Hinderer and David Allsopp,
   request by Adrien Nader)

- #1733,1993,1998,2058,2094,2140: Typing error message improvements
    - #1733, change the perspective of the unexpected existential error
      message.
    - #1993, expanded error messages for universal quantification failure
    - #1998, more context for unbound type parameter error
    - #2058, full explanation for unsafe cycles in recursive module
      definitions (suggestion by Ivan Gotovchits)
    - #2094, rewording for "constructor has no type" error
    - #7565, #2140, more context for universal variable escape
      in method type
  (Florian Angeletti, reviews by Jacques Garrigue, Armaël Guéneau,
   Gabriel Radanne, Gabriel Scherer and Jeremy Yallop)

- #1913: new flag -dump-into-file to print debug output like -dlambda into
  a file named after the file being built, instead of on stderr.
  (Valentin Gatien-Baron, review by Thomas Refis)

- #1921: in the compilation context passed to ppx extensions,
  add more configuration options related to type-checking:
  -rectypes, -principal, -alias-deps, -unboxed-types, -unsafe-string
  (Gabriel Scherer, review by Gabriel Radanne, Xavier Clerc and Frédéric Bour)

- #1976: Better error messages for extension constructor type mismatches
  (Thomas Refis, review by Gabriel Scherer)

- #1841, #7808: the environment variable OCAMLTOP_INCLUDE_PATH can now
  specify a list of additional include directories for the ocaml toplevel.
  (Nicolás Ojeda Bär, request by Daniel Bünzli, review by Daniel Bünzli and
  Damien Doligez)

- #6638, #1110: introduced a dedicated warning to report
  unused "open!" statements
  (Alain Frisch, report by dwang, review by and design from Leo White)

- #1974: Trigger warning 5 in "let _ = e" and "ignore e" if e is of function
  type and syntactically an application. (For the case of "ignore e" the warning
  already existed, but used to be triggered even when e was not an application.)
  (Nicolás Ojeda Bär, review by Alain Frisch and Jacques Garrigue)

- #7408, #7846, #2015: Check arity of primitives.
  (Hugo Heuzard, review by Nicolás Ojeda Bär)



- #2091: Add a warning triggered by type declarations "type t = ()"
  (Armaël Guéneau, report by linse, review by Florian Angeletti and Gabriel
  Scherer)

- #2004: Use common standard library path `lib/ocaml` for Windows,
  for consistency with OSX & Linux. Previously was located at `lib`.
  (Bryan Phelps, Jordan Walke, review by David Allsopp)

- #6416, #1120: unique printed names for identifiers
  (Florian Angeletti, review by Jacques Garrigue)

- #1691: add shared_libraries to ocamlc -config exporting
  SUPPORTS_SHARED_LIBRARIES from Makefile.config.
  (David Allsopp, review by Gabriel Scherer and Mark Shinwell)

- #6913, #1786: new -match-context-rows option
  to control the degree of optimization in the pattern matching compiler.
  (Dwight Guth, review by Gabriel Scherer and Luc Maranget)

- #1822: keep attributes attached to pattern variables from being discarded.
  (Nicolás Ojeda Bär, review by Thomas Refis)

- #1845: new `-dcamlprimc` option to keep the generated C file containing
  the information about primitives; pass `-fdebug-prefix-map` to the C compiler
  when supported, for reproducible builds
  (Xavier Clerc, review by Jérémie Dimino)

- #1856, #1869: use `BUILD_PATH_PREFIX_MAP` when compiling primitives
  in order to make builds reproducible if code contains uses of
  `__FILE__` or `__LOC__`
  (Xavier Clerc, review by Gabriel Scherer and Sébastien Hinderer)

- #1906: the -unsafe option does not apply to marshalled ASTs passed
  to the compiler directly or by a -pp preprocessor; add a proper
  warning (64) instead of a simple stderr message
  (Valentin Gatien-Baron)

- #1925: Print error locations more consistently between batch mode, toplevel
  and expect tests
  (Armaël Guéneau, review by Thomas Refis, Gabriel Scherer and François Bobot)

- #1930: pass the elements from `BUILD_PATH_PREFIX_MAP` to the assembler
  (Xavier Clerc, review by Gabriel Scherer, Sébastien Hinderer, and
   Xavier Leroy)

- #1945, #2032: new "-stop-after [parsing|typing]" option
  to stop compilation after the parsing or typing pass
  (Gabriel Scherer, review by Jérémie Dimino)

- #1953: Add locations to attributes in the parsetree.
  (Hugo Heuzard, review by Gabriel Radanne)

- #1954: Add locations to toplevel directives.
  (Hugo Heuzard, review by Gabriel Radanne)

* #1979: Remove support for TERM=norepeat when displaying errors
  (Armaël Guéneau, review by Gabriel Scherer and Florian Angeletti)

- #1960: The parser keeps previous location when relocating ast node.
  (Hugo Heuzard, review by Jérémie Dimino)

- #7864, #2109: remove duplicates from spelling suggestions.
  (Nicolás Ojeda Bär, review by Armaël Guéneau)

### Manual and documentation:

- #7548: printf example in the tutorial part of the manual
 (Kostikova Oxana, rewiew by Gabriel Scherer, Florian Angeletti,
 Marcello Seri and Armaël Guéneau)

- #7546, #2020: preambles and introduction for compiler-libs.
  (Florian Angeletti, review by Daniel Bünzli, Perry E. Metzger
  and Gabriel Scherer)

- #7547, #2273: Tutorial on Lazy expressions and patterns in OCaml Manual
  (Ulugbek Abdullaev, review by Florian Angeletti and Gabriel Scherer)

- #7720, #1596, precise the documentation
  of the maximum indentation limit in Format.
  (Florian Angeletti, review by Richard Bonichon and Pierre Weis)

- #7825: html manual split compilerlibs from stdlib in the html
  index of modules
  (Florian Angeletti, review by Perry E. Metzger and Gabriel Scherer)

- #1209, #2008: in the Extension section, use the caml_example environment
  (uses the compiler to check the example code).
  This change was made possible by a lot of tooling work from Florian Angeletti:
  #1702, #1765, #1863, and Gabriel Scherer's #1903.
  (Gabriel Scherer, review by Florian Angeletti)

- #1788, 1831, 2007, 2198, 2232, move language extensions to the core
  chapters:
     - #1788: quoted string description
     - #1831: local exceptions and exception cases
     - #2007: 32-bit, 64-bit and native integer literals
     - #2198: lazy patterns
     - #2232: short object copy notation
  (Florian Angeletti, review by Xavier Clerc, Perry E. Metzger, Gabriel Scherer
   and Jeremy Yallop)

- #1863: caml-tex2, move to compiler-libs
  (Florian Angeletti, review by Sébastien Hinderer and Gabriel Scherer)

- #2105: Change verbatim to caml_example in documentation
  (Maxime Flin, review by Florian Angeletti)

- #2114: ocamldoc, improved manpages for documentation inside modules
  (Florian Angeletti, review by Gabriel Scherer)

- #2117: stdlib documentation, duplicate the operator precedence table
  from the manual inside a separate "OCaml_operators" module.
  (Florian Angeletti, review by Daniel Bünzli, Perry E. Metzger
  and Gabriel Scherer)

- #2187: document "exception A | pat" patterns
  (Florian Angeletti, review by Perry E. Metzger and Jeremy Yallop)

- #8508: refresh \moduleref macro
  (Florian Angeletti, review by Gabriel Scherer)

### Code generation and optimizations:

- #7725, #1754: improve AFL instrumentation for objects and lazy values.
  (Stephen Dolan)

- #1631: AMD64 code generator: emit shorter instruction sequences for the
  sign-extension operations.
  (LemonBoy, review by Alain Frisch and Xavier Leroy)

- #7246, #2146: make a few int64 primitives use [@@unboxed]
  stubs on 32bits
  (Jérémie Dimino)

- #1917: comballoc: ensure object allocation order is preserved
  (Stephen Dolan)

- #6242, #2143, #8558, #8559: Optimize some local functions.
  Local functions that do not escape and whose calls all have
  the same continuation are lowered into a static-catch handler.
  (Alain Frisch, review by Gabriel Scherer)

- #2082: New options [-insn-sched] and [-no-insn-sched] to control
  instruction scheduling.
  (Mark Shinwell, review by Damien Doligez)

- #2239: Fix match miscompilation with flambda
  (Leo White, review by Alain Frisch)

### Runtime system:

- #7198, #7750, #1738: add a function (caml_alloc_custom_mem)
  and three GC parameters to give the user better control of the
  out-of-heap memory retained by custom values; use the function to
  allocate bigarrays and I/O channels.
  (Damien Doligez, review by Alain Frisch)

- #1793: add the -m and -M command-line options to ocamlrun.
  Option -m prints the magic number of the bytecode executable passed
  as argument, -M prints the magic number expected by ocamlrun.
  (Sébastien Hinderer, review by Xavier Clerc and Damien Doligez)

- #1867: Remove the C plugins mechanism.
  (Xavier Leroy, review by David Allsopp, Damien Doligez, Sébastien Hinderer)

- #8627: Require SSE2 for 32-bit mingw port to generate correct code
  for caml_round with GCC 7.4.
  (David Allsopp, review by Xavier Leroy)

- #7676, #2144: Remove old GC heuristic
  (Damien Doligez, report and review by Alain Frisch)

* #1683: Change Marshal format to make Custom_tag objects store their
  length. Old versions of OCaml will no longer be able to parse new marshalled
  files containing custom blocks, but old files will still parse.
  (Stephen Dolan)

- #1723: Remove internal Meta.static_{alloc,free} primitives.
  (Stephen Dolan, review by Gabriel Scherer)

- #1895: Printexc.get_callstack would return only one frame in native
  code in threads other then the initial one
  (Valentin Gatien-Baron, review by Xavier Leroy)

- #1900, #7814: avoid exporting non-prefixed identifiers in the debug
  and instrumented runtimes.
  (Damien Doligez, report by Gabriel Scherer)

- #2079: Avoid page table lookup in Pervasives.compare with
  no-naked-pointers
  (Sam Goldman, review by Gabriel Scherer, David Allsopp, Stephen Dolan)

- #7829, #8585: Fix pointer comparisons in freelist.c (for 32-bit platforms)
  (David Allsopp and Damien Doligez)

- #8567, #8569: on ARM64, use 32-bit loads to access caml_backtrace_active
  (Xavier Leroy, review by Mark Shinwell and Greta Yorsh)

- #8568: Fix a memory leak in mmapped bigarrays
  (Damien Doligez, review by Xavier Leroy and Jérémie Dimino)

### Tools

- #2182: Split Emacs caml-mode as an independent project.
  (Christophe Troestler, review by Gabriel Scherer)

- #1865: support dark themes in Emacs, and clean up usage of
  deprecated Emacs APIs
  (Wilfred Hughes, review by Clément Pit-Claudel)

- #1590: ocamllex-generated lexers can be instructed not to update
  their lex_curr_p/lex_start_p fields, resulting in a significant
  performance gain when those fields are not required.
  (Alain Frisch, review by Jérémie Dimino)

- #7843, #2013: ocamldoc, better handling of {{!label}text} in the latex
  backend.
  (Florian Angeletti, review by Nicolás Ojeda Bär and Gabriel Scherer)

- #7844, #2040: Emacs, use built-in detection of comments,
  fixes an imenu crash.
  (Wilfred Hughes, review by Christophe Troestler)

- #7850: Emacs, use symbol boundaries in regular expressions,
  fixes an imenu crash.
  (Wilfred Hughes, review by Christophe Troestler)

- #1711: the new 'open' flag in OCAMLPARAM takes a comma-separated list of
  modules to open as if they had been passed via the command line -open flag.
  (Nicolás Ojeda Bär, review by Mark Shinwell)

- #2000: ocamdoc, extended support for "include module type of ..."
  (Florian Angeletti, review by Jérémie Dimino)

- #2045: ocamlmklib now supports options -args and -args0 to provide extra
  command-line arguments in a file.
  (Nicolás Ojeda Bär, review by Gabriel Scherer and Daniel Bünzli)

- #2189: change ocamldep Makefile-output to print each dependency
  on a new line, for more readable diffs of versioned dependencies.
  (Gabriel Scherer, review by Nicolás Ojeda Bär)

- #2223: ocamltest: fix the "bsd" and "not-bsd" built-in actions to
  recognize all BSD variants
  (Damien Doligez, review by Sébastien Hinderer and David Allsopp)

### Compiler distribution build system:

- #1776: add -no-install-bytecode-programs and related configure options to
  control (non-)installation of ".byte" executables.
  (Mark Shinwell, review by Sébastien Hinderer and Gabriel Scherer)

- #1777: add -no-install-source-artifacts and related configure options to
  control installation of .cmt, .cmti, .mli and .ml files.
  (Mark Shinwell, review by Nicolás Ojeda Bär and Sébastien Hinderer)

- #1781: cleanup of the manual's build process.
  (steinuil, review by Marcello Seri, Gabriel Scherer and Florian Angeletti)

- #1797: remove the deprecated Makefile.nt files.
  (Sébastien Hinderer, review by Nicolás Ojeda Bär)

- #1805: fix the bootstrap procedure and its documentation.
  (Sébastien Hinderer, Xavier Leroy and Damien Doligez; review by
  Gabriel Scherer)

- #1840: build system enhancements.
  (Sébastien Hinderer, review by David Allsopp, Xavier Leroy and
  Damien Doligez)

- #1852: merge runtime directories
  (Sébastien Hinderer, review by Xavier Leroy and Damien Doligez)

- #1854: remove the no longer defined BYTECCCOMPOPTS build variable.
  (Sébastien Hinderer, review by Damien Doligez)

- #2024: stop supporting obsolete platforms: Rhapsody (old beta
  version of MacOS X, BeOS, alpha*-*-linux*, mips-*-irix6*,
  alpha*-*-unicos, powerpc-*-aix, *-*-solaris2*, mips*-*-irix[56]*,
  i[3456]86-*-darwin[89].*, i[3456]86-*-solaris*, *-*-sunos* *-*-unicos.
  (Sébastien Hinderer, review by Xavier Leroy, Damien Doligez, Gabriel
  Scherer and Armaël Guéneau)

- #2053: allow unix, vmthreads and str not to be built.
  (David Allsopp, review by Sébastien Hinderer)

* #2059: stop defining OCAML_STDLIB_DIR in s.h.
  (Sébastien Hinderer, review by David Allsopp and Damien Doligez)

* #2066: remove the standard_runtime configuration variable.
  (Sébastien Hinderer, review by Xavier Leroy, Stephen Dolan and
  Damien Doligez)

* #2139: use autoconf to generate the compiler's configuration script
  (Sébastien Hinderer, review by Damien Doligez and David Allsopp)

- #2148: fix a parallel build bug involving CamlinternalLazy.
  (Stephen Dolan, review by Gabriel Scherer and Nicolás Ojeda Bär)

- #2264, #7904: the configure script now sets the Unicode handling mode
  under Windows according to the value of the variable WINDOWS_UNICODE_MODE. If
  WINDOWS_UNICODE_MODE is "ansi" then it is assumed to be the current code page
  encoding. If WINDOWS_UNICODE_MODE is "compatible" or empty or not set at all,
  then encoding is UTF-8 with code page fallback.
  (Nicolás Ojeda Bär, review by Sébastien Hinderer and David Allsopp)

- #2266: ensure Cygwin ports configure with `EXE=.exe`, or the compiler is
  unable to find the camlheader files (subtle regression of #2139/2041)
  (David Allsopp, report and review by Sébastien Hinderer)

- #7919, #2311: Fix assembler detection in configure
  (Sébastien Hinderer, review by David Allsopp)

- #2295: Restore support for bytecode target XLC/AIX/Power
  (Konstantin Romanov, review by Sébastien Hinderer and David Allsopp)

- #8528: get rid of the direct call to the C preprocessor in the testsuite
  (Sébastien Hinderer, review by David Allsopp)

- #7938, #8532: Fix alignment detection for ints on 32-bits platforms
  (Sébastien Hinderer, review by Xavier Leroy)

* #8533: Remove some unused configure tests
  (Stephen Dolan, review by David Allsopp and Sébastien Hinderer)

- #2207, #8604: Add opam files to allow pinning
  (Leo White, Greta Yorsh, review by Gabriel Radanne)

- #8616: configure: use variables rather than arguments for a few options
  (Sébastien Hinderer, review by David Allsopp, Gabriel Scherer and
  Damien Doligez)

- #8632: Correctly propagate flags for --with-pic in configure.
  (David Allsopp, review by Sébastien Hinderer and Damien Doligez)

- #8673: restore SpaceTime and libunwind support in configure script
  (Sébastien Hinderer, review by Damien Doligez)

### Internal/compiler-libs changes:

- #7918, #1703, #1944, #2213, #2257: Add the module
  Compile_common, which factorizes the common part in Compile and
  Optcompile. This also makes the pipeline more modular.
  (Gabriel Radanne, help from Gabriel Scherer and Valentin
   Gatien-Baron, review by Mark Shinwell and Gabriel Radanne,
   regression spotted by Clément Franchini)

- #292: use Menhir as the parser generator for the OCaml parser.
  Satellite GPRs: #1844, #1846, #1853, #1850, #1934, #2151,
  #2174
  (Gabriel Scherer, Nicolás Ojeda Bär, Frédéric Bour, Thomas Refis
   and François Pottier,
   review by Nicolás Ojeda Bär, Leo White and David Allsopp)

- #374: use Misc.try_finally for resource cleanup in the compiler
  codebase. This should fix the problem of catch-and-reraise `try .. with`
  blocks destroying backtrace information -- in the compiler.
  (François Bobot, help from Gabriel Scherer and Nicolás Ojeda Bär,
   review by Gabriel Scherer)

- #1148, #1287, #1288, #1874: significant improvements
  of the tools/check-typo script used over the files of the whole repository;
  contributors are now expected to check that check-typo passes on their
  pull requests; see CONTRIBUTING.md for more details.
  (David Allsopp, review by Damien Doligez and Sébastien Hinderer)

- #1610, #2252: Remove positions from paths
  (Leo White, review by Frédéric Bour and Thomas Refis)

- #1745: do not generalize the type of every sub-pattern,
  only of variables. (preliminary work for GADTs in or-patterns)
  (Thomas Refis, review by Leo White)

- #1909: unsharing pattern types (preliminary work for GADTs in or-patterns)
  (Thomas Refis, with help from Leo White, review by Jacques Garrigue)

- #1748: do not error when instantiating polymorphic fields in patterns.
  (Thomas Refis, review by Gabriel Scherer)

- #2317: type_let: be more careful generalizing parts of the pattern
  (Thomas Refis and Leo White, review by Jacques Garrigue)

- #1746: remove unreachable error variant: Make_seltype_nongen.
  (Florian Angeletti, review by Gabriel Radanne)

- #1747: type_cases: always propagate (preliminary work
  for GADTs in or-patterns)
  (Thomas Refis, review by Jacques Garrigue)

- #1811: shadow the polymorphic comparison in the middle-end
  (Xavier Clerc, review by Pierre Chambart)

- #1833: allow non-val payloads in CMM Ccatch handlers
  (Simon Fowler, review by Xavier Clerc)

- #1866: document the release process
  (Damien Doligez and Gabriel Scherer, review by Sébastien Hinderer,
   Perry E. Metzger, Xavier Leroy and David Allsopp)

- #1886: move the Location.absname reference to Clflags.absname
  (Armaël Guéneau, review by Jérémie Dimino)

- #1894: generalize highlight_dumb in location.ml to handle highlighting
  several locations
  (Armaël Guéneau, review by Gabriel Scherer)

- #1903: parsetree, add locations to all nodes with attributes
  (Gabriel Scherer, review by Thomas Refis)

- #1905: add check-typo-since to check the files changed
  since a given git reference
  (Gabriel Scherer, review by David Allsopp)

- #1910: improve the check-typo use of .gitattributes
  (Gabriel Scherer, review by David Allsopp and Damien Doligez)

- #1938: always check ast invariants after preprocessing
  (Florian Angeletti, review by Alain Frisch and Gabriel Scherer)

- #1941: refactor the command line parsing of ocamlcp and ocamloptp
  (Valentin Gatien-Baron, review by Florian Angeletti)

- #1948: Refactor Stdlib.Format. Notably, use Stdlib.Stack and Stdlib.Queue,
  and avoid exceptions for control flow.
  (Vladimir Keleshev, review by Nicolás Ojeda Bär and Gabriel Scherer)

* #1952: refactor the code responsible for displaying errors and warnings
  `Location.report_error` is removed, use `Location.print_report` instead
  (Armaël Guéneau, review by Thomas Refis)

- #7835, #1980, #8548, #8586: separate scope from stamp in idents and explicitly
  rescope idents when substituting signatures.
  (Thomas Refis, review by Jacques Garrigue and Leo White)

- #1996: expose Pprintast.longident to help compiler-libs users print
  Longident.t values.
  (Gabriel Scherer, review by Florian Angeletti and Thomas Refis)

- #2030: makefile targets to build AST files of sources
  for parser testing. See parsing/HACKING.adoc.
  (Gabriel Scherer, review by Nicolás Ojeda Bär)

* #2041: add a cache for looking up files in the load path
  (Jérémie Dimino, review by Alain Frisch and David Allsopp)

- #2047, #2269: a new type for unification traces
  (Florian Angeletti, report by Leo White (#2269),
   review by Thomas Refis and Gabriel Scherer)

- #2055: Add [Linearize.Lprologue].
  (Mark Shinwell, review by Pierre Chambart)

- #2056: Use [Backend_var] rather than [Ident] from [Clambda] onwards;
  use [Backend_var.With_provenance] for variables in binding position.
  (Mark Shinwell, review by Pierre Chambart)

- #2060: "Phantom let" support for the Clambda language.
  (Mark Shinwell, review by Vincent Laviron)

- #2065: Add [Proc.destroyed_at_reloadretaddr].
  (Mark Shinwell, review by Damien Doligez)

- #2070: "Phantom let" support for the Cmm language.
  (Mark Shinwell, review by Vincent Laviron)

- #2072: Always associate a scope to a type
  (Thomas Refis, review by Jacques Garrigue and Leo White)

- #2074: Correct naming of record field inside [Ialloc] terms.
  (Mark Shinwell, review by Jérémie Dimino)

- #2076: Add [Targetint.print].
  (Mark Shinwell)

- #2080: Add [Proc.dwarf_register_numbers] and
  [Proc.stack_ptr_dwarf_register_number].
  (Mark Shinwell, review by Bernhard Schommer)

- #2088: Add [Clambda.usymbol_provenance].
  (Mark Shinwell, review by Damien Doligez)

- #2152, #2517: refactorize the fixpoint to compute type-system
  properties of mutually-recursive type declarations.
  (Gabriel Scherer and Rodolphe Lepigre, review by Armaël Guéneau)

- #2156: propagate more type information through Lambda and Clambda
  intermediate language, as a preparation step for more future optimizations
  (Pierre Chambart and Alain Frisch, cross-reviewed by themselves)

- #2160: restore --disable-shared support and ensure testsuite runs correctly
  when compiled without shared library support.
  (David Allsopp, review by Damien Doligez and Sébastien Hinderer)

* #2173: removed TypedtreeMap
  (Thomas Refis, review by Gabriel Scherer)

- #7867: Fix #mod_use raising an exception for filenames with no
  extension.
  (Geoff Gole)

- #2100: Fix Unix.getaddrinfo when called on strings containing
  null bytes; it would crash the GC later on.
  (Armaël Guéneau, report and fix by Joe, review by Sébastien Hinderer)

- #7847, #2019: Fix an infinite loop that could occur when the
  (Menhir-generated) parser encountered a syntax error in a certain
  specific state.
  (François Pottier, report by Stefan Muenzel,
  review by Frédéric Bour, Thomas Refis, Gabriel Scherer)

- #1626: Do not allow recursive modules in `with module`
  (Leo White, review by Gabriel Radanne)

- #7726, #1676: Recursive modules, equi-recursive types and stack overflow
  (Jacques Garrigue, report by Jeremy Yallop, review by Leo White)

- #7723, #1698: Ensure `with module` and `with type` do not weaken
  module aliases.
  (Leo White, review by Gabriel Radanne and Jacques Garrigue)

- #1719: fix Pervasives.LargeFile functions under Windows.
  (Alain Frisch)

- #1739: ensure ocamltest waits for child processes to terminate on Windows.
  (David Allsopp, review by Sébastien Hinderer)

- #7554, #1751: Lambda.subst: also update debug event environments
  (Thomas Refis, review by Gabriel Scherer)

- #7238, #1825: in Unix.in_channel_of_descr and Unix.out_channel_of_descr,
  raise an error if the given file description is not suitable for
  character-oriented I/O, for example if it is a block device or a
  datagram socket.
  (Xavier Leroy, review by Jérémie Dimino and Perry E. Metzger)

- #7799, #1820: fix bug where Scanf.format_from_string could fail when
  the argument string contained characters that require escaping.
  (Gabriel Scherer and Nicolás Ojeda Bär, report by Guillaume Melquiond, review
  by Gabriel Scherer)

- #1843: ocamloptp was doing the wrong thing with option -inline-max-unroll.
  (Github user @poechsel, review by Nicolás Ojeda Bär).

- #1890: remove last use of Ctype.unroll_abbrev
  (Thomas Refis, report by Leo White, review by Jacques Garrigue)

- #1893: dev-branch only, warning 40(name not in scope) triggered spurious
  warnings 49(missing cmi) with -no-alias-deps.
  (Florian Angeletti, report by Valentin Gatien-Baron,
  review by Gabriel Scherer)

- #1912: Allow quoted strings, octal/unicode escape sequences and identifiers
  containing apostrophes in ocamllex actions and comments.
  (Pieter Goetschalckx, review by Damien Doligez)

- #7828, #1935: correct the conditions that generate warning 61,
  Unboxable_type_in_prim_decl
  (Stefan Muenzel)

- #1958: allow [module M(_:S) = struct end] syntax
  (Hugo Heuzard, review by Gabriel Scherer)

- #1970: fix order of floatting documentation comments in classes
  (Hugo Heuzard, review by Nicolás Ojeda Bär)

- #1977: [@@ocaml.warning "..."] attributes attached to type declarations are
  no longer ignored.
  (Nicolás Ojeda Bär, review by Gabriel Scherer)

- #7830, #1987: fix ocamldebug crash when printing a value in the scope of
  an `open` statement for which the `.cmi` is not available.
  (Nicolás Ojeda Bär, report by Jocelyn Sérot, review by Gabriel Scherer)

- #7854, #2062: fix an issue where the wrong locale may be used when using
  the legacy ANSI encoding under Windows.
  (Nicolás Ojeda Bär, report by Tiphaine Turpin)

- #2083: Fix excessively aggressive float unboxing and introduce similar fix
  as a preventative measure for boxed int unboxing.
  (Thomas Refis, Mark Shinwell, Leo White)

- #2130: fix printing of type variables with a quote in their name
  (Alain Frisch, review by Armaël Guéneau and Gabriel Scherer,
  report by Hugo Heuzard)

- #2131: fix wrong calls to Env.normalize_path on non-module paths
  (Alain Frisch, review by Jacques Garrigue)

- #2175: Apply substitution to all modules when packing
  (Leo White, review by Gabriel Scherer)

- #2220: Remove duplicate process management code in
  otherlibs/threads/unix.ml
  (Romain Beauxis, review by Gabriel Scherer and Alain Frisch)

- #2231: Env: always freshen persistent signatures before using them
  (Thomas Refis and Leo White, review by Gabriel Radanne)

- #7851, #8570: Module type of allows to transform a malformed
  module type into a vicious signature, breaking soundness
  (Jacques Garrigue, review by Leo White)

- #7923, #2259: fix regression in FlexDLL bootstrapped build caused by
  refactoring the root Makefile for Dune in #2093)
  (David Allsopp, report by Marc Lasson)

- #7929, #2261: Subst.signature: call cleanup_types exactly once
  (Thomas Refis, review by Gabriel Scherer and Jacques Garrigue,
  report by Daniel Bünzli and Jon Ludlam)

- #8550, #8552: Soundness issue with class generalization
  (Jacques Garrigue, review by Leo White and Thomas Refis,
  report by Jeremy Yallop)

OCaml 4.07.1 (4 October 2018)
-----------------------------

### Bug fixes:

- #7815, #1896: major GC crash with first-fit policy
  (Stephen Dolan and Damien Doligez, report by Joris Giovannangeli)

* #7818, #2051: Remove local aliases in functor argument types,
  to prevent the aliasing of their target.
  (Jacques Garrigue, report by mandrykin, review by Leo White)

- #7820, #1897: Fix Array.of_seq. This function used to apply a circular
  permutation of one cell to the right on the sequence.
  (Thierry Martinez, review by Nicolás Ojeda Bär)

- #7821, #1908: make sure that the compilation of extension
  constructors doesn't cause the compiler to load more cmi files
  (Jérémie Dimino, review by Gabriel Scherer)

- #7824, #1914: subtype_row: filter out absent fields when row is closed
  (Leo White and Thomas Refis, report by talex, review by Jacques Garrigue)

- #1915: rec_check.ml is too permissive for certain class declarations.
  (Alban Reynaud with Gabriel Scherer, review by Jeremy Yallop)

- #7833, #1946: typecore: only 1k existential per match, not 100k
  (Thomas Refis, report by Jerome Simeon, review by Jacques Garrigue)

- #7838: -principal causes assertion failure in type checker
  (Jacques Garrigue, report by Markus Mottl, review by Thomas Refis)

OCaml 4.07.0 (10 July 2018)
---------------------------

(Changes that can break existing programs are marked with a "*")

### Language features:

- #6023, #1648: Allow type-based selection of GADT constructors.
  (Thomas Refis and Leo White, review by Jacques Garrigue and Gabriel Scherer)

- #1546: Allow empty variants.
  (Runhang Li, review by Gabriel Radanne and Jacques Garrigue)

### Standard library:

- #4170, #1674: add the constant `Float.pi`.
  (Christophe Troestler, review by Damien Doligez)

- #6139, #1685: Move the Bigarray module to the standard library. Keep the
  bigarray library as on overlay adding the deprecated map_file functions.
  (Jérémie Dimino, review by Mark Shinwell)

- #7528, #1500: add a Format.pp_set_geometry function to avoid memory
  effects in set_margin and set_max_indent.
  (Florian Angeletti, review by Richard Bonichon, Gabriel Radanne,
   Gabiel Scherer and Pierre Weis)

- #7690, #1528: fix the float_of_string function for hexadecimal floats
  with very large values of the exponent.
  (Olivier Andrieu)

- #1002: add a new `Seq` module defining a list-of-thunks style iterator.
  Also add `{to,of}_seq` to several standard modules.
  (Simon Cruanes, review by Alain Frisch and François Bobot)

* #1010: pack all standard library modules into a single module Stdlib
  which is the default opened module (Stdlib itself includes Pervasives) to free
  up the global namespace for other standard libraries, while still allowing any
  OCaml standard library module to be referred to as Stdlib.Module). This is
  implemented efficiently using module aliases (prefixing all modules with
  Stdlib__, e.g. Stdlib__string).
  (Jérémie Dimino, David Allsopp and Florian Angeletti, review by David Allsopp
   and Gabriel Radanne)

- #1637: String.escaped is faster and does not allocate when called with a
  string that does not contain any characters needing to be escaped.
  (Alain Frisch, review by Xavier Leroy and Gabriel Scherer)

- #1638: add a Float module.
  (Nicolás Ojeda Bär, review by Alain Frisch and Jeremy Yallop)

- #1697: Tune [List.init] tailrec threshold so that it does not stack
  overflow when compiled with the Js_of_ocaml backend.
  (Hugo Heuzard, reviewed by Gabriel Scherer)

### Other libraries:

- #7745, #1629: Graphics.open_graph displays the correct window title on
  Windows again (fault introduced by 4.06 Unicode changes).
  (David Allsopp)

* #1406: Unix.isatty now returns true in the native Windows ports when
  passed a file descriptor connected to a Cygwin PTY. In particular, compiler
  colors for the native Windows ports now work under Cygwin/MSYS2.
  (Nicolás Ojeda Bär, review by Gabriel Scherer, David Allsopp, Xavier Leroy)

- #1451: [getpwuid], [getgrgid], [getpwnam], [getgrnam] now raise Unix error
  instead of returning [Not_found] when interrupted by a signal.
  (Arseniy Alekseyev, review by Mark Shinwell and Xavier Leroy)

- #1477: raw_spacetime_lib can now be used in bytecode.
  (Nicolás Ojeda Bär, review by Mark Shinwell)

- #1533: (a) The implementation of Thread.yield for system thread
  now uses nanosleep(1) for enabling better preemption.
  (b) Thread.delay is now an alias for Unix.sleepf.
  (Jacques-Henri Jourdan, review by Xavier Leroy and David Allsopp)

### Compiler user-interface and warnings:

- #7663, #1694: print the whole cycle and add a reference to the manual in
  the unsafe recursive module evaluation error message.
  (Florian Angeletti, report by Matej Košík, review by Gabriel Scherer)

- #1166: In OCAMLPARAM, an alternative separator can be specified as
  first character (instead of comma) in the set ":|; ,"
  (Fabrice Le Fessant)

- #1358: Fix usage warnings with no mli file.
  (Leo White, review by Alain Frisch)

- #1428: give a non dummy location for warning 49 (no cmi found).
  (Valentin Gatien-Baron)

- #1491: Improve error reporting for ill-typed applicative functor
  types, F(M).t.
  (Valentin Gatien-Baron, review by Florian Angeletti and Gabriel Radanne)

- #1496: Refactor the code printing explanation for unification type errors,
  in order to avoid duplicating pattern matches.
  (Armaël Guéneau, review by Florian Angeletti and Gabriel Scherer)

- #1505: Add specific error messages for unification errors involving
  functions of type "unit -> _".
  (Arthur Charguéraud and Armaël Guéneau, with help from Leo White, review by
  Florian Angeletti and Gabriel Radanne)

- #1510: Add specific explanation for unification errors caused by type
  constraints propagated by keywords (such as if, while, for...).
  (Armaël Guéneau and Gabriel Scherer, original design by Arthur Charguéraud,
  review by Frédéric Bour, Gabriel Radanne and Alain Frisch)

- #1515: honor the BUILD_PATH_PREFIX_MAP environment variable
  to enable reproducible builds.
  (Gabriel Scherer, with help from Ximin Luo, review by Damien Doligez)

- #1534: Extend the warning printed when (*) is used, adding a hint to
  suggest using ( * ) instead.
  (Armaël Guéneau, with help and review from Florian Angeletti and Gabriel
  Scherer)

- #1552, #1577: do not warn about ambiguous variables in guards
  (warning 57) when the ambiguous values have been filtered by
  a previous clause.
  (Gabriel Scherer and Thomas Refis, review by Luc Maranget)

- #1554: warnings 52 and 57: fix reference to manual detailed explanation.
  (Florian Angeletti, review by Thomas Refis and Gabriel Scherer)

- #1618: add the -dno-unique-ids and -dunique-ids compiler flags.
  (Sébastien Hinderer, review by Leo White and Damien Doligez)

- #1649: change compilation order of toplevel definitions, so that some
  warnings emitted by the bytecode compiler appear more in-order than before.
  (Luc Maranget, advice and review by Damien Doligez)

- #1806: add linscan to OCAMLPARAM options.
  (Raja Boujbel)

### Code generation and optimizations:

- #7630, #1401: Faster compilation of large modules with Flambda.
  (Pierre Chambart, report by Emilio Jesús Gallego Arias,
  Pierre-Marie Pédrot and Paul Steckler, review by Gabriel Scherer
  and Leo White)

- #7630, #1455: Disable CSE for the initialization function.
  (Pierre Chambart, report by Emilio Jesús Gallego Arias,
   review by Gabriel Scherer and Xavier Leroy)

- #1370: Fix code duplication in Cmmgen.
  (Vincent Laviron, with help from Pierre Chambart,
   reviews by Gabriel Scherer and Luc Maranget)

- #1486: ARM 32-bit port: add support for ARMv8 in 32-bit mode,
  a.k.a. AArch32.
  For this platform, avoid ITE conditional instruction blocks and use
  simpler IT blocks instead.
  (Xavier Leroy, review by Mark Shinwell)

- #1487: Treat negated float comparisons more directly.
  (Leo White, review by Xavier Leroy)

- #1573: emitcode: merge events after instructions reordering.
  (Thomas Refis and Leo White, with help from David Allsopp, review by Frédéric
  Bour)

- #1606: Simplify the semantics of Lambda.free_variables and Lambda.subst,
  including some API changes in bytecomp/lambda.mli.
  (Pierre Chambart, review by Gabriel Scherer)

- #1613: ensure that set-of-closures are processed first so that other
  entries in the let-rec symbol do not get dummy approximations.
  (Leo White and Xavier Clerc, review by Pierre Chambart)

* #1617: Make string/bytes distinguishable in the bytecode.
  (Hugo Heuzard, reviewed by Nicolás Ojeda Bär)

- #1627: Reduce cmx sizes by sharing variable names (Flambda only).
  (Fuyong Quah, Leo White, review by Xavier Clerc)

- #1665: reduce the size of cmx files in classic mode by dropping the
  bodies of functions that will not be inlined.
  (Fuyong Quah, review by Leo White and Pierre Chambart)

- #1666: reduce the size of cmx files in classic mode by dropping the
  bodies of functions that cannot be reached from the module block.
  (Fuyong Quah, review by Leo White and Pierre Chambart)

- #1686: Turn off by default flambda invariants checks.
  (Pierre Chambart)

- #1707: Add [Closure_origin.t] to trace inlined functions to prevent
  infinite loops from repeatedly inlining copies of the same function.
  (Fu Yong Quah)

- #1740: make sure startup.o is always linked in when using
  "-output-complete-obj". Previously, it was always linked in only on some
  platforms, making this option unusable on platforms where it wasn't.
  (Jérémie Dimino, review by Sébastien Hinderer and Xavier Leroy)

### Runtime system:

- #515 #676 #7173: Add a public C API for weak arrays and
  ephemerons. Update the documentation for a 4.03 change: finalisation
  functions are now run before the erasure of the corresponding
  values.
  (François Bobot and Jacques-Henri Jourdan, review by Mark Shinwell,
   Damien Doligez and Frédéric Bour)

- #6411, #1535: don't compile everything with -static-libgcc on mingw32,
  only dllbigarray.dll and libbigarray.a. Allows the use of C++ libraries which
  raise exceptions.
  (David Allsopp)

- #7100, #1476: trigger a minor GC when custom blocks accumulate
  in minor heap.
  (Alain Frisch, report by talex, review by Damien Doligez, Leo White,
  Gabriel Scherer)

- #1431: remove ocamlrun dependencies on curses/terminfo/termcap C library.
  (Xavier Leroy, review by Daniel Bünzli)

- #1478: The Spacetime profiler now works under Windows (but it is not yet
  able to collect profiling information from C stubs).
  (Nicolás Ojeda Bär, review by Xavier Leroy, Mark Shinwell)

- #1483: fix GC freelist accounting for chunks larger than the maximum block
  size.
  (David Allsopp and Damien Doligez)

- #1526: install the debug and instrumented runtimes
  (lib{caml,asm}run{d,i}.a).
  (Gabriel Scherer, reminded by Julia Lawall)

- #1563: simplify implementation of LSRINT and ASRINT.
  (Max Mouratov, review by Frédéric Bour)

- #1644: remove caml_alloc_float_array from the bytecode primitives list
  (it's a native code primitive).
  (David Allsopp)

- #1701: fix missing root bug in #1476.
  (Mark Shinwell)

- #1752: do not alias function arguments to sigprocmask.
  (Anil Madhavapeddy)

- #1753: avoid potential off-by-one overflow in debugger socket path length.
  (Anil Madhavapeddy)

### Tools:

- #7643, #1377: ocamldep, fix an exponential blowup in presence of nested
  structures and signatures, e.g. "include struct … include(struct … end) … end"
  (Florian Angeletti, review by Gabriel Scherer, report by Christophe Raffalli)

- #7687, #1653: deprecate -thread option,
  which is equivalent to -I +threads.
  (Nicolás Ojeda Bär, report by Daniel Bünzli)

- #7710: `ocamldep -sort` should exit with nonzero code in case of
  cyclic dependencies.
  (Xavier Leroy, report by Mantis user baileyparker)

- #1537: boot/ocamldep is no longer included in the source distribution;
  boot/ocamlc -depend can be used in its place.
  (Nicolás Ojeda Bär, review by Xavier Leroy and Damien Doligez)

- #1585: optimize output of "ocamllex -ml".
  (Alain Frisch, review by Frédéric Bour and Gabriel Scherer)

- #1667: add command-line options -no-prompt, -no-version, -no-time,
  -no-breakpoint-message and -topdirs-path to ocamldebug.
  (Sébastien Hinderer, review by Damien Doligez)

- #1695: add the -null-crc command-line option to ocamlobjinfo.
  (Sébastien Hinderer, review by David Allsopp and Gabriel Scherer)

- #1710: ocamldoc, improve the 'man' rendering of subscripts and
  superscripts.
  (Gabriel Scherer)

- #1771: ocamldebug, avoid out of bound access.
  (Thomas Refis)

### Manual and documentation:

- #7613: minor rewording of the "refutation cases" paragraph.
  (Florian Angeletti, review by Jacques Garrigue)

- #7647, #1384: emphasize ocaml.org website and forum in README.
  (Yawar Amin, review by Gabriel Scherer)

- #7698, #1545: improve wording in OCaml manual in several places,
  mostly in Chapter 1.  This addresses the easier changes suggested in the PR.
  (Jim Fehrle, review by Florian Angeletti and David Allsopp)

- #1540: manual, decouple verbatim and toplevel style in code examples.
  (Florian Angeletti, review by Gabriel Scherer)

- #1556: manual, add a consistency test for manual references inside
  the compiler source code.
  (Florian Angeletti, review by Gabriel Scherer)

- #1647: manual, subsection on record and variant disambiguation.
  (Florian Angeletti, review by Alain Frisch and Gabriel Scherer)

- #1702: manual, add a signature mode for code examples.
  (Florian Angeletti, review by Gabriel Scherer)

- #1741: manual, improve typesetting and legibility in HTML output.
  (steinuil, review by Gabriel Scherer)

- #1757: style the html manual, changing type and layout.
  (Charles Chamberlain, review by Florian Angeletti, Xavier Leroy,
  Gabriel Radanne, Perry E. Metzger, and Gabriel Scherer)

- #1765: manual, ellipsis in code examples.
  (Florian Angeletti, review and suggestion by Gabriel Scherer)

- #1767: change html manual to use relative font sizes.
  (Charles Chamberlain, review by Daniel Bünzli, Perry E. Metzger,
  Josh Berdine, and Gabriel Scherer)

- #1779: integrate the Bigarray documentation into the main manual.
  (Perry E. Metzger, review by Florian Angeletti and Xavier Clerc)

### Type system:

- #7611, #1491: reject the use of generative functors as applicative.
  (Valentin Gatien-Baron)

- #7706, #1565: in recursive value declarations, track
  static size of locally-defined variables.
  (Gabriel Scherer, review by Jeremy Yallop and Leo White, report by Leo White)

- #7717, #1593: in recursive value declarations, don't treat
  unboxed constructor size as statically known.
  (Jeremy Yallop, report by Pierre Chambart, review by Gabriel Scherer)

- #7767, #1712: restore legacy treatment of partially-applied
  labeled functions in 'let rec' bindings.
  (Jeremy Yallop, report by Ivan Gotovchits, review by Gabriel Scherer)

* #7787, #1652, #1743: Don't remove module aliases in `module type of`
  and `with module`.
  The old behaviour can be obtained using the `[@remove_aliases]` attribute.
  (Leo White and Thomas Refis, review by Jacques Garrigue)

- #1468: Do not enrich type_decls with incoherent manifests.
  (Thomas Refis and Leo White, review by Jacques Garrigue)

- #1469: Use the information from [@@immediate] annotations when
  computing whether a type can be [@@unboxed].
  (Damien Doligez, report by Stephan Muenzel, review by Alain Frisch)

- #1513: Allow compilation units to shadow sub-modules of Pervasives.
  For instance users can now use a largeFile.ml file in their project.
  (Jérémie Dimino, review by Nicolás Ojeda Bär, Alain Frisch and Gabriel
  Radanne)

- #1516: Allow float array construction in recursive bindings
  when configured with -no-flat-float-array.
  (Jeremy Yallop, report by Gabriel Scherer)

- #1583: propagate refined ty_arg to Parmatch checks.
  (Thomas Refis, review by Jacques Garrigue)

- #1609: Changes to ambivalence scope tracking.
  (Thomas Refis and Leo White, review by Jacques Garrigue)

- #1628: Treat reraise and raise_notrace as nonexpansive.
  (Leo White, review by Alain Frisch)

* #1778: Fix Soundness bug with non-generalized type variable and
  local modules.  This is the same bug as #7414, but using local
  modules instead of non-local ones.
  (Leo White, review by Jacques Garrigue)

### Compiler distribution build system:

- #5219, #1680, #1877: use 'install' instead of 'cp'
  in install scripts.
  (Gabriel Scherer, review by Sébastien Hinderer and Valentin Gatien-Baron)

- #7679: make sure .a files are erased before calling ar rc, otherwise
  leftover .a files from an earlier compilation may contain unwanted modules.
  (Xavier Leroy)

- #1571: do not perform architecture tests on 32-bit platforms, allowing
  64-bit back-ends to use 64-bit specific constructs.
  (Xavier Clerc, review by Damien Doligez)

### Internal/compiler-libs changes:

- #7738, #1624: Asmlink.reset also resets lib_ccobjs/ccopts.
  (Cedric Cellier, review by Gabriel Scherer)

- #1488, #1560: Refreshing parmatch.
  (Gabriel Scherer and Thomas Refis, review by Luc Maranget)

- #1502: more command line options for expect tests.
  (Florian Angeletti, review by Gabriel Scherer)

- #1511: show code at error location in expect-style tests,
  using new Location.show_code_at_location function.
  (Gabriel Scherer and Armaël Guéneau,
   review by Valentin Gatien-Baron and Damien Doligez)

- #1519, #1532, #1570: migrate tests to ocamltest.
  (Sébastien Hinderer, review by Gabriel Scherer, Valentin Gatien-Baron
  and Nicolás Ojeda Bär)

- #1520: more robust implementation of Misc.no_overflow_mul.
  (Max Mouratov, review by Xavier Leroy)

- #1557: Organise and simplify translation of primitives.
  (Leo White, review by François Bobot and Nicolás Ojeda Bär)

- #1567: register all idents relevant for reraise.
  (Thomas Refis, review by Alain Frisch and Frédéric Bour)

- #1586: testsuite: 'make promote' for ocamltest tests.
  (The new "-promote" option for ocamltest is experimental
  and subject to change/removal).
  (Gabriel Scherer)

- #1619: expect_test: print all the exceptions, even the unexpected ones.
  (Thomas Refis, review by Jérémie Dimino)

- #1621: expect_test: make sure to not use the installed stdlib.
  (Jérémie Dimino, review by Thomas Refis)

- #1646: add ocamldoc test to ocamltest and
  migrate ocamldoc tests to ocamltest.
  (Florian Angeletti, review by Sébastien Hinderer)

- #1663: refactor flambda specialise/inlining handling.
  (Leo White and Xavier Clerc, review by Pierre Chambart)

- #1679: remove Pbittest from primitives in lambda.
  (Hugo Heuzard, review by Mark Shinwell)

* #1704: Make Ident.t abstract and immutable.
  (Gabriel Radanne, review by Mark Shinwell)

- #1699: Clean up Maps and Sets throughout the compiler.
  Remove the Tbl module in favor of dedicated Maps.
  (Gabriel Radanne, review by Mark Shinwell)

### Bug fixes:

- #4499, #1479: Use native Windows API to implement Sys.getenv,
  Unix.getenv and Unix.environment under Windows.
  (Nicolás Ojeda Bär, report by Alain Frisch, review by David Allsopp, Xavier
  Leroy)

- #5250, #1435: on Cygwin, when ocamlrun searches the path
  for a bytecode executable file, skip directories and other
  non-regular files, like other Unix variants do.
  (Xavier Leroy)

- #6394, #1425: fix fatal_error from Parmatch.get_type_path.
  (Virgile Prevosto, review by David Allsopp, Thomas Refis and Jacques Garrigue)

* #6604, #931: Only allow directives with filename and at the beginning of
  the line.
  (Tadeu Zagallo, report by Roberto Di Cosmo,
   review by Hongbo Zhang, David Allsopp, Gabriel Scherer, Xavier Leroy)

- #7138, #7701, #1693: Keep documentation comments
  even in empty structures and signatures.
  (Leo White, Florian Angeletti, report by Anton Bachin)

- #7178, #7253, #7796, #1790: Make sure a function
  registered with "at_exit" is executed only once when the program exits.
  (Nicolás Ojeda Bär and Xavier Leroy, review by Max Mouratov)

- #7391, #1620: Do not put a dummy method in object types.
  (Thomas Refis, review by Jacques Garrigue)

- #7660, #1445: Use native Windows API to implement Unix.utimes in order to
  avoid unintended shifts of the argument timestamp depending on DST setting.
  (Nicolás Ojeda Bär, review by David Allsopp, Xavier Leroy)

- #7668: -principal is broken with polymorphic variants.
  (Jacques Garrigue, report by Jun Furuse)

- #7680, #1497: Incorrect interaction between Matching.for_let and
  Simplif.simplify_exits.
  (Alain Frisch, report and review by Vincent Laviron)

- #7682, #1495: fix [@@unboxed] for records with 1 polymorphic field.
  (Alain Frisch, report by Stéphane Graham-Lengrand, review by Gabriel Scherer)

- #7695, #1541: Fatal error: exception Ctype.Unify(_) with field override
  (Jacques Garrigue, report by Nicolás Ojeda Bär)

- #7704, #1564: use proper variant tag in non-exhaustiveness warning.
  (Jacques Garrigue, report by Thomas Refis)

- #7711, #1581: Internal typechecker error triggered by a constraint on
   self type in a class type.
  (Jacques Garrigue, report and review by Florian Angeletti)

- #7712, #1576: assertion failure with type abbreviations.
  (Thomas Refis, report by Michael O'Connor, review by Jacques Garrigue)

- #7747: Type checker can loop infinitely and consume all computer memory.
  (Jacques Garrigue, report by kantian)

- #7751, #1657: The toplevel prints some concrete types as abstract.
  (Jacques Garrigue, report by Matej Kosik)

- #7765, #1718: When unmarshaling bigarrays, protect against integer
  overflows in size computations.
  (Xavier Leroy, report by Maximilian Tschirschnitz,
   review by Gabriel Scherer)

- #7760, #1713: Exact selection of lexing engine, that is
  correct "Segfault in ocamllex-generated code using 'shortest'".
  (Luc Maranget, Frédéric Bour, report by Stephen Dolan,
  review by Gabriel Scherer)

- #7769, #1714: calls to Stream.junk could, under some conditions, be
  ignored when used on streams based on input channels.
  (Nicolás Ojeda Bär, report by Michael Perin, review by Gabriel Scherer)

- #7793, #1766: the toplevel #use directive now accepts sequences of ';;'
  tokens. This fixes a bug in which certain files accepted by the compiler were
  rejected by ocamldep.
  (Nicolás Ojeda Bär, report by Hugo Heuzard, review by Hugo Heuzard)

- #1517: More robust handling of type variables in mcomp.
  (Leo White and Thomas Refis, review by Jacques Garrigue)

- #1530, #1574: testsuite, fix 'make parallel' and 'make one DIR=...'
  to work on ocamltest-based tests.
  (Runhang Li and Sébastien Hinderer, review by Gabriel Scherer)

- #1550, #1555: Make pattern matching warnings more robust
  to ill-typed columns.
  (Thomas Refis, with help from Gabriel Scherer and Luc Maranget)

- #1614: consider all bound variables when inlining, fixing a compiler
  fatal error.
  (Xavier Clerc, review by Pierre Chambart, Leo White)

- #1622: fix bug in the expansion of command-line arguments under Windows
  which could result in some elements of Sys.argv being truncated in some cases.
  (Nicolás Ojeda Bär, review by Sébastien Hinderer)

- #1623: Segfault on Windows 64 bits when expanding wildcards in arguments.
  (Marc Lasson, review by David Allsopp, Alain Frisch, Sébastien Hinderer,
   Xavier Leroy, Nicolás Ojeda Bär)

- #1661: more precise principality warning regarding record fields
  disambiguation.
  (Thomas Refis, review by Leo White)

- #1687: fix bug in the printing of short functor types "(S1 -> S2) -> S3".
  (Pieter Goetschalckx, review by Gabriel Scherer)

- #1722: Scrape types in Typeopt.maybe_pointer.
  (Leo White, review by Thomas Refis)

- #1755: ensure that a bigarray is never collected while reading complex
  values.
  (Xavier Clerc, Mark Shinwell and Leo White, report by Chris Hardin,
  reviews by Stephen Dolan and Xavier Leroy)

- #1764: in byterun/memory.c, struct pool_block, use C99 flexible arrays
  if available.
  (Xavier Leroy, review by Max Mouratov)

- #1774: ocamlopt for ARM could generate VFP loads and stores with bad
  offsets, rejected by the assembler.
  (Xavier Leroy, review by Mark Shinwell)

- #1808: handle `[@inlined]` attributes under a module constraint.
  (Xavier Clerc, review by Leo White)

- #1810: use bit-pattern comparison when meeting float approximations.
  (Xavier Clerc, report by Christophe Troestler, review by Nicolás Ojeda Bär
   and Gabriel Scherer)

- #1835: Fix off-by-one errors in Weak.get_copy and Weak.blit.
  (KC Sivaramakrishnan)

- #1849: bug in runtime function generic_final_minor_update()
  that could lead to crashes when Gc.finalise_last is used.
  (report and fix by Yuriy Vostrikov, review by François Bobot)


OCaml 4.06.1 (16 Feb 2018):
---------------------------

### Bug fixes:

- #7661, #1459: fix faulty compilation of patterns
  using extensible variants constructors
  (Luc Maranget, review by Thomas Refis and Gabriel Scherer, report
  by Abdelraouf Ouadjaout and Thibault Suzanne)

- #7702, #1553: refresh raise counts when inlining a function
  (Vincent Laviron, Xavier Clerc, report by Cheng Sun)

- #7704, #1559: Soundness issue with private rows and pattern-matching
  (Jacques Garrigue, report by Jeremy Yallop, review by Thomas Refis)

- #7705, #1558: add missing bounds check in Bigarray.Genarray.nth_dim.
  (Nicolás Ojeda Bär, report by Jeremy Yallop, review by Gabriel Scherer)

- #7713, #1587: Make pattern matching warnings more robust
  to ill-typed columns; this is a backport of #1550 from 4.07+dev
  (Thomas Refis, review by Gabriel Scherer, report by Andreas Hauptmann)

- #1470: Don't commute negation with float comparison
  (Leo White, review by Xavier Leroy)

- #1538: Make pattern matching compilation more robust to ill-typed columns
  (Gabriel Scherer and Thomas Refis, review by Luc Maranget)

OCaml 4.06.0 (3 Nov 2017):
--------------------------

(Changes that can break existing programs are marked with a "*")

### Language features:

- #6271, #7529, #1249: Support "let open M in ..."
  in class expressions and class type expressions.
  (Alain Frisch, reviews by Thomas Refis and Jacques Garrigue)

- #792: fix limitations of destructive substitutions, by
  allowing "S with type t := type-expr",
  "S with type M.t := type-expr", "S with module M.N := path"
  (Valentin Gatien-Baron, review by Jacques Garrigue and Leo White)

* #1064, #1392: extended indexing operators, add a new class of
  user-defined indexing operators, obtained by adding at least
  one operator character after the dot symbol to the standard indexing
  operators: e,g ".%()", ".?[]", ".@{}<-":
    let ( .%() ) = List.nth in [0; 1; 2].%(1)
  After this change, functions or methods with an explicit polymorphic type
  annotation and of which the first argument is optional now requires a space
  between the dot and the question mark,
  e.g. "<f:'a.?opt:int->unit>" must now be written "<f:'a. ?opt:int->unit>".
  (Florian Angeletti, review by Damien Doligez and Gabriel Radanne)

- #1118: Support inherited field in object type expression
    type t = < m : int >
    type u = < n : int; t; k : int >
  (Runhang Li, review by Jeremy Yallop, Leo White, Jacques Garrigue,
   and Florian Angeletti)

* #1232: Support Unicode character escape sequences in string
  literals via the \u{X+} syntax. These escapes are substituted by the
  UTF-8 encoding of the Unicode character.
  (Daniel Bünzli, review by Damien Doligez, Alain Frisch, Xavier
  Leroy and Leo White)

- #1247: M.(::) construction for expressions
  and patterns (plus fix printing of (::) in the toplevel)
  (Florian Angeletti, review by Alain Frisch, Gabriel Scherer)

* #1252: The default mode is now safe-string, can be overridden
  at configure time or at compile time.
  (See #1386 below for the configure-time options)
  This breaks the code that uses the 'string' type as mutable
  strings (instead of Bytes.t, introduced by 4.02 in 2014).
  (Damien Doligez)

* #1253: Private extensible variants
  This change breaks code relying on the undocumented ability to export
  extension constructors for abstract type in signature. Briefly,
    module type S = sig
      type t
      type t += A
    end
   must now be written
    module type S = sig
      type t = private ..
      type t += A
   end
  (Leo White, review by Alain Frisch)

- #1333: turn off warning 40 by default
  (Constructor or label name used out of scope)
  (Leo White)

- #1348: accept anonymous type parameters in `with` constraints:
    S with type _ t = int
  (Valentin Gatien-Baron, report by Jeremy Yallop)

### Type system

- #2642, #1225: unique names for weak type variables
    # ref [];;
    - : '_weak1 list ref = {contents = []}
  (Florian Angeletti, review by Frédéric Bour, Jacques Garrigue,
   Gabriel Radanne and Gabriel Scherer)

* #6738, #7215, #7231, #556: Add a new check that 'let rec'
  bindings are well formed.
  (Jeremy Yallop, reviews by Stephen Dolan, Gabriel Scherer, Leo
   White, and Damien Doligez)

- #1142: Mark assertions nonexpansive, so that 'assert false'
  can be used as a placeholder for a polymorphic function.
  (Stephen Dolan)

### Standard library:

- #8223, #7309, #1026: Add update to maps. Allows to update a
  binding in a map or create a new binding if the key had no binding
    val update: key -> ('a option -> 'a option) -> 'a t -> 'a t
  (Sébastien Briais, review by Daniel Bünzli, Alain Frisch and
  Gabriel Scherer)

- #7515, #1147: Arg.align now optionally uses the tab character '\t' to
  separate the "unaligned" and "aligned" parts of the documentation string. If
  tab is not present, then space is used as a fallback. Allows to have spaces in
  the unaligned part, which is useful for Tuple options.
  (Nicolás Ojeda Bär, review by Alain Frisch and Gabriel Scherer)

* #615: Format, add symbolic formatters that output symbolic
  pretty-printing items. New fields have been added to the
  formatter_out_functions record, thus this change will break any code building
  such record from scratch.
  When building Format.formatter_out_functions values redefining the out_spaces
  field, "{ fmt_out_funs with out_spaces = f; }" should be replaced by
  "{ fmt_out_funs with out_spaces = f; out_indent = f; }" to maintain the old
  behavior.
  (Richard Bonichon and Pierre Weis, review by Alain Frisch, original request by
  Spiros Eliopoulos in #506)

* #943: Fixed the divergence of the Pervasives module between the stdlib
  and threads implementations.  In rare circumstances this can change the
  behavior of existing applications: the implementation of Pervasives.close_out
  used when compiling with thread support was inconsistent with the manual.
  It will now not suppress exceptions escaping Pervasives.flush anymore.
  Developers who want the old behavior should use Pervasives.close_out_noerr
  instead.  The stdlib implementation, used by applications not compiled
  with thread support, will now only suppress Sys_error exceptions in
  Pervasives.flush_all.  This should allow exceedingly unlikely assertion
  exceptions to escape, which could help reveal bugs in the standard library.
  (Markus Mottl, review by Hezekiah M. Carty, Jérémie Dimino, Damien Doligez,
  Alain Frisch, Xavier Leroy, Gabriel Scherer and Mark Shinwell)

- #1034: List.init : int -> (int -> 'a) -> 'a list
  (Richard Degenne, review by David Allsopp, Thomas Braibant, Florian
  Angeletti, Gabriel Scherer, Nathan Moreau, Alain Frisch)

- #1091 Add the Uchar.{bom,rep} constants.
  (Daniel Bünzli, Alain Frisch)

- #1091: Add Buffer.add_utf_{8,16le,16be}_uchar to encode Uchar.t
  values to the corresponding UTF-X transformation formats in Buffer.t
  values.
  (Daniel Bünzli, review by Damien Doligez, Max Mouratov)

- #1175: Bigarray, add a change_layout function to each Array[N]
  submodules.
  (Florian Angeletti)

* #1306: In the MSVC and Mingw ports, "Sys.rename src dst" no longer fails if
  file "dst" exists, but replaces it with file "src", like in the other ports.
  (Xavier Leroy)

- #1314: Format, use the optional width information
  when formatting a boolean: "%8B", "%-8B" for example
  (Xavier Clerc, review by Gabriel Scherer)

- c9cc0f25138ce58e4f4e68c4219afe33e2a9d034: Resurrect tabulation boxes
  in module Format. Rewrite/extend documentation of tabulation boxes.
  (Pierre Weis)

### Other libraries:

- #7564, #1211: Allow forward slashes in the target of symbolic links
  created by Unix.symlink under Windows.
  (Nicolás Ojeda Bär, review by David Allsopp)

* #7640, #1414: reimplementation of Unix.execvpe to fix issues
  with the 4.05 implementation.  The main issue is that the current
  directory was always searched (last), even if the current directory
  is not listed in the PATH.
  (Xavier Leroy, report by Louis Gesbert and Arseniy Alekseyev,
   review by Ivan Gotovchits)

- #997, #1077: Deprecate Bigarray.*.map_file and add Unix.map_file as a
  first step towards moving Bigarray to the stdlib
  (Jérémie Dimino and Xavier Leroy)

* #1178: remove the Num library for arbitrary-precision arithmetic.
  It now lives as a separate project https://github.com/ocaml/num
  with an OPAM package called "num".
  (Xavier Leroy)

- #1217: Restrict Unix.environment in privileged contexts; add
  Unix.unsafe_environment.
  (Jeremy Yallop, review by Mark Shinwell, Nicolás Ojeda Bär,
  Damien Doligez and Hannes Mehnert)

- #1321: Reimplement Unix.isatty on Windows. It no longer returns true for
  the null device.
  (David Allsopp)

### Compiler user-interface and warnings:

- #7361, #1248: support "ocaml.warning" in all attribute contexts, and
  arrange so that "ocaml.ppwarning" is correctly scoped by surrounding
  "ocaml.warning" attributes
  (Alain Frisch, review by Florian Angeletti and Thomas Refis)

- #7444, #1138: trigger deprecation warning when a "deprecated"
  attribute is hidden by signature coercion
  (Alain Frisch, report by bmillwood, review by Leo White)

- #7472: ensure .cmi files are created atomically,
  to avoid corruption of .cmi files produced simultaneously by a run
  of ocamlc and a run of ocamlopt.
  (Xavier Leroy, from a suggestion by Gerd Stolpmann)

* #7514, #1152: add -dprofile option, similar to -dtimings but
  also displays memory allocation and consumption.
  The corresponding addition of a new compiler-internal
  Profile module may affect some users of
  compilers-libs/ocamlcommon (by creating module conflicts).
  (Valentin Gatien-Baron, report by Gabriel Scherer)

- #7620, #1317: Typecore.force_delayed_checks does not run with -i option
  (Jacques Garrigue, report by Jun Furuse)

- #7624: handle warning attributes placed on let bindings
  (Xavier Clerc, report by dinosaure, review by Alain Frisch)

- #896: "-compat-32" is now taken into account when building .cmo/.cma
  (Hugo Heuzard)

- #948: the compiler now reports warnings-as-errors by prefixing
  them with "Error (warning ..):", instead of "Warning ..:" and
  a trailing "Error: Some fatal warnings were triggered" message.
  (Valentin Gatien-Baron, review by Alain Frisch)

- #1032: display the output of -dtimings as a hierarchy
  (Valentin Gatien-Baron, review by Gabriel Scherer)

- #1114, #1393, #1429: refine the (ocamlc -config) information
  on C compilers: the variables `{bytecode,native}_c_compiler` are deprecated
  (the distinction is now mostly meaningless) in favor of a single
  `c_compiler` variable combined with `ocaml{c,opt}_cflags`
  and `ocaml{c,opt}_cppflags`.
  (Sébastien Hinderer, Jeremy Yallop, Gabriel Scherer, review by
   Adrien Nader and David Allsopp)

* #1189: allow MSVC ports to use -l option in ocamlmklib
  (David Allsopp)

- #1332: fix ocamlc handling of "-output-complete-obj"
  (François Bobot)

- #1336: -thread and -vmthread option information is propagated to
  PPX rewriters.
  (Jun Furuse, review by Alain Frisch)

### Code generation and optimizations:

- #5324, #375: An alternative Linear Scan register allocator for
  ocamlopt, activated with the -linscan command-line flag. This
  allocator represents a trade-off between worse generated code
  performance for higher compilation speed (especially interesting in
  some cases graph coloring is necessarily quadratic).
  (Marcell Fischbach and Benedikt Meurer, adapted by Nicolás Ojeda Bär, review
  by Nicolás Ojeda Bär and Alain Frisch)

- #6927, #988: On macOS, when compiling bytecode stubs, plugins,
  and shared libraries through -output-obj, generate dylibs instead of
  bundles.
  (whitequark)

- #7447, #995: incorrect code generation for nested recursive bindings
  (Leo White and Jeremy Yallop, report by Stephen Dolan)

- #7501, #1089: Consider arrays of length zero as constants
  when using Flambda.
  (Pierre Chambart, review by Mark Shinwell and Leo White)

- #7531, #1162: Erroneous code transformation at partial applications
  (Mark Shinwell)

- #7614, #1313: Ensure that inlining does not depend on the order
  of symbols (flambda)
  (Leo White, Xavier Clerc, report by Alex, review by Gabriel Scherer
  and Pierre Chambart)

- #7616, #1339: don't warn on mutation of zero size blocks.
  (Leo White)

- #7631, #1355: "-linscan" option crashes ocamlopt
  (Xavier Clerc, report by Paul Steckler)

- #7642, #1411: ARM port: wrong register allocation for integer
  multiply on ARMv4 and ARMv5; possible wrong register allocation for
  floating-point multiply and add on VFP and for floating-point
  negation and absolute value on soft FP emulation.
  (Xavier Leroy, report by Stéphane Glondu and Ximin Luo,
   review and additional sightings by Mark Shinwell)

* #659: Remove support for SPARC native code generation
  (Mark Shinwell)

- #850: Optimize away some physical equality
  (Pierre Chambart, review by Mark Shinwell and Leo White)

- #856: Register availability analysis
  (Mark Shinwell, Thomas Refis, review by Pierre Chambart)

- #1143: tweaked several allocation functions in the runtime by
  checking for likely conditions before unlikely ones and eliminating
  some redundant checks.
  (Markus Mottl, review by Alain Frisch, Xavier Leroy, Gabriel Scherer,
  Mark Shinwell and Leo White)

- #1183: compile curried functors to multi-argument functions
  earlier in the compiler pipeline; correctly propagate [@@inline]
  attributes on such functors; mark functor coercion veneers as
  stubs.
  (Mark Shinwell, review by Pierre Chambart and Leo White)

- #1195: Merge functions based on partiality rather than
  Parmatch.irrefutable.
  (Leo White, review by Thomas Refis, Alain Frisch and Gabriel Scherer)

- #1215: Improve compilation of short-circuit operators
  (Leo White, review by Frédéric Bour and Mark Shinwell)

- #1250: illegal ARM64 assembly code generated for large combined allocations
  (report and initial fix by Steve Walk, review and final fix by Xavier Leroy)

- #1271: Don't generate Ialloc instructions for closures that exceed
  Max_young_wosize; instead allocate them on the major heap.  (Related
  to #1250.)
  (Mark Shinwell)

- #1294: Add a configure-time option to remove the dynamic float array
  optimization and add a floatarray type to let the user choose when to
  flatten float arrays. Note that float-only records are unchanged: they
  are still optimized by unboxing their fields.
  (Damien Doligez, review by Alain Frisch and Mark Shinwell)

- #1304: Mark registers clobbered by PLT stubs as destroyed across
  allocations.
  (Mark Shinwell, Xavier Clerc, report and initial debugging by
  Valentin Gatien-Baron)

- #1323: make sure that frame tables are generated in the data
  section and not in the read-only data section, as was the case
  before in the PPC and System-Z ports.  This avoids relocations in
  the text segment of shared libraries and position-independent
  executables generated by ocamlopt.
  (Xavier Leroy, review by Mark Shinwell)

- #1330: when generating dynamically-linkable code on AArch64, always
  reference symbols (even locally-defined ones) through the GOT.
  (Mark Shinwell, review by Xavier Leroy)

### Tools:

- #8395, #973: tools/check-symbol-names checks for globally
  linked names not namespaced with caml_
  (Stephen Dolan)

- #6928, #1103: ocamldoc, do not introduce an empty <h1> in index.html
  when no -title has been provided
  (Pierre Boutillier)

- #7048: ocamldoc, in -latex mode, don't escape Latin-1 accented letters
  (Xavier Leroy, report by Hugo Herbelin)

* #7351: ocamldoc, use semantic tags rather than <br> tags in the html
  backend
  (Florian Angeletti, request and review by Daniel Bünzli )

* #7352, #7353: ocamldoc, better paragraphs in html output
  (Florian Angeletti, request by Daniel Bünzli)

* #7363, #830: ocamldoc, start heading levels at {1 not {2 or {6.
  This change modifies the mapping between ocamldoc heading level and
  html heading level, breaking custom css style for ocamldoc.
  (Florian Angeletti, request and review by Daniel Bünzli)

* #7478, #1037: ocamldoc, do not use as a module preamble documentation
  comments that occur after the first module element. This change may break
  existing documentation. In particular, module preambles must now come before
  any `open` statement.
  (Florian Angeletti, review by David Allsopp and report by Daniel Bünzli)

- #7521, #1159: ocamldoc, end generated latex file with a new line
  (Florian Angeletti)

- #7575, #1219: Switch compilers from -no-keep-locs
  to -keep-locs by default: produced .cmi files will contain locations.
  This provides better error messages. Note that, as a consequence,
  .cmi digests now depend on the file path as given to the compiler.
  (Daniel Bünzli)

- #7610, #1346: caml.el (the Emacs editing mode) was cleaned up
  and made compatible with Emacs 25.
  (Stefan Monnier, Christophe Troestler)

- #7635, #1383: ocamldoc, add an identifier to module
  and module type elements
  (Florian Angeletti, review by Yawar Amin and Gabriel Scherer)

- #681, #1426: Introduce ocamltest, a new test driver for the
  OCaml compiler testsuite
  (Sébastien Hinderer, review by Damien Doligez)

- #1012: ocamlyacc, fix parsing of raw strings and nested comments, as well
  as the handling of ' characters in identifiers.
  (Demi Obenour)

- #1045: ocamldep, add a "-shared" option to generate dependencies
  for native plugin files (i.e. .cmxs files)
  (Florian Angeletti, suggestion by Sébastien Hinderer)

- #1078: add a subcommand "-depend" to "ocamlc" and "ocamlopt",
  to behave as ocamldep. Should be used mostly to replace "ocamldep" in the
  "boot" directory to reduce its size in the future.
  (Fabrice Le Fessant)

- #1036: ocamlcmt (tools/read_cmt) is installed, converts .cmt to .annot
  (Fabrice Le Fessant)

- #1180: Add support for recording numbers of direct and indirect
  calls over the lifetime of a program when using Spacetime profiling
  (Mark Shinwell)

- #1457, ocamldoc: restore label for exception in the latex backend
  (omitted since 4.04.0)
  (Florian Angeletti, review by Gabriel Scherer)

### Toplevel:

- #7570: remove unusable -plugin option from the toplevel
  (Florian Angeletti)

- #1041: -nostdlib no longer ignored by toplevel.
  (David Allsopp, review by Xavier Leroy)

- #1231: improved printing of unicode texts in the toplevel,
  unless OCAMLTOP_UTF_8 is set to false.
  (Florian Angeletti, review by Daniel Bünzli, Xavier Leroy and
   Gabriel Scherer)

- #1688: Fix printing of -0.
  (Nicolás Ojeda Bär, review by Jérémie Dimino)

### Runtime system:

* #3771, #153, #1200, #1357, #1362, #1363, #1369, #1398,
  #1446, #1448: Unicode support for the Windows runtime.
  (ygrek, Nicolás Ojeda Bär, review by Alain Frisch, David Allsopp, Damien
  Doligez)

* #7594, #1274, #1368: String_val now returns 'const char*', not
  'char*' when -safe-string is enabled at configure time.  New macro Bytes_val
  for accessing bytes values.
  (Jeremy Yallop, reviews by Mark Shinwell and Xavier Leroy)

- #71: The runtime can now be shut down gracefully by means of the new
  caml_shutdown and caml_startup_pooled functions. The new 'c' flag in
  OCAMLRUNPARAM enables shutting the runtime properly on process exit.
  (Max Mouratov, review and discussion by Damien Doligez, Gabriel Scherer,
  Mark Shinwell, Thomas Braibant, Stephen Dolan, Pierre Chambart,
  François Bobot, Jacques Garrigue, David Allsopp, and Alain Frisch)

- #938, #1170, #1289: Stack overflow detection on 64-bit Windows
  (Olivier Andrieu, tweaked by David Allsopp)

- #1070, #1295: enable gcc typechecking for caml_alloc_sprintf,
  caml_gc_message. Make caml_gc_message a variadic function. Fix many
  caml_gc_message format strings.
  (Olivier Andrieu, review and 32bit fix by David Allsopp)

- #1073: Remove statically allocated compare stack.
  (Stephen Dolan)

- #1086: in Sys.getcwd, just fail instead of calling getwd()
  if HAS_GETCWD is not set.
  (Report and first fix by Sebastian Markbåge, final fix by Xavier Leroy,
   review by Mark Shinwell)

- #1269: Remove 50ms delay at exit for programs using threads
  (Valentin Gatien-Baron, review by Stephen Dolan)

* #1309: open files with O_CLOEXEC (or equivalent) in caml_sys_open, thus
  unifying the semantics between Unix and Windows and also eliminating race
  condition on Unix.
  (David Allsopp, report by Andreas Hauptmann)

- #1326: Enable use of CFI directives in AArch64 and ARM runtime
  systems' assembly code (asmrun/arm64.S).  Add CFI directives to enable
  unwinding through [caml_c_call] and [caml_call_gc] with correct termination
  of unwinding at [main].
  (Mark Shinwell, review by Xavier Leroy and Gabriel Scherer, with thanks
  to Daniel Bünzli and Fu Yong Quah for testing)

- #1338: Add "-g" for bytecode runtime system compilation
  (Mark Shinwell)

* #1416, #1444: switch the Windows 10 Console to UTF-8 encoding.
  (David Allsopp, reviews by Nicolás Ojeda Bär and Xavier Leroy)

### Manual and documentation:

- #6548: remove obsolete limitation in the description of private
  type abbreviations
  (Florian Angeletti, suggestion by Leo White)

- #6676, #1110: move record notation to tutorial
  (Florian Angeletti, review by Gabriel Scherer)

- #6676, #1112: move local opens to tutorial
  (Florian Angeletti)

- #6676, #1153: move overriding class definitions to reference
  manual and tutorial
  (Florian Angeletti)

- #6709: document the associativity and precedence level of
  pervasive operators
  (Florian Angeletti, review by David Allsopp)

- #7254, #1096: Rudimentary documentation of ocamlnat
  (Mark Shinwell)

- #7281, #1259: fix .TH macros in generated manpages
  (Olaf Hering)

- #7507: Align the description of the printf conversion
  specification "%g" with the ISO C90 description.
  (Florian Angeletti, suggestion by Armaël Guéneau)

- #7551, #1194 : make the final ";;" potentially optional in
  caml_example
  (Florian Angeletti, review and suggestion by Gabriel Scherer)

- #7588, #1291: make format documentation predictable
  (Florian Angeletti, review by Gabriel Radanne)

- #7604: Minor Ephemeron documentation fixes
  (Miod Vallat, review by Florian Angeletti)

- #594: New chapter on polymorphism troubles:
  weakly polymorphic types, polymorphic recursion,and higher-ranked
  polymorphism.
  (Florian Angeletti, review by Damien Doligez, Gabriel Scherer,
   and Gerd Stolpmann)

- #1187: Minimal documentation for compiler plugins
  (Florian Angeletti)

- #1202: Fix Typos in comments as well as basic grammar errors.
  (JP Rodi, review and suggestions by David Allsopp, Max Mouratov,
  Florian Angeletti, Xavier Leroy, Mark Shinwell and Damien Doligez)

- #1220: Fix "-keep-docs" option in ocamlopt manpage
  (Etienne Millon)

### Compiler distribution build system:

- #6373, #1093: Suppress trigraph warnings from macOS assembler
  (Mark Shinwell)

- #7639, #1371: fix configure script for correct detection of
  int64 alignment on Mac OS X 10.13 (High Sierra) and above; fix bug in
  configure script relating to such detection.
  (Mark Shinwell, report by John Whitington, review by Xavier Leroy)

- #558: enable shared library and natdynlink support on more Linux
  platforms
  (Felix Janda, Mark Shinwell)

* #1104: remove support for the NeXTStep platform
  (Sébastien Hinderer)

- #1130: enable detection of IBM XL C compiler (one need to run configure
  with "-cc <path to xlc compiler>"). Enable shared library support for
  bytecode executables on AIX/xlc (tested on AIX 7.1, XL C 12).
  To enable 64-bit, run both "configure" and "make world" with OBJECT_MODE=64.
  (Konstantin Romanov, Enrique Naudon)

- #1203: speed up the manual build by using ocamldoc.opt
  (Gabriel Scherer, review by Florian Angeletti)

- #1214: harden config/Makefile against '#' characters in PREFIX
  (Gabriel Scherer, review by David Allsopp and Damien Doligez)

- #1216: move Compplugin and friends from BYTECOMP to COMP
  (Leo White, review by Mark Shinwell)

* #1242: disable C plugins loading by default
  (Alexey Egorov)

- #1275: correct configure test for Spacetime availability
  (Mark Shinwell)

- #1278: discover presence of <sys/shm.h> during configure for afl runtime
  (Hannes Mehnert)

- #1386: provide configure-time options to fine-tune the safe-string
  options and default settings changed by #1252.

  The previous configure option -safe-string is now
  renamed -force-safe-string.

  At configure-time, -force-safe-string forces all module to use
  immutable strings (this disables the per-file, compile-time
  -unsafe-string option). The new default-(un)safe-string options
  let you set the default choice for the per-file compile-time
  option. (The new #1252 behavior corresponds to having
  -default-safe-string, while 4.05 and older had
  -default-unsafe-string).

  (Gabriel Scherer, review by Kate Deplaix and Damien Doligez)

- #1409: Fix to enable NetBSD/powerpc to work.
  (Håvard Eidnes)

### Internal/compiler-libs changes:

- #6826, #828, #834: improve compilation time for open
  (Alain Frisch, review by Frédéric Bour and Jacques Garrigue)

- #7127, #454, #1058: in toplevel, print bytes and strip
  strings longer than the size specified by the "print_length" directive
  (Fabrice Le Fessant, initial PR by Junsong Li)

- #406: remove polymorphic comparison for Types.constructor_tag in compiler
  (Dwight Guth, review by Gabriel Radanne, Damien Doligez, Gabriel Scherer,
   Pierre Chambart, Mark Shinwell)

- #1119: Change Set (private) type to inline records.
  (Albin Coquereau)

* #1127: move config/{m,s}.h to byterun/caml and install them.
  User code should not have to include them directly since they are
  included by other header files.
  Previously {m,s}.h were not installed but they were substituted into
  caml/config.h; they are now just #include-d by this file. This may
  break some scripts relying on the (unspecified) presence of certain
  #define in config.h instead of m.h and s.h -- they can be rewritten
  to try to grep those files if they exist.
  (Sébastien Hinderer)

- #1281: avoid formatter flushes inside exported printers in Location
  (Florian Angeletti, review by Gabriel Scherer)

### Bug fixes:

- #5927: Type equality broken for conjunctive polymorphic variant tags
  (Jacques Garrigue, report by Leo White)

- #6329, #1437: Introduce padding word before "data_end" symbols
  to ensure page table tests work correctly on an immediately preceding
  block of zero size.
  (Mark Shinwell, review by Xavier Leroy)

- #6587: only elide Pervasives from printed type paths in unambiguous context
  (Florian Angeletti and Jacques Garrigue)

- #6934: nonrec misbehaves with GADTs
  (Jacques Garrigue, report by Markus Mottl)

- #7070, #1139: Unexported values can cause non-generalisable variables
  error
  (Leo White)

- #7261: Warn on type constraints in GADT declarations
  (Jacques Garrigue, report by Fabrice Le Botlan)

- #7321: Private type in signature clashes with type definition via
  functor instantiation
  (Jacques Garrigue, report by Markus Mottl)

- #7372, #834: fix type-checker bug with GADT and inline records
  (Alain Frisch, review by Frédéric Bour and Jacques Garrigue)

- #7344: Inconsistent behavior with type annotations on let
  (Jacques Garrigue, report by Leo White)

- #7468: possible GC problem in caml_alloc_sprintf
  (Xavier Leroy, discovery by Olivier Andrieu)

- #7496: Fixed conjunctive polymorphic variant tags do not unify
  with themselves
  (Jacques Garrigue, report by Leo White)

- #7506: pprintast ignores attributes in tails of a list
  (Alain Frisch, report by Kenichi Asai and Gabriel Scherer)

- #7513: List.compare_length_with mishandles negative numbers / overflow
  (Fabrice Le Fessant, report by Jeremy Yallop)

- #7519: Incorrect rejection of program due to faux scope escape
  (Jacques Garrigue, report by Markus Mottl)

- #7540, #1179: Fixed setting of breakpoints within packed modules
  for ocamldebug
  (Hugo Herbelin, review by Gabriel Scherer, Damien Doligez)

- #7543: short-paths printtyp can fail on packed type error messages
  (Florian Angeletti)

- #7553, #1191: Prevent repeated warnings with recursive modules.
  (Leo White, review by Josh Berdine and Alain Frisch)

- #7563, #1210: code generation bug when a module alias and
  an extension constructor have the same name in the same module
  (Gabriel Scherer, report by Manuel Fähndrich,
   review by Jacques Garrigue and Leo White)

- #7591, #1257: on x86-64, frame table is not 8-aligned
  (Xavier Leroy, report by Mantis user "voglerr", review by Gabriel Scherer)

- #7601, #1320: It seems like a hidden non-generalized type variable
  remains in some inferred signatures, which leads to strange errors
  (Jacques Garrigue, report by Mandrikin)

- #7609: use-after-free memory corruption if a program debugged
  under ocamldebug calls Pervasives.flush_all
  (Xavier Leroy, report by Paul Steckler, review by Gabriel Scherer)

- #7612, #1345: afl-instrumentation bugfix for classes.
  (Stephen Dolan, review by Gabriel Scherer and David Allsopp)

- #7617, #7618, #1318: Ambiguous (mistakenly) type escaping the
  scope of its equation
  (Jacques Garrigue, report by Thomas Refis)

- #7619, #1387: position of the optional last semi-column not included
  in the position of the expression (same behavior as for lists)
  (Christophe Raffalli, review by Gabriel Scherer)

- #7638: in the Windows Mingw64 port, multithreaded programs compiled
  to bytecode could crash when raising an exception from C code.
  This looks like a Mingw64 issue, which we work around with GCC builtins.
  (Xavier Leroy)

- #7656, #1423: false 'unused type/constructor/value' alarms
  in the 4.06 development version
  (Alain Frisch, review by Jacques Garrigue, report by Kate Deplaix)

- #7657, #1424: ensures correct call-by-value semantics when
  eta-expanding functions to eliminate optional arguments
  (Alain Frisch, report by sliquister, review by Leo White and Jacques
  Garrigue)

- #7658, #1439: Fix Spacetime runtime system compilation with
  -force-safe-string
  (Mark Shinwell, report by Christoph Spiel, review by Gabriel Scherer)

- #1155: Fix a race condition with WAIT_NOHANG on Windows
  (Jérémie Dimino and David Allsopp)

- #1199: Pretty-printing formatting cleanup in pprintast
  (Ethan Aubin, suggestion by Gabriel Scherer, review by David Allsopp,
  Florian Angeletti, and Gabriel Scherer)

- #1223: Fix corruption of the environment when using -short-paths
  with the toplevel.
  (Leo White, review by Alain Frisch)

- #1243: Fix pprintast for #... infix operators
  (Alain Frisch, report by Omar Chebib)

- #1324: ensure that flambda warning are printed only once
  (Xavier Clerc)

- #1329: Prevent recursive polymorphic variant names
  (Jacques Garrigue, fix suggested by Leo White)

- #1308: Only treat pure patterns as inactive
  (Leo White, review by Alain Frisch and Gabriel Scherer)

- #1390: fix the [@@unboxed] type check to accept parametrized types
  (Leo White, review by Damien Doligez)

- #1407: Fix raw_spacetime_lib
  (Leo White, review by Gabriel Scherer and Damien Doligez)

OCaml 4.05.0 (13 Jul 2017):
---------------------------

(Changes that can break existing programs are marked with a "*")

### Language features:

### Code generation and optimizations:

- #7201, #954: Correct wrong optimisation of "0 / <expr>"
  and "0 mod <expr>" in the case when <expr> was a non-constant
  evaluating to zero
  (Mark Shinwell, review by Gabriel Scherer, Leo White and Xavier Leroy)

- #7357, #832: Improve compilation time for toplevel
  include(struct ... end : sig ... end)
  (Alain Frisch, report by Hongbo Zhang, review by Jacques Garrigue)

- #7533, #1173: Correctly perform side effects for certain
  cases of "/" and "mod"
  (Mark Shinwell, report by Jan Mitgaard)

- #504: Instrumentation support for fuzzing with afl-fuzz.
  (Stephen Dolan, review by Alain Frisch, Pierre Chambart, Mark
  Shinwell, Gabriel Scherer and Damien Doligez)

- #863, #1068, #1069: Optimise matches with constant
  results to lookup tables.
  (Stephen Dolan, review by Gabriel Scherer, Pierre Chambart,
  Mark Shinwell, and bug report by Gabriel Scherer)

- #1150: Fix typo in arm64 assembler directives
  (KC Sivaramakrishnan)

### Runtime system:

- #2784, #953: Add caml_startup_exn
  (Mark Shinwell)

- #7423, #946: expose new exception-raising functions
  `void caml_{failwith,invalid_argument}_value(value msg)`
  in addition to
  `void caml_{failwith,invalid_argument}(char const *msg)`.
  The previous functions would not free their message argument, so
  were inconvient for dynamically-allocated messages; the messages
  passed to the new functions are handled by the garbage collector.
  (Gabriel Scherer, review by Mark Shinwell, request by Immanuel Litzroth)

- #7557, #1213: More security for getenv
  (Damien Doligez, reports by Seth Arnold and Eric Milliken, review by
  Xavier Leroy, David Allsopp, Stephen Dolan, Hannes Mehnert)

- #795: remove 256-character limitation on Sys.executable_name
  (Xavier Leroy)

- #891: Use -fno-builtin-memcmp when building runtime with gcc.
  (Leo White)

### Type system:

- #6608, #901: unify record types when overriding all fields
  (Tadeu Zagallo and Gabriel Scherer, report by Jeremy Yallop,
  review by David Allsopp, Jacques Garrigue)

* #7414, #929: Soundness bug with non-generalized type variables and
  functors.
  (compatibility: some code using module-global mutable state will
   fail at compile-time and is fixed by adding extra annotations;
   see the Mantis and Github discussions.)
  (Jacques Garrigue, report by Leo White)

### Compiler user-interface and warnings:

- #7050, #748 #843 #864: new `-args/-args0 <file>` parameters to
  provide extra command-line arguments in a file -- see documentation.
  User programs may implement similar options using the new `Expand`
  constructor of the `Arg` module.
  (Bernhard Schommer, review by Jérémie Dimino, Gabriel Scherer
   and Damien Doligez, discussion with Alain Frisch and Xavier Leroy,
   feature request from the Coq team)

- #7137, #960: "-open" command line flag now accepts
  a module path (not a module name)
  (Arseniy Alekseyev and Leo White)

- #7172, #970: add extra (ocamlc -config) options
  int_size, word_size, ext_exe
  (Gabriel Scherer, request by Daniel Bünzli)

- #7315, #736: refine some error locations
  (Gabriel Scherer and Alain Frisch, report by Matej Košík)

- #7473, #1025: perform proper globbing for command-line arguments on
  Windows
  (Jonathan Protzenko)

- #7479: make sure "ocamlc -pack" is only given .cmo and .cmi files,
  and that "ocamlopt -pack" is only given .cmx and .cmi files.
  (Xavier Leroy)

- #796: allow compiler plugins to declare their own arguments.
  (Fabrice Le Fessant)

- #829: better error when opening a module aliased to a functor
  (Alain Frisch)

- #911: ocamlc/ocamlopt do not pass warnings-related options to C
  compiler when called to compile third-party C source files
  (Sébastien Hinderer, review by Adrien Nader and David Allsopp)

- #915: fix -dsource (pprintast.ml) bugs
  (Runhang Li, review by Alain Frisch)

* #933: ocamlopt -p now reports an error on platforms that do not
  support profiling with gprof; dummy profiling libraries are no longer
  installed on such platforms.
  This can be tested with ocamlopt -config
  (Sébastien Hinderer)

- #1009: "ocamlc -c -linkall" and "ocamlopt -c -linkall" can now be used
  to set the "always link" flag on individual compilation units.  This
  controls linking with finer granularity than "-a -linkall", which sets
  the "always link" flag on all units of the given library.
  (Xavier Leroy)

- #1015: add option "-plugin PLUGIN" to ocamldep too. Use compilerlibs
  to build ocamldep. Add option "-depend" to ocamlc/ocamlopt to behave
  as ocamldep. Remove any use of ocamldep to build the distribution.
  (Fabrice Le Fessant)

- #1027: various improvements to -dtimings, mostly including time
  spent in subprocesses like preprocessors
  (Valentin Gatien-Baron, review by Gabriel Scherer)

- #1098: the compiler now takes the boolean "OCAML_COLOR" environment
  variable into account if "-color" is not provided.  This allows users
  to override the default behaviour without modifying invocations of ocaml
  manually.
  (Hannes Mehnert, Guillaume Bury,
   review by Daniel Bünzli, Gabriel Scherer, Damien Doligez)

### Standard library:

- #6975, #902: Truncate function added to stdlib Buffer module
  (Dhruv Makwana, review by Alain Frisch and Gabriel Scherer)

- #7279, #710: `Weak.get_copy` `Ephemeron.*_copy` doesn't copy
  custom blocks anymore
  (François Bobot, Alain Frisch, bug reported by Martin R. Neuhäußer,
  review by Thomas Braibant and Damien Doligez)

* #7500, #1081: Remove Uchar.dump
  (Daniel Bünzli)

- #760: Add a functions List.compare_lengths and
  List.compare_length_with to avoid full list length computations
  (Fabrice Le Fessant, review by Leo White, Josh Berdine and Gabriel Scherer)

- #778: Arg: added option Expand that allows to expand a string
  argument to a string array of new arguments
  (Bernhard Schommer, review by Gabriel Scherer and Jérémie Dimino)

- #849: Expose a Spacetime.enabled value
  (Leo White)

- #885: Option-returning variants of stdlib functions
  (Alain Frisch, review by David Allsopp and Bart Jacobs)

- #869: Add find_first, find_first_opt, find_last, find_last_opt to
  maps and sets.  Find the first or last binding or element
  satisfying a monotonic predicate.
  (Gabriel de Perthuis, with contributions from Alain Frisch, review by
  Hezekiah M. Carty and Simon Cruanes, initial report by Gerd Stolpmann)

- #875: Add missing functions to ArrayLabels, BytesLabels,
  ListLabels, MoreLabels, StringLabels so they are compatible with
  non-labeled counterparts. Also add missing @@ocaml.deprecated attributes
  in StringLabels and BytesLabels.
  (Roma Sokolov, review by Gabriel Scherer, Jacques Garrigue,
   Gabriel Radanne, Alain Frisch)

- #999: Arg, do not repeat the usage message thrice when reporting an error
  (this was a regression in 4.03)
  (Florian Angeletti, review by Gabriel Scherer)

- #1042: Fix escaping of command-line arguments in
  Unix.create_process{,_env} under Windows.  Arguments with tabs should now
  be received verbatim by the child process.
  (Nicolás Ojeda Bär, Andreas Hauptmann review by Xavier Leroy)

### Debugging and profiling:

- #7258: ocamldebug's "install_printer" command had problems with
  module aliases
  (Xavier Leroy)

- #378: Add [Printexc.raise_with_backtrace] to raise an exception using
  an explicit backtrace
  (François Bobot, review by Gabriel Scherer, Xavier Leroy, Damien Doligez,
   Frédéric Bour)

### Manual and documentation:

- #6597, #1030: add forward references to language extensions
  that extend non-terminal symbols in the language reference section.
  (Florian Angeletti, review by Gabriel Scherer)

- #7497, #1095: manual, enable numbering for table of contents
  (Florian Angeletti, request by Daniel Bünzli)

- #7539, #1181: manual, update dead links in ocamldoc chapter
  (Florian Angeletti)

- #633: manpage and manual documentation for the `-opaque` option
  (Konstantin Romanov, Gabriel Scherer, review by Mark Shinwell)

- #751, #925: add a HACKING.adoc file to contain various
  tips and tricks for people hacking on the repository. See also
  CONTRIBUTING.md for advice on sending contributions upstream.
  (Gabriel Scherer and Gabriel Radanne, review by David Allsopp,
  inspired by John Whitington)

- #916: new tool lintapidiff, use it to update the manual with
  @since annotations for API changes introduced between 4.00-4.05.
  (Edwin Török, review by Gabriel Scherer, discussion with Alain Frisch,
   David Allsopp, Sébastien Hinderer, Damien Doligez and Xavier Leroy)

- #939: activate the caml_example environment in the language
  extensions section of the manual. Convert some existing code
  examples to this format.
  (Florian Angeletti)

- #1082: clarify that the use of quoted string for preprocessed
  foreign quotations still requires the use of an extension node
  [%foo ...] to mark non-standard interpretation.
  (Gabriel Scherer, request by Matthew Wahab in #1066,
   review by Florian Angeletti)

### Other libraries:

- #7158: Event.sync, Mutex.create, Condition.create cause too many GCs.
  The fix is to no longer consider mutexes and condition variables
  as rare kernel resources.
  (Xavier Leroy)

- #7264: document the different behaviors of Unix.lockf under POSIX
  and under Win32.
  (Xavier Leroy, report by David Allsopp)

- #7339, #787: Support the '0 dimension' case for bigarrays
  (see Bigarray documentation)
  (Laurent Mazare,
   review by Gabriel Scherer, Alain Frisch and Hezekiah M. Carty)

* #7342, #797: fix Unix.read on pipes with no data left on Windows
  it previously raised an EPIPE error, it now returns 0 like other OSes
  (Jonathan Protzenko, review by Andreas Hauptmann and Damien Doligez)

- #650: in the Unix library, add `?cloexec:bool` optional arguments to
  functions that create file descriptors (`dup`, `dup2`, `pipe`, `socket`,
  `socketpair`, `accept`).  Implement these optional arguments in the
  most atomic manner provided by the operating system to set (or clear)
  the close-on-exec flag at the same time the file descriptor is created,
  reducing the risk of race conditions with `exec` or `create_process`
  calls running in other threads, and improving security.  Also: add a
  `O_KEEPEXEC` flag for `openfile` by symmetry with `O_CLOEXEC`.
  (Xavier Leroy, review by Mark Shinwell, David Allsopp and Alain Frisch,
   request by Romain Beauxis)

- #996: correctly update caml_top_of_stack in systhreads
  (Fabrice Le Fessant)

- #997, #1077: Deprecate Bigarray.*.map_file and add Unix.map_file as a
  first step towards moving Bigarray to the stdlib
  (Jérémie Dimino and Xavier Leroy)

### Toplevel:

- #7060, #1035: Print exceptions in installed custom printers
  (Tadeu Zagallo, review by David Allsopp)

### Tools:

- #5163: ocamlobjinfo, dump globals defined by bytecode executables
  (Stéphane Glondu)

- #7333: ocamldoc, use the first sentence of text file as
  a short description in overviews.
  (Florian Angeletti)

- #848: ocamldoc, escape link targets in HTML output
  (Etienne Millon, review by Gabriel Scherer, Florian Angeletti and
  Daniel Bünzli)

- #986: ocamldoc, use relative paths in error message
  to solve ocamlbuild+doc usability issue (ocaml/ocamlbuild#79)
  (Gabriel Scherer, review by Florian Angeletti, discussion with Daniel Bünzli)

- #1017: ocamldoc, add an option to detect code fragments that could be
  transformed into a cross-reference to a known element.
  (Florian Angeletti, review and suggestion by David Allsopp)

- clarify ocamldoc text parsing error messages
  (Gabriel Scherer)

### Compiler distribution build system:

- #7377: remove -std=gnu99 for newer gcc versions
  (Damien Doligez, report by ygrek)

- #7452, #1228: tweak GCC options to try to avoid the
  Skylake/Kaby lake bug
  (Damien Doligez, review by David Allsopp, Xavier Leroy and Mark Shinwell)

- #693: fail on unexpected errors or warnings within caml_example
  environment.
  (Florian Angeletti)

- #803: new ocamllex-based tool to extract bytecode compiler
  opcode information from C headers.
  (Nicolás Ojeda Bär)

- #827: install missing mli and cmti files, new make target
  install-compiler-sources for installation of compiler-libs ml files
  (Hendrik Tews)

- #887: allow -with-frame-pointers if clang is used as compiler on Linux
  (Bernhard Schommer)

- #898: fix locale-dependence of primitive list order,
  detected through reproducible-builds.org.
  (Hannes Mehnert, review by Gabriel Scherer and Ximin Luo)

- #907: Remove unused variable from the build system
  (Sébastien Hinderer, review by whitequark, Gabriel Scherer, Adrien Nader)

- #911: Clarify the use of C compiler related variables in the build system.
  (Sébastien Hinderer, review by Adrien Nader, Alain Frisch, David Allsopp)

- #919: use clang as preprocessor assembler if clang is used as compiler
  (Bernhard Schommer)

- #927: improve the detection of hashbang support in the configure script
  (Armaël Guéneau)

- #932: install ocaml{c,lex}->ocaml{c,lex}.byte symlink correctly
  when the opt target is built but opt.opt target is not.
  (whitequark, review by Gabriel Scherer)

- #935: allow build in Android's termux
  (ygrek, review by Gabriel Scherer)

- #984: Fix compilation of compiler distribution when Spacetime
  enabled
  (Mark Shinwell)

- #991: On Windows, fix installation when native compiler is not
  built
  (Sébastien Hinderer, review by David Allsopp)

- #1033: merge Unix and Windows build systems in the root directory
  (Sébastien Hinderer, review by Damien Doligez and Adrien Nader)

- #1047: Make .depend files generated for C sources more portable
  (Sébastien Hinderer, review by Xavier Leroy and David Allsopp)

- #1076: Simplify ocamlyacc's build system
  (Sébastien Hinderer, review by David Allsopp)

### Compiler distribution build system: Makefile factorization

The compiler distribution build system (the set of Makefiles used to
build the compiler distribution) traditionally had separate Makefiles
for Unix and Windows, which lead to some amount of duplication and
subtle differences and technical debt in general -- for people working
on the compiler distribution, but also cross-compilation or porting to
new systems. During the 4.05 development period, Sébastien Hinderer
worked on harmonizing the build rules and merging the two build
systems.

* Some changes were made to the config/Makefile file which
  is exported as $(ocamlc -where)/Makefile.config, and on
  which some advanced users might rely. The changes are
  as follows:
  - a BYTERUN variable was added that points to the installed ocamlrun
  - the PARTIALLD variable was removed (PACKLD is more complete)
  - the always-empty DLLCCCOMPOPTS was removed
  - the SHARED variable was removed; its value is "shared" or "noshared",
    which duplicates the existing and more convenient
    SUPPORTS_SHARED_LIBRARIES variable whose value is "true" or "false".

  Note that Makefile.config may change further in the future and relying
  on it is a bit fragile. We plan to make `ocamlc -config` easier to use
  for scripting purposes, and have a stable interface there. If you rely
  on Makefile.config, you may want to get in touch with Sébastien Hinderer
  or participate to #7116 (Allow easy retrieval of Makefile.config's values)
  or #7172 (More information in ocamlc -config).

The complete list of changes is listed below.

- #705: update Makefile.nt so that ocamlnat compiles
  for non-Cygwin Windows ports.
  (Sébastien Hinderer, review by Alain Frisch)

- #729: Make sure ocamlnat is built with a $(EXE) extension, merge
  rules between Unix and Windows Makefiles
  (Sébastien Hinderer, review by Alain Frisch)

- #762: Merge build systems in the yacc/ directory.
  (Sébastien Hinderer, review by David Allsopp, Alain Frisch)

- #764: Merge build systems in the debugger/ directory.
  (Sébastien Hinderer, review by Alain Frisch)

- #785: Merge build systems in otherlibs/systhreads/
  (Sébastien Hinderer, review by Alain Frisch, David Allsopp,
   testing and regression fix by Jérémie Dimino)

- #788: Merge build systems in subdirectories of otherlibs/.
  (Sébastien Hinderer, review by Alain Frisch)

- #808, #906: Merge Unix and Windows build systems
  in the ocamldoc/ directory
  (Sébastien Hinderer, review by Alain Frisch)

- #812: Merge build systems in the tools/ subdirectory
  (Sébastien Hinderer, review by Alain Frisch)

- #866: Merge build systems in the stdlib/ directory
  (Sébastien Hinderer, review by David Allsopp and Adrien Nader)

- #941: Merge Unix and Windows build systems in the asmrun/ directory
  (Sébastien Hinderer, review by Mark Shinwell, Adrien Nader,
   Xavier Leroy, David Allsopp, Damien Doligez)

- #981: Merge build systems in the byterun/ directory
  (Sébastien Hinderer, review by Adrien Nader)

- #1033, #1048: Merge build systems in the root directory
  (Sébastien Hinderer, review by Adrien Nader and Damien Doligez,
   testing and regression fix by Andreas Hauptmann)

### Internal/compiler-libs changes:

- #673: distinguish initialization of block fields from mutation in lambda.
  (Frédéric Bour, review by Xavier Leroy, Stephen Dolan and Mark Shinwell)

- #744, #781: fix duplicate self-reference in imported cmi_crcs
  list in .cmti files + avoid rebuilding cmi_info record when creating
  .cmti files
  (Alain Frisch, report by Daniel Bünzli, review by Jérémie Dimino)

- #881: change `Outcometree.out_variant` to be more general.
  `Ovar_name of out_ident * out_type list` becomes `Ovar_type of out_type`.
  (Valentin Gatien-Baron, review by Leo White)

- #908: refactor PIC-handling in the s390x backend
  (Gabriel Scherer, review by Xavier Leroy and Mark Shinwell)

### Bug fixes:

- #5115: protect all byterun/fail.c functions against
  uninitialized caml_global_data (only changes the bytecode behavior)
  (Gabriel Scherer, review by Xavier Leroy)

- #6136, #967: Fix Closure so that overapplication evaluation order
  matches the bytecode compiler and Flambda.
  (Mark Shinwell, report by Jeremy Yallop, review by Frédéric Bour)

- #6550, #1094: Allow creation of empty .cmxa files on macOS
  (Mark Shinwell)

- #6594, #955: Remove "Istore_symbol" specific operation on x86-64.
  This is more robust and in particular avoids assembly failures on Win64.
  (Mark Shinwell, review by Xavier Leroy, testing by David Allsopp and
   Olivier Andrieu)

- #6903: Unix.execvpe doesn't change environment on Cygwin
  (Xavier Leroy, report by Adrien Nader)

- #6987: Strange error message probably caused by
  universal variable escape (with polymorphic variants)
  (Jacques Garrigue, report by Mikhail Mandrykin and Leo White)

- #7216, #949: don't require double parens in Functor((val x))
  (Jacques Garrigue, review by Valentin Gatien-Baron)

- #7331: ocamldoc, avoid infinite loop in presence of self alias,
  i.e. module rec M:sig end = M
  (Florian Angeletti, review Gabriel Scherer)

- #7346, #966: Fix evaluation order problem whereby expressions could
  be incorrectly re-ordered when compiling with Flambda.  This also fixes one
  example of evaluation order in the native code compiler not matching the
  bytecode compiler (even when not using Flambda)
  (Mark Shinwell, Leo White, code review by Pierre Chambart)

- #7348: Private row variables can escape their scope
  (Jacques Garrigue, report by Leo White)

- #7407: Two not-quite-standard C idioms rejected by SUNWSPro compilers
  (Xavier Leroy)

- #7421: Soundness bug with GADTs and lazy
  (Jacques Garrigue, report by Leo White)

- #7424: Typechecker diverges on unboxed type declaration
  (Jacques Garrigue, report by Stephen Dolan)

- #7426, #965: Fix fatal error during object compilation (also
  introduces new [Pfield_computed] and [Psetfield_computed] primitives)
  (Mark Shinwell, report by Ulrich Singer)

- #7427, #959: Don't delete let bodies in Cmmgen
  (Mark Shinwell, report by Valentin Gatien-Baron)

- #7432: Linking modules compiled with -labels and -nolabels is not safe
  (Jacques Garrigue, report by Jeremy Yallop)

- #7437: typing assert failure with nonrec priv
  (Jacques Garrigue, report by Anil Madhavapeddy)

- #7438: warning +34 exposes #row with private types
  (Alain Frisch, report by Anil Madhavapeddy)

- #7443, #990: spurious unused open warning with local open in patterns
  (Florian Angeletti, report by Gabriel Scherer)

- #7456, #1092: fix slow compilation on source files containing a lot
  of similar debugging information location entries
  (Mark Shinwell)

- #7504: fix warning 8 with unconstrained records
  (Florian Angeletti, report by John Whitington)

- #7511, #1133: Unboxed type with unboxed argument should not be accepted
  (Damien Doligez, review by Jeremy Yallop and Leo White)

- #805, #815, #833: check for integer overflow in String.concat
  (Jeremy Yallop,
   review by Damien Doligez, Alain Frisch, Daniel Bünzli, Fabrice Le Fessant)

- #881: short-paths did not apply to some polymorphic variants
  (Valentin Gatien-Baron, review by Leo White)

- #886: Fix Ctype.moregeneral's handling of row_name
  (Leo White, review by Jacques Garrigue)

- #934: check for integer overflow in Bytes.extend
  (Jeremy Yallop, review by Gabriel Scherer)

- #956: Keep possibly-effectful expressions when optimizing multiplication
  by zero.
  (Jeremy Yallop, review by Nicolás Ojeda Bär, Xavier Leroy and Mark Shinwell)

- #977: Catch Out_of_range in ocamldebug's "list" command
  (Yunxing Dai)

- #983: Avoid removing effectful expressions in Closure, and
  eliminate more non-effectful ones
  (Alain Frisch, review by Mark Shinwell and Gabriel Scherer)

- #987: alloc_sockaddr: don't assume a null terminator. It is not inserted
  on macOS by system calls that fill in a struct sockaddr (e.g. getsockname).
  (Anton Bachin)

- #998: Do not delete unused closures in un_anf.ml.
  (Leo White, review by Mark Shinwell and Pierre Chambart)

- #1019: Fix fatal error in Flambda mode "[functions] does not map set of
  closures ID"
  (Pierre Chambart, code review by Mark Shinwell and Leo White)

- #1075: Ensure that zero-sized float arrays have zero tags.
  (Mark Shinwell, Leo White, review by Xavier Leroy)

* #1088: Gc.minor_words now returns accurate numbers.
  (compatibility: the .mli declaration of `Gc.minor_words`
   and `Gc.get_minor_free` changed, which may break libraries
   re-exporting these values.)
  (Stephen Dolan, review by Pierre Chambart and Xavier Leroy)

OCaml 4.04.2 (23 Jun 2017):
---------------------------

### Security fix:

- #7557: Local privilege escalation issue with ocaml binaries.
  (Damien Doligez, report by Eric Milliken, review by Xavier Leroy)

OCaml 4.04.1 (14 Apr 2017):
---------------------------

### Standard library:

- #7403, #894: fix a bug in Set.map as introduced in 4.04.0
  (Gabriel Scherer, report by Thomas Leonard)

### Tools:

- #7411: ocamldoc, avoid nested <pre> tags in module description.
  (Florian Angeletti, report by user 'kosik')

- #7488: ocamldoc, wrong Latex output for variant types
  with constructors without arguments.
  (Florian Angeletti, report by Xavier Leroy)

### Build system:

- #7373, #1023: New flexlink target in Makefile.nt to bootstrap the
  flexlink binary only, rather than the flexlink binary and the FlexDLL C
  objects.
  (David Allsopp)

### Bug fixes:

- #7369: Str.regexp raises "Invalid_argument: index out of bounds"
  (Damien Doligez, report by John Whitington)

- #7373, #1023: Fix ocamlmklib with bootstrapped FlexDLL. Bootstrapped
  FlexDLL objects are now installed to a subdirectory flexdll of the Standard
  Library which allows the compilers to pick them up explicitly and also
  ocamlmklib to include them without unnecessarily adding the entire Standard
  Library.
  (David Allsopp)

- #7385, #1057: fix incorrect timestamps returned by Unix.stat on Windows
  when either TZ is set or system date is in DST.
  (David Allsopp, report and initial fix by Nicolás Ojeda Bär, review and
   superior implementation suggestion by Xavier Leroy)

- #7405, #903: s390x: Fix address of caml_raise_exn in native dynlink
  modules.
  (Richard Jones, review by Xavier Leroy)

- #7417, #930: ensure 16 byte stack alignment inside caml_allocN on x86-64
  for ocaml build with WITH_FRAME_POINTERS defined
  (Christoph Cullmann)

- #7456, #1092: fix slow compilation on source files containing a lot
  of similar debugging information location entries
  (Mark Shinwell)

- #7457: a case of double free in the systhreads library (POSIX
  implementation).
  (Xavier Leroy, report by Chet Murthy)

- #7460, #1011: catch uncaught exception when unknown files are passed
  as argument (regression in 4.04.0)
  (Bernhard Schommer, review by Florian Angeletti and Gabriel Scherer,
   report by Stephen Dolan)

- #7505: Memory cannot be released after calling
    Bigarray.Genarray.change_layout.
  (Damien Doligez and Xavier Leroy, report by Liang Wang)

- #912: Fix segfault in Unix.create_process on Windows caused by wrong header
  configuration.
  (David Allsopp)

- #980: add dynlink options to ocamlbytecomp.cmxa to allow ocamlopt.opt
  to load plugins. See http://github.com/OCamlPro/ocamlc-plugins for examples.
  (Fabrice Le Fessant, review by David Allsopp)

- #992: caml-types.el: Fix missing format argument, so that it can show kind
  of call at point correctly.
  (Chunhui He)

- #1043: Allow Windows CRLF line-endings in ocamlyacc on Unix and Cygwin.
  (David Allsopp, review by Damien Doligez and Xavier Leroy)

- #1072: Fix segfault in Sys.runtime_parameters when exception backtraces
  are enabled.
  (Olivier Andrieu)

OCaml 4.04.0 (4 Nov 2016):
--------------------------

(Changes that can break existing programs are marked with a "*")

### Language features:

- #7233: Support GADT equations on non-local abstract types
  (Jacques Garrigue)

- #187, #578: Local opening of modules in a pattern.
  Syntax: "M.(p)", "M.[p]","M.[| p |]", "M.{p}"
  (Florian Angeletti, Jacques Garrigue, review by Alain Frisch)

- #301: local exception declarations "let exception ... in"
  (Alain Frisch)

- #508: Allow shortcut for extension on semicolons: ;%foo
  (Jérémie Dimino)

- #606: optimized representation for immutable records with a single
  field, and concrete types with a single constructor with a single argument.
  This is triggered with a [@@unboxed] attribute on the type definition.
  Currently mutually recursive datatypes are not well supported, this
  limitation should be lifted in the future (see #7364).
  (Damien Doligez)

### Compiler user-interface and warnings:

* #6475, #464: interpret all command-line options before compiling any
  files, changes (improves) the semantics of repeated -o options or -o
  combined with -c see the super-detailed commit message at
  https://github.com/ocaml/ocaml/commit/da56cf6dfdc13c09905c2e07f1d4849c8346eec8
  (whitequark)

- #7139: clarify the wording of Warning 38
  (Unused exception or extension constructor)
  (Gabriel Scherer)

* #7147, #475: add colors when reporting errors generated by ppx rewriters.
  Remove the `Location.errorf_prefixed` function which is no longer relevant
  (Simon Cruanes, Jérémie Dimino)

- #7169, #501: clarify the wording of Warning 8
  (Non-exhaustivity warning for pattern matching)
  (Florian Angeletti, review and report by Gabriel Scherer)

* #591: Improve support for OCAMLPARAM: (i) do not use objects
  files with -a, -pack, -shared; (ii) use "before" objects in the toplevel
  (but not "after" objects); (iii) use -I dirs in the toplevel,
  (iv) fix bug where -I dirs were ignored when using threads
  (Marc Lasson, review by Damien Doligez and Alain Frisch)

- #648: New -plugin option for ocamlc and ocamlopt, to dynamically extend
  the compilers at runtime.
  (Fabrice Le Fessant)

- #684: Detect unused module declarations
  (Alain Frisch)

- #706: Add a settable Env.Persistent_signature.load function so
  that cmi files can be loaded from other sources. This can be used to
  create self-contained toplevels.
  (Jérémie Dimino)

### Standard library:

- #6279, #553: implement Set.map
  (Gabriel Scherer)

- #6820, #560: Add Obj.reachable_words to compute the
  "transitive" heap size of a value
  (Alain Frisch, review by Mark Shinwell and Damien Doligez)

- #473: Provide `Sys.backend_type` so that user can write backend-specific
  code in some cases (for example,  code generator).
  (Hongbo Zhang)

- #589: Add a non-allocating function to recover the number of
  allocated minor words.
  (Pierre Chambart, review by Damien Doligez and Gabriel Scherer)

- #626: String.split_on_char
  (Alain Frisch)

- #669: Filename.extension and Filename.remove_extension
  (Alain Frisch, request by Edgar Aroutiounian, review by Daniel Bünzli
  and Damien Doligez)

- #674: support unknown Sys.os_type in Filename, defaulting to Unix
  (Filename would previously fail at initialization time for
   Sys.os_type values other than "Unix", "Win32" and "Cygwin";
   mirage-os uses "xen")
  (Anil Madhavapeddy)

- #772 %string_safe_set and %string_unsafe_set are deprecated aliases
  for %bytes_safe_set and %bytes_unsafe_set.
  (Hongbo Zhang and Damien Doligez)

### Other libraries

- #4834, #592: Add a Biggarray.Genarray.change_layout function
  to switch bigarrays between C and fortran layouts.
  (Guillaume Hennequin, review by Florian Angeletti)

### Code generation and optimizations:

- #4747, #328: Optimize Hashtbl by using in-place updates of its
  internal bucket lists.  All operations run in constant stack size
  and are usually faster, except Hashtbl.copy which can be much
  slower
  (Alain Frisch)

- #6217, #538: Optimize performance of record update:
  no more performance cliff when { foo with t1 = ..; t2 = ...; ... }
  hits 6 updated fields
  (Olivier Nicole, review by Thomas Braibant and Pierre Chambart)

- #7023, #336: Better unboxing strategy
  (Alain Frisch, Pierre Chambart)

- #7244, #840: Ocamlopt + flambda requires a lot of memory
  to compile large array literal expressions
  (Pierre Chambart, review by Mark Shinwell)

- #7291, #780: Handle specialisation of recursive function that does
  not always preserve the arguments
  (Pierre Chambart, Mark Shinwell, report by Simon Cruanes)

- #7328, #702: Do not eliminate boxed int divisions by zero and
  avoid checking twice if divisor is zero with flambda.
  (Pierre Chambart, report by Jeremy Yallop)

- #427: Obj.is_block is now an inlined OCaml function instead of a
  C external.  This should be faster.
  (Demi Obenour)

- #580: Optimize immutable float records
  (Pierre Chambart, review by Mark Shinwell)

- #602: Do not generate dummy code to force module linking
  (Pierre Chambart, reviewed by Jacques Garrigue)

- #703: Optimize some constant string operations when the "-safe-string"
  configure time option is enabled.
  (Pierre Chambart)

- #707: Load cross module information during a meet
  (Pierre Chambart, report by Leo White, review by Mark Shinwell)

- #709: Share a few more equal switch branches
  (Pierre Chambart, review by Gabriel Scherer)

- #712: Small improvements to type-based optimizations for array
  and lazy
  (Alain Frisch, review by Pierre Chambart)

- #714: Prevent warning 59 from triggering on Lazy of constants
  (Pierre Chambart, review by Leo White)

- #723 Sort emitted functions according to source location
  (Pierre Chambart, review by Mark Shinwell)

- Lack of type normalization lead to missing simple compilation for "lazy x"
  (Alain Frisch)

### Runtime system:

- #7203, #534: Add a new primitive caml_alloc_float_array to allocate an
  array of floats
  (Thomas Braibant)

- #7210, #562: Allows to register finalisation function that are
  called only when a value will never be reachable anymore. The
  drawbacks compared to the existing one is that the finalisation
  function is not called with the value as argument. These finalisers
  are registered with `GC.finalise_last`
  (François Bobot reviewed by Damien Doligez and Leo White)

- #247: In previous OCaml versions, inlining caused stack frames to
  disappear from stacktraces. This made debugging harder in presence of
  optimizations, and flambda was going to make this worse. The debugging
  information produced by the compiler now enables the reconstruction of the
  original backtrace. Use `Printexc.get_raw_backtrace_next_slot` to traverse
  the list of inlined stack frames.
  (Frédéric Bour, review by Mark Shinwell and Xavier Leroy)

- #590: Do not perform compaction if the real overhead is less than expected
  (Thomas Braibant)

### Tools:

- #7189: toplevel #show, follow chains of module aliases
  (Gabriel Scherer, report by Daniel Bünzli, review by Thomas Refis)

- #7248: have ocamldep interpret -open arguments in left-to-right order
  (Gabriel Scherer, report by Anton Bachin)

- #7272, #798: ocamldoc, missing line breaks in type_*.html files
  (Florian Angeletti)

- #7290: ocamldoc, improved support for inline records
  (Florian Angeletti)

- #7323, #750: ensure "ocamllex -ml" works with -safe-string
  (Hongbo Zhang)

- #7350, #806: ocamldoc, add viewport metadata to generated html pages
  (Florian Angeletti, request by Daniel Bünzli)

- #452: Make the output of ocamldep more stable
  (Alain Frisch)

- #548: empty documentation comments
  (Florian Angeletti)

- #575: Add the -no-version option to the toplevel
  (Sébastien Hinderer)

- #598: Add a --strict option to ocamlyacc treat conflicts as errors
  (this option is now used for the compiler's parser)
  (Jeremy Yallop)

- #613: make ocamldoc use -open arguments
  (Florian Angeletti)

- #718: ocamldoc, fix order of extensible variant constructors
  (Florian Angeletti)

### Debugging and profiling:

- #585: Spacetime, a new memory profiler (Mark Shinwell, Leo White)

### Manual and documentation:

- #7007, #7311: document the existence of OCAMLPARAM and
  ocaml_compiler_internal_params
  (Damien Doligez, reports by Wim Lewis and Gabriel Scherer)

- #7243: warn users against using WinZip to unpack the source archive
  (Damien Doligez, report by Shayne Fletcher)

- #7245, #565: clarification to the wording and documentation
  of Warning 52 (fragile constant pattern)
  (Gabriel Scherer, William, Adrien Nader, Jacques Garrigue)

- #PR7265, #769: Restore 4.02.3 behaviour of Unix.fstat, if the
  file descriptor doesn't wrap a regular file (win32unix only)
  (Andreas Hauptmann, review by David Allsopp)

- #7288: flatten : Avoid confusion
  (Damien Doligez, report by user 'tormen')

- #7355: Gc.finalise and lazy values
  (Jeremy Yallop)

- #842: Document that [Store_field] must not be used to populate
  arrays of values declared using [CAMLlocalN] (Mark Shinwell)

### Compiler distribution build system:

- #324: Compiler developers: Adding new C primitives to the
  standard runtime doesn't require anymore to run `make bootstrap`
  (François Bobot)

- #384: Fix compilation using old Microsoft C Compilers not
  supporting secure CRT functions (SDK Visual Studio 2005 compiler and
  earlier) and standard 64-bit integer literals (Visual Studio .NET
  2002 and earlier)
  (David Allsopp)

- #507: More sharing between Unix and Windows makefiles
  (whitequark, review by Alain Frisch)

* #512, #587: Installed `ocamlc`, `ocamlopt`, and `ocamllex` are
  now the native-code versions of the tools, if those versions were
  built.
  (Demi Obenour)

- #525: fix build on OpenIndiana
  (Sergey Avseyev, review by Damien Doligez)

- #687: "./configure -safe-string" to get a system where
  "-unsafe-string" is not allowed, thus giving stronger non-local
  guarantees about immutability of strings
  (Alain Frisch, review by Hezekiah M. Carty)

### Bug fixes:

* #6505: Missed Type-error leads to a segfault upon record access.
  (Jacques Garrigue, extra report by Stephen Dolan)
  Proper fix required a more restrictive approach to recursive types:
  mutually recursive types are seen as abstract types (i.e. non-contractive)
  when checking the well-foundedness of the recursion.

* #6752: Nominal types and scope escaping.
  Revert to strict scope for non-generalizable type variables, cf. Mantis.
  Note that this is actually stricter than the behavior before 4.03,
  cf. #7313, meaning that you may sometimes need to add type annotations
  to explicitly instantiate non-generalizable type variables.
  (Jacques Garrigue, following discussion with Jeremy Yallop,
   Nicolás Ojeda Bär and Alain Frisch)

- #7112: Aliased arguments ignored for equality of module types
  (Jacques Garrigue, report by Leo White)

- #7134: compiler forcing aliases it shouldn't while reporting type errors
  (Jacques Garrigue, report and suggestion by sliquister)

- #7153: document that Unix.SOCK_SEQPACKET is not really usable.

- #7165, #494: uncaught exception on invalid lexer directive
  (Gabriel Scherer, report by KC Sivaramakrishnan using afl-fuzz)

- #7257, #583: revert a 4.03 change of behavior on (Unix.sleep 0.),
  it now calls (nano)sleep for 0 seconds as in (< 4.03) versions.
  (Hannes Mehnert, review by Damien Doligez)

- #7259 and #603: flambda does not collapse pattern matching
  in some cases
  (Pierre Chambart, report by Reed Wilson, review by Mark Shinwell)

- #7260: GADT + subtyping compile time crash
  (Jacques Garrigue, report by Nicolás Ojeda Bär)

- #7269: Segfault from conjunctive constraints in GADT
  (Jacques Garrigue, report by Stephen Dolan)

- #7276: Support more than FD_SETSIZE sockets in Windows' emulation
  of select
  (David Scott, review by Alain Frisch)

* #7278: Prevent private inline records from being mutated
  (Alain Frisch, report by Pierre Chambart)

- #7284: Bug in mcomp_fields leads to segfault
  (Jacques Garrigue, report by Leo White)

- #7285: Relaxed value restriction broken with principal
  (Jacques Garrigue, report by Leo White)

- #7297: -strict-sequence turns off Warning 21
  (Jacques Garrigue, report by Valentin Gatien-Baron)

- #7299: remove access to OCaml heap inside blocking section in win32unix
  (David Allsopp, report by Andreas Hauptmann)

- #7300: remove access to OCaml heap inside blocking in Unix.sleep on Windows
  (David Allsopp)

- #7305: -principal causes loop in type checker when compiling
  (Jacques Garrigue, report by Anil Madhavapeddy, analysis by Leo White)

- #7330: Missing exhaustivity check for extensible variant
  (Jacques Garrigue, report by Elarnon *)

- #7374: Contractiveness check unsound with constraints
  (Jacques Garrigue, report by Leo White)

- #7378: GADT constructors can be re-exposed with an incompatible type
  (Jacques Garrigue, report by Alain Frisch)

- #7389: Unsoundness in GADT exhaustiveness with existential variables
  (Jacques Garrigue, report by Stephen Dolan)

* #533: Thread library: fixed [Thread.wait_signal] so that it
  converts back the signal number returned by [sigwait] to an
  OS-independent number
  (Jérémie Dimino)

- #600: (similar to #555) ensure that register typing constraints are
  respected at N-way join points in the control flow graph
  (Mark Shinwell)

- #672: Fix float_of_hex parser to correctly reject some invalid forms
  (Bogdan Tătăroiu, review by Thomas Braibant and Alain Frisch)

- #700: Fix maximum weak bucket size
  (Nicolás Ojeda Bär, review by François Bobot)

- #708 Allow more module aliases in strengthening (Leo White)

- #713, #7301: Fix wrong code generation involving lazy values in Flambda
  mode
  (Mark Shinwell, review by Pierre Chambart and Alain Frisch)

- #721: Fix infinite loop in flambda due to [@@specialise] annotations

- #779: Building native runtime on Windows could fail when bootstrapping
  FlexDLL if there was also a system-installed flexlink
  (David Allsopp, report Michael Soegtrop)

- #805, #815, #833: check for integer overflow in String.concat
  (Jeremy Yallop,
   review by Damien Doligez, Alain Frisch, Daniel Bünzli, Fabrice Le Fessant)

- #810: check for integer overflow in Array.concat
  (Jeremy Yallop)

- #814: fix the Buffer.add_substring bounds check to handle overflow
  (Jeremy Yallop)

- #880: Fix [@@inline] with default parameters in flambda (Leo White)

* #1353: add labels to BytesLabels.sub_string (Jacques Garrigue)

### Internal/compiler-libs changes:

- #7200, #539: Improve, fix, and add test for parsing/pprintast.ml
  (Runhang Li, David Sheets, Alain Frisch)

- #351: make driver/pparse.ml functions type-safe
  (Gabriel Scherer, Dmitrii Kosarev, review by Jérémie Dimino)

- #516: Improve Texp_record constructor representation, and
  propagate updated record type information
  (Pierre Chambart, review by Alain Frisch)

- #678: Graphics.close_graph crashes 64-bit Windows ports (re-implementation
  of #3963)
  (David Allsopp)

- #679: delay registration of docstring after the mapper is applied
  (Hugo Heuzard, review by Leo White)

- #872: don't attach (**/**) comments to any particular node
  (Thomas Refis, review by Leo White)

OCaml 4.03.0 (25 Apr 2016):
---------------------------

(Changes that can break existing programs are marked with a "*")

### Language features:

- #5528: inline records for constructor arguments
  (Alain Frisch)

- #6220, #6403, #6437, #6801:
  Improved redundancy and exhaustiveness checks for GADTs.
  Namely, the redundancy checker now checks whether the uncovered pattern
  of the pattern is actually inhabited, exploding at most one wild card.
  This is also done for exhaustiveness when there is only one case.
  Additionally, one can now write unreachable cases, of the form
  "pat -> .", which are treated by the redundancy check.
  (Jacques Garrigue)

- #6374: allow "_ t" as a short-hand for "(_, _, ..) t" for n-ary type
  constructors
  (Alain Frisch)

- #6714: allow [@@ocaml.warning] on most structure and signature items:
  values, modules, module types
  (whitequark)

- #6806: Syntax shortcut for putting a type annotation on a record field:
  { f1 : typ = e } is sugar for { f1 = (e : typ) }
  { f1 : typ } is sugar for { f1 = (f1 : typ) }
  (Valentin Gatien-Baron, review by Jérémie Dimino)

- #6806: Allow type annotations before the "->" in "fun <args> -> <expr>"
  fun x y : (int * int) -> (x, y)
  (Valentin Gatien-Baron, review by Jérémie Dimino)

- #26: support for "(type a b)" as syntactic sugar for "(type a) (type b)"
  (Gabriel Scherer)

- #42: short functor type syntax: "S -> T" for "functor (_ : S) -> T"
  (Leo White)

- #88: allow field punning in object copying expressions:
  {< x; y; >} is sugar for {< x = x; y = y; >}
  (Jeremy Yallop)

- #112: octal escape sequences for char and string literals
  "Make it \o033[1mBOLD\o033[0m"
  (Rafaël Bocquet, request by John Whitington)

- #167: allow to annotate externals' arguments and result types so
  they can be unboxed or untagged: [@unboxed], [@untagged]. Supports
  untagging int and unboxing int32, int64, nativeint and float.
  (Jérémie Dimino, Mark Shinwell)

- #173: [@inline] and [@inlined] attributes (for function declarations
  and call sites respectively) to control inlining
  (Pierre Chambart, Mark Shinwell)

- #188: accept [@@immediate] attribute on type declarations to mark types
  that are represented at runtime by an integer
  (Will Crichton, reviewed by Leo White)

* #234: allow "[]" as a user-defined constructor. Demand parenthesis
  around "::" when using "::" as user-defined constructor:
  code using "| :: of ..." must change to "| (::) of ...".
  (Runhang Li, review by Damien Doligez)

- #240: replace special annotations on externals by attributes:
  * "float" is generalized to [@@unboxed]
  * "noalloc" becomes [@@noalloc]
  Deprecate "float" and "noalloc".
  (Jérémie Dimino)

- #254: @ocaml.warn_on_literal_pattern attribute on constructors to
  warn when the argument is matches against a constant pattern.  This
  attribute is applied on predefined exception constructors which
  carry purely informational (with no stability guarantee) messages.
  (Alain Frisch)

- #268: hexadecimal notation for floating-point literals: -0x1.ffffp+987
  In OCaml source code, FP literals can be written using the hexadecimal
  notation 0x<mantissa in hex>p<exponent> from ISO C99.
  (Xavier Leroy)

- #273: allow to get the extension slot of an extension constructor
  by writing [%extension_constructor <path>]
  (Jérémie Dimino)

- #282: change short-paths penalty heuristic to assign the same cost to
  idents containing double underscores as to idents starting with an underscore
  (Thomas Refis, Leo White)

- #6681 #326: signature items are now accepted as payloads for
  extension and attributes, using the syntax [%foo: SIG ] or [@foo: SIG ].
  Examples: "[%%client: val foo : int]" or "val%client foo : int".
  (Alain Frisch and Gabriel Radanne)

* #342: Allow shortcuts for extension and attributes on all keywords:
  module%foo, class[@foo], etc.
  The attribute in "let[@foo] .. in .." is now attached to the value binding,
  not to the expression.
  (Gabriel Radanne)

### Compilers:

* #4231, #5461: warning 31 is now fatal by default
  (Warning 31: A module is linked twice in the same executable.)
  This is an interim solution; double-linking of modules has dangerous
  semantics, eg. exception constructors end up with two distinct declarations.
  (Alain Frisch)

- #4800: better compilation of tuple assignment
  (Gabriel Scherer and Alain Frisch)

- #5995: keep -for-pack into account to name exceptions;
  -for-pack should now be used during bytecode compilation as well
  (Alain Frisch, report by Christophe Troestler)

- #6400: better error message for '_' used as an expression
  (Alain Frisch, report by whitequark)

- #6501: harden the native-code generator against certain uses of "%identity"
  (Xavier Leroy, report by Antoine Miné)

- #6636: add --version option
  (whitequark)

- #6679: fix pprintast printing of constraints in type declarations
  (Alain Frisch, report by Jun Furuse)

- #6737: fix Typedtree attributes on (fun x -> body) expressions
  (Alain Frisch, report by Oleg Kiselyov)

* #6865: remove special case for parsing "let _ = expr" in structures
  (Jérémie Dimino, Alain Frisch)

* #6438, #7059, #315: Pattern guard disables exhaustiveness check
  (function Some x when x = 0 -> ()) will now raise warning 8 (non-exhaustive)
  instead of warning 25 (all clauses are guarded). 25 isn't raised anymore.
  Projects that set warning 8 as an error may fail to compile (presumably
  this is the semantics they wanted).
  (Alain Frisch, request by Martin Jambon and John Whitington)

- #6920: fix debug information around uses of %apply or %revapply
  (Jérémie Dimino, report by Daniel Bünzli)

- #6939: Segfault with improper use of let-rec
  (Alain Frisch)

- #6943: native-code generator for POWER/PowerPC 64 bits, both in
  big-endian (ppc64) and little-endian (ppc64le) configuration.
  (Xavier Leroy, with inspiration from RedHat's unofficial ppc64 and ppc64le
  ports)

- #6979: better code generation in x86-32 backend for copying floats to
  the stack
  (Marc Lasson, review by Xavier Leroy)

- #7018: fix missing identifier renaming during inlining
  (Alain Frisch, review by Xavier Leroy)

- #7022, #259: unbox float and boxed ints earlier, avoid second pass
  (Alain Frisch)

- #7026, #288: remove write barrier for polymorphic variants without
  arguments
  (Simon Cruanes)

- #7031: new warning 57, ambiguous guarded or-patterns
  (Luc Maranget, Gabriel Scherer, report by Martin Clochard and Claude Marché)

- #7064, #316: allowing to mark compilation units and sub-modules as
  deprecated
  (Alain Frisch)

- #7067: fix performance regression (wrt. 4.01) in the native compiler
  for long nested structures
  (Alain Frisch, report by Daniel Bünzli, review by Jacques Garrigue)

- #7097: fix strange syntax error message around illegal packaged module
  signature constraints
  (Alain Frisch, report by Jun Furuse)

- #7118, #7120, #408, #476: Bug fixed in stack unwinding
  metadata generation. Was a cause of crashes in GUI programs on OS X.
  (Bart Jacobs, review by Mark Shinwell)

- #7168: Exceeding stack limit in bytecode can lead to a crash.
  (Jacques-Henri Jourdan)

- #7232: Strange Pprintast output with ppx_deriving
  (Damien Doligez, report by Anton Bachin)

- #17: some cmm optimizations of integer operations with constants
  (Stephen Dolan, review by Pierre Chambart)

- #89: improve type-specialization of unapplied primitives:
  unapplied annotations (compare : int -> _),
  type propagation (List.sort compare [1;2;3])
  and propagation from module signatures now lead to specialization
  (Frédéric Bour, review by Gabriel Scherer)

- #107: Prevent more unnecessary float boxing, especially in `if` and `match`
  (Vladimir Brankov, review by Alain Frisch)

- #109: new (lazy) unboxing strategy for float and int references
  (Vladimir Brankov, review by Alain Frisch)

- #115: More precise typing of values at the C-- and Mach level.
  (Xavier Leroy, review by Pierre Chambart)

- #132: Flambda: new intermediate language and "middle-end" optimizers
  (Pierre Chambart, Mark Shinwell, Leo White)

- #212, #7226, #542: emit column position in gas assembly `.loc`
  (Frédéric Bour, Anton Bachin)

- #207: Colors in compiler messages (warnings, errors)
  configure with -color {auto|always|never} or TERM=dumb
  (Simon Cruanes, review by Gabriel Scherer)

- #258: more precise information on PowerPC instruction sizes
  (Pierre Chambart, Xavier Leroy)

- #263: improve code generation for if-equivalents of (&&) and (||)
  (Pierre Chambart)

- #270: Make [transl_exception_constructor] generate [Immutable] blocks
  (Mark Shinwell)

- #271: Fix incorrect mutability flag when records are built using "with"
  (Mark Shinwell)

- #275: native-code generator for IBM z System running Linux.
  In memoriam Gene Amdahl, 1922-2015.
  (Bill O'Farrell, Tristan Amini, Xavier Leroy)

- #282: relax short-paths safety check in presence of module aliases, take
  penalty into account while building the printing map.
  (Thomas Refis, Leo White)

- #306: Instrument the compiler to debug performance regressions
  (Pierre Chambart)

- #319: add warning 58 for missing cmx files, and
  extend -opaque option to mli files: a missing .cmx does not warn
  if the corresponding .cmi is compiled -opaque.
  (Leo White)

- #388: OCAML_FLEXLINK environment variable allows overriding flexlink
  command (David Allsopp)

- #392: put all parsetree invariants in a new module Ast_invariants
  (Jérémie Dimino)

- #407: don't display the name of compiled .c files when calling the
  Microsoft C Compiler (same as the assembler).
  (David Allsopp)

- #431: permit constant float arrays to be eligible for pattern match
  branch merging
  (Pierre Chambart)

- #455: provide more debugging information to Js_of_ocaml
  (Jérôme Vouillon)

- #514, #554: Added several command-line flags to explicitly enable
  settings that are currently the default:
  `-alias-deps`, `-app-funct`, `-no-keep-docs`, `-no-keep-locs`,
  `-no-principal`, `-no-rectypes`, `-no-strict-formats`
  (Demi Obenour)

- #545: use reraise to preserve backtrace on
  `match .. with exception e -> raise e`
  (Nicolás Ojeda Bär, review by Gabriel Scherer)

### Runtime system:

* #596: make string/bytes distinguishable in the underlying
  compiler implementation; caml_fill_string and caml_create_string are
  deprecated and will be removed in the future, please use
  caml_fill_bytes and caml_create_bytes for migration
  (Hongbo Zhang, review by Damien Doligez, Alain Frisch, and Hugo Heuzard)

- #3612, #2429: allow allocating custom block with finalizers
  in the minor heap.
  (Pierre Chambart)

* #6517: use ISO C99 types {,u}int{32,64}_t in preference to our homegrown
  types {,u}int{32,64}.
  C stubs may have to be updated as {,u}int{32,64}_t are not defined anymore.
  (Xavier Leroy)

- #6760: closures evaluated in the toplevel can now be marshalled
  (whitequark, review by Jacques-Henri Jourdan)

- #6902, #210: emit a runtime warning on stderr
  when finalizing an I/O channel which is still open:
    "channel opened on file '...' dies without being closed"
  this is controlled by OCAMLRUNPARAM=W=1 or with Sys.enable_runtime_warnings.
  The behavior of affected program is not changed,
  but they should still be fixed.
  (Alain Frisch, review by Damien Doligez)

- Signal handling: for read-and-clear, use GCC/Clang atomic builtins
  if available.
  (Xavier Leroy)

- #6910, #224: marshaling (output_value, input_value, et al)
  now support marshaled data bigger than 4 Gb.
  (Xavier Leroy)

* #22: The undocumented layout of weak arrays has been changed. Finalisation
  functions are now run before the erasure of the corresponding values.

* #226: select higher levels of optimization for GCC >= 3.4 and Clang
  when compiling the run-time system and C stub code.
  "-std=gnu99 -O2 -fno-strict-aliasing -fwrapv" is used by default.
  This also affects default flags for user stubs compiled with "ocamlc -c foo.c"
  and may uncover bugs in them.
  (Xavier Leroy)

- #262: Multiple GC roots per compilation unit
  (Pierre Chambart, Mark Shinwell, review by Damien Doligez)

* #297: Several changes to improve the worst-case GC pause time.
  Changes Gc.control and Gc.major_slice and adds functions to the Gc module.
  (Damien Doligez, with help from François Bobot, Thomas Braibant, Leo White)

- #325: Add v=0x400 flag to OCAMLRUNPARAM to display GC stats on exit
  (Louis Gesbert, review by Alain Frisch)

### Standard library:

- #7848, #230: Array.map2, Array.iter2
  (John Christopher McAlpine)

- #5197, #63: Arg: allow flags such as --flag=arg as well as --flag arg
  (Richard Jones)

- #6017, #7034, #267: More efficient ifprintf implementation
  (Jeremy Yallop, review by Gabriel Scherer)

- #6296: Some documentation on the floating-point representations
    recognized by Pervasives.float_of_string
  (Xavier Leroy)

- #6316: Scanf.scanf failure on %u formats when reading big integers
  (Xavier Leroy, Benoît Vaugon)

- #6321: guarantee that "hypot infinity nan = infinity"
  (for conformance with ISO C99)
  (Xavier Leroy)

- #6390, #36: expose Sys.{int_size,max_wosize} for js_of_ocaml portability
  (Hugo Heuzard)

- #6449: Add Map.union
  (Alain Frisch)

* #6494: Add 'equal' functions in modules
  Bytes, Char, Digest, Int32, Int64, Nativeint, and String
  Users defining their own modules with signature 'module type of Int32'
  have to extend their implementation.
  (Romain Calascibetta)

* #6524, #79: Filename: Optional ?perms argument to open_temp_file
  May break partial applications of the function (fix by passing ?perms:None)
  (Daniel Bünzli, review by Kate Deplaix)

* #6525, #80: Add Uchar module to the standard library
  May introduce module name conflicts with existing projects.
  (Daniel Bünzli, review by Yoriyuki Yamagata and Damien Doligez)

- #6577: improve performance of %L, %l, %n, %S, %C format specifiers
  (Alain Frisch)

- #6585: fix memory leak in win32unix/createprocess.c
  (Alain Frisch, report by user 'aha')

- #6645, #174: Guarantee that Set.add, Set.remove, Set.filter
  return the original set if no change is required
  (Alain Frisch, Mohamed Iguernlala)

- #6649, #222: accept (int_of_string "+3")
  (John Christopher McAlpine)

- #6694, #6695, #124: deprecate functions using ISO-8859-1 character set
  in Char, Bytes, String and provide alternatives *_acii using US-ASCII.
  Affected functions:
    {Char,String,Bytes}.{uppercase,lowercase},
    {String,Bytes}.{capitalize,uncaptialize}
  (whitequark, review by Damien Doligez)

- #22: Add the Ephemeron module that implements ephemerons and weak
  hash table
  (François Bobot, review by Damien Doligez, Daniel Bünzli,
  Alain Frisch, Pierre Chambart)

- #164: more efficient (branchless) implementation of Pervasives.compare
  specialized at type 'float'.
  (Vladimir Brankov)

- #175: Guarantee that Map.add, Map.remove, Map.filter
  return the original map if no change is required.
  (Mohamed Iguernlala)

- #201: generalize types of Printf.{ifprintf,ikfprintf}
  (Maxence Guesdon)

- #216: add the missing POSIX.1-2001 signals in Sys
  (Guillaume Bury)

- #239: remove type-unsafe code from Stream
  (Pierre Chambart, review by Gabriel Scherer and Jeremy Yallop)

- #250: Check for negative start element in Array.sub
  (Jeremy Yallop)

- #265: new implementation of Queue avoiding Obj.magic
  (Jérémie Dimino)

- #268, #303: '%h' and '%H' modifiers for printf and scanf to
  support floating-point numbers in hexadecimal notation
  (Xavier Leroy, Benoît Vaugon)

- #272: Switch classify_float to [@@unboxed]
  (Alain Frisch)

- Improve speed of classify_float by not going through fpclassify()
  (Alain Frisch, Xavier Leroy)

- #277: Switch the following externals to [@@unboxed]:
  * {Nativeint,Int32,Int64}.{of,to}_float
  * Int{32,64}.float_of_bits
  * Int{32,64}.bits_of_float
  (Jérémie Dimino)

- #281: Switch the following externals to [@@unboxed]:
  * Sys.time (and [@@noalloc])
  * Pervasives.ldexp (and [@@noalloc])
  * Pervasives.compare for float, nativeint, int32, int64.
  (François Bobot)

- #3622, #195: add function Stack.fold
  (Simon Cruanes)

- #329: Add exists, for_all,  mem and memq functions in Array
  (Bernhard Schommer)

- #337: Add [Hashtbl.filter_map_inplace]
  (Alain Frisch)

- #356: Add [Format.kasprintf]
  (Jérémie Dimino, Mark Shinwell)

### Type system:

- #5545: Type annotations on methods cannot control the choice of abbreviation
  (Jacques Garrigue)

* #6465: allow incremental weakening of module aliases.
  This is done by adding equations to submodules when expanding aliases.
  In theory this may be incompatible is some corner cases defining a module
  type through inference, but no breakage known on published code.
  (Jacques Garrigue)

- #6593: Functor application in tests/basic-modules fails after commit 15405
  (Jacques Garrigue)

### Toplevel and debugger:

- #6113: Add descriptions to directives, and display them via #help
  (Nick Giannarakis, Berke Durak, Francis Southern and Gabriel Scherer)

- #6396: Warnings-as-errors not properly flushed in the toplevel
  (Alain Frisch)

- #6401: use proper error reporting for toplevel environment initialization:
  no more Env.Error(_) at start time
  (Gabriel Scherer, Alain Frisch)

- #6468: toplevel now supports backtraces if invoked with OCAMLRUNPARAM=b
  (whitequark and Jake Donham,
   review by Gabriel Scherer and Jacques-Henri Jourdan)

- #6906: wrong error location for unmatched paren with #use in toplevel
  (Damien Doligez, report by Kenichi Asai)

- #6935, #298: crash in debugger when load_printer is given a directory
  (Junsong Li, review by Gabriel Scherer)

- #7081: report preprocessor warnings in the toplevel
  (Valentin Gatien-Baron, review by Jérémie Dimino)

- #7098: Loss of ppx context in toplevel after an exception
  (Alain Frisch, report by whitequark)

- #7101: The toplevel does not close in_channel for libraries specified on
  its command line
  (Alain Frisch)

- #7119: the toplevel does not respect [@@@warning]
  (Alain Frisch, report by Gabriel Radanne)

### Other libraries:

* Unix library: channels created by Unix.in_channel_of_descr or
  Unix.out_channel_of_descr no longer support text mode under Windows.
  Calling [set_binary_mode_{in,out} chan false] on these channels
  now causes an error.
  (Xavier Leroy)

- #4023 and #68: add Unix.sleepf (sleep with sub-second resolution)
  (Evgenii Lepikhin and Xavier Leroy)

* Protect Unix.sleep against interruptions by handled signals.
  Before, a handled signal could cause Unix.sleep to return early.
  Now, the sleep is restarted until the given time is elapsed.
  (Xavier Leroy)

* #6120, #462: implement Unix.symlink and Unix.readlink on
  Windows. Unix.symlink has a new optional argument to_dir (ignored on
  non-native Windows platforms). stat functions reimplemented to avoid
  buggy Microsoft CRT implementations (native Windows only)
  (David Allsopp, review by Daniel Bünzli)

- #6263: add kind_size_in_bytes and size_in_bytes functions
  to Bigarray module.
  (Runhang Li, review by Mark Shinwell)

- #6289: Unix.utimes uses the current time only if both arguments
    are exactly 0.0.  Also, use sub-second resolution if available.
  (Xavier Leroy, report by Christophe Troestler)

- #6896: serious reimplementation of Big_int.float_of_big_int and
  Ratio.float_of_ratio, ensuring that the result is correctly rounded.
  (Xavier Leroy)

- #6989: in Str library, make sure that all \(...\) groups are binding
    and can be consulted with Str.matched_group.  There used to be
    a limitation to 32 binding groups.
  (Xavier Leroy)

- #7013: spurious wake-up in the Event module
  (Xavier Leroy)

- #7024: in documentation of Str regular expressions, clarify what
    "end of line" means for "^" and "$" regexps.
  (Xavier Leroy, question by Fredrik Lindgren)

- #7209: do not run at_exit handlers in [Unix.create_process] and
  similar functions when the [exec] call fails in the child process
  (Jérémie Dimino)

### OCamldep:

- #286: add support for module aliases
  (Jacques Garrigue)

### Manual:

- #302: The OCaml reference manual is now included in the manual/
  subdirectory of the main OCaml source repository. Contributions to
  the manual are warmly welcome.
  (François Bobot, review by Florian Angeletti)

- #6601: replace strcpy with caml_strdup in sample code
  (Christopher Zimmermann)

- #6676: ongoing simplification of the "Language Extensions" section
  (Alain Frisch, John Whitington)

- #6898: Update win32 support documentation of the Unix library
  (Damien Doligez, report by Daniel Bünzli)

- #7092, #379: Add missing documentation for new 4.03 features
  (Florian Angeletti)

- #7094, #468, #551: add new section 8.5 to document warnings
  The general idea is to document warnings that may require explanations.
  Currently documented warnings are:
  - 52: Fragile constant pattern.
  - 57: Ambiguous or-pattern variables under guard
  (Florian Angeletti and Gabriel Scherer)

- #7109, #380: Fix bigarray documentation layout
  (Florian Angeletti, Leo White)

### Bug fixes:

- #3612: memory leak in bigarray read from file
  (Pierre Chambart, report by Gary Huber)

* #4166, #6956: force linking when calling external C primitives
  (Jacques Garrigue, reports by Markus Mottl and Christophe Troestler)

* #4466, #5325: under Windows, concurrent read and write operations
    on the same socket could block unexpectedly.  Fixed by keeping sockets
    in asynchronous mode rather than creating them in synchronous mode.
  (Xavier Leroy)

* #4539: change exception string raised when comparing functional values
  May break programs matching on the string argument of Invalid_argument.
  Matching on the string argument of Invalid_argument or Failure is a
  programming mistake: these strings may change in future versions.
  (Nicolas Braud-Santoni, report by Eric Cooper)

- #4832: Filling bigarrays may block out runtime
  (Markus Mottl)

- #5663: program rejected due to nongeneralizable type variable that
    appears nowhere
  (Jacques Garrigue, report by Stephen Weeks)

- #5780: report more informative type names in GADTs error messages
  (Jacques Garrigue, report by Sebastien Furic)

- #5887: move the byterun/*.h headers to byterun/caml/*.h to avoid header
    name clashes
  (Jérôme Vouillon and Adrien Nader and whitequark)

* #6081: ocaml now adds script's directory to search path, not current
    directory
  (Thomas Leonard and Damien Doligez)

- #6108, #6802: fail cleanly if dynlink.cma or ocamltoplevel.cma
    are loaded inside the toplevel loop.
  (Xavier Leroy)

- #6171: Confusing error message when a type escapes its scope.
  (Jacques Garrigue and Leo White, report by John Whitington)

- #6340: Incorrect handling of \r when processing "Windows" source files
  (Damien Doligez, report by David Allsopp)

- #6342: Incorrect error message when type constraints differ
  (Alain Frisch, report by Philippe Wang)

* #6521: {Bytes,Char,String}.escaped were locale-dependent
  we now escape all non-ASCII-printable instead of a locale-dependent subset.
  (Damien Doligez, report by Jun Furuse)

- #6526: ocamllex should not warn on unescaped newline inside comments
  (Damien Doligez, report by user 'dhekir')

- #6341: ocamldoc -colorize-code adds spurious <br> tags to <pre> blocks
  (Maxence Guesdon, report by Damien Doligez)

- #6560: Wrong failure message for {Int32,Int64,NativeInt}.of_string
  It reported (Failure "int_of_string"), now "Int32.of_string" etc.
  (Maxime Dénès and Gabriel Scherer)

- #6648: show_module should indicate its elision
  (Jacques Garrigue, report by Leo White)

- #6650: Cty_constr not handled correctly by Subst
  (Jacques Garrigue, report by Leo White)

- #6651: Failing component lookup
  (Jacques Garrigue, report by Leo White)

* #6664: Crash when finalising lazy values of the wrong type.
  (Damien Doligez)

- #6672: Unused variance specification allowed in with constraint
  (Jacques Garrigue, report by Leo White)

- #6677: Allow to disable warning 39 (useless "rec") with [@ocaml.warning]
  applied to the first value binding of the would-be "rec" declaration
  (Alain Frisch, report by Jun Furuse)

- #6744: Univars can escape through polymorphic variants (partial fix)
  (Jacques Garrigue, report by Leo White)

- #6752: Extensible variant types and scope escaping
  A side-effect of the fix is that (ocamlc -i) sometimes reports
  (type-sound) invalid signature, with a type used before its declaration.
  (Jacques Garrigue, report by Maxence Guesdon)

- #6762: improve warning 45 in presence of re-exported type definitions
  (Warning 45: open statement shadows the constructor)
  (Alain Frisch, report by Olivier Andrieu)

- #6776: Failure to kill the "tick" thread, segfault when exiting the runtime
  (Damien Doligez, report by Thomas Braibant)

- #6780: Poor error message for wrong -farch and -ffpu options (ocamlopt, ARM)
  (Xavier Leroy, report by whitequark)

- #6805: Duplicated expression in case of hole in a non-failing switch.
  (Luc Maranget)

* #6808: the parsing of OCAMLRUNPARAM is too lax
  (Damien Doligez)

- #6874: Inefficient code generated for module function arguments
  (Jacques Garrigue, report by Markus Mottl)

- #6888: The list command of ocamldebug uses the wrong file
  (Damien Doligez, report by Pierre-Marie Pédrot)

- #6897: Bad error message for some pattern matching on extensible variants
  (Alain Frisch, report by Gabriel Radanne)

- #6899: Optional parameters and non generalizable type variables
  (Thomas Refis and Leo White)

- #6907: Stack overflow printing error in class declaration
  (Jacques Garrigue, report by Ivan Gotovchits)

- #6931: Incorrect error message on type error inside record construction
  (Damien Doligez, report by Leo White)

- #6938: fix regression on "%047.27{l,L,n}{d,i,x,X,o,u}"
  (Benoît Vaugon, report by Arduino Cascella)

- #6944: let module X = Path in … is not typed as a module alias
  (Jacques Garrigue, report by Frédéric Bour)

- #6945 and #227: protect Sys and Unix functions against string
    arguments containing the null character '\000'
  (Simon Cruanes and Xavier Leroy, report by Daniel Bünzli)

- #6946: Uncaught exception with wrong type for "%ignore"
  (Jacques Garrigue, report by Leo White)

- #6954: Infinite loop in type checker with module aliases
  (Jacques Garrigue, report by Markus Mottl)

- #6972, #276: 4.02.3 regression on documentation comments in .cmt files
  (Leo White, report by Olivier Andrieu)

- #6977: String literals in comments interpret escape sequences
  (Damien Doligez, report by Daniel Bünzli and David Sheets)

- #6980: Assert failure from polymorphic variants and existentials
  (Jacques Garrigue, report by Leo White)

- #6981: Ctype.Unify(_) with associated functor arg referring to previous one
  (Jacques Garrigue, report by Nicholas Labich)

- #6982: unexpected type error when packing a module alias
  (Jacques Garrigue, report by Valentin Gatien-Baron)

- #6985: `module type of struct include Bar end exposes
           %s#row when Bar contains private row types
  (Jacques Garrigue, report by Nicholas Labich)

- #6992: Segfault from bug in GADT/module typing
  (Jacques Garrigue, report by Stephen Dolan)

- #6993: Segfault from recursive modules violating exhaustiveness assumptions
  (Jacques Garrigue, report by Stephen Dolan)

- #6998: Typer fails reading unnecessary cmis with -no-alias-deps and -w -49
  (Leo White, report by Valentin Gatien-Baron)

- #7003: String.sub may cause segmentation fault on sizes above 2^31
  (Damien Doligez, report by Radek Micek)

- #7008: Fatal error in ocamlc with empty compilation unit name
  (Damien Doligez, report by Cesar Kunz)

- #7012: Variable name forgotten when it starts with a capital letter
  (Jacques Garrigue, Gabriel Scherer,
   report by Thomas Leonard and Florian Angeletti)

- #7016: fix Stack overflow in GADT typing
  Note: Equi-recursive types are considered when checking GADT pattern
  exhaustiveness, even when -rectypes is not used.
  (Jacques Garrigue, report by Mikhail Mandrykin)

- #7030: libasmrun_shared.so fails to build on SPARC Solaris
  (report and fix by Patrick Star)

- #7036: Module alias is not taken into account when checking module
  type compatibility (in a class type)
  (Jacques Garrigue)

- #7037: more reproducible builds, don't put temp file names into objects
  (Xavier Leroy)

- #7038: out of memory condition in caml_io_mutex_lock
  (Xavier Leroy, report by Marc Lasson)

- #7039: Unix.getsockname returns garbage for unnamed PF_UNIX sockets
  (Xavier Leroy)

- #7042 and #295: CSE optimization confuses the FP literals +0.0 and -0.0
  (Xavier Leroy)

- #7075: Fix repetitions in ocamldoc generated documentation
  (Florian Angeletti)

- #7082: Object type in recursive module's `with` annotation
  (Jacques Garrigue and Alain Frisch, report by Nicholas Labich)

- #7096: ocamldoc uses an incorrect subscript/superscript style
  (Gabriel Scherer, report by user 'pierpa')

- #7108: ocamldoc, have -html preserve custom/extended html generators
  (Armaël Guéneau)

- #7111: reject empty let bindings instead of printing incorrect syntax
  (Jérémie Dimino)

* #7113: -safe-string can break GADT compatibility check
  bytes and string are now considered compatible even with -safe-string,
  which may break exhaustivity for code assuming they were disjoint
  (Jacques Garrigue, report by Jeremy Yallop)

- #7115: shadowing in a branch of a GADT match breaks unused variable warning
  (Alain Frisch, report by Valentin Gatien-Baron)

- #7133, #450: generate local jump labels on OS X
  (Bart Jacobs)

- #7135: only warn about ground coercions in -principal mode
  (Jacques Garrigue, report by Jeremy Yallop)

* #7152: Typing equality involving non-generalizable type variable
  A side-effect of the fix is that, for deeply nested non generalizable
  type variables, having an interface file may no longer be sufficient,
  and you may have to add a local type annotation (cf #7313)
  (Jacques Garrigue, report by François Bobot)

- #7160: Type synonym definitions can weaken gadt constructor types
  (Jacques Garrigue, report by Mikhail Mandrykin)

- #7181: Misleading error message with GADTs and polymorphic variants
  (Jacques Garrigue, report by Pierre Chambart)

- #7182: Assertion failure with recursive modules and externals
  (Jacques Garrigue, report by Jeremy Yallop)

- #7196: "let open" is not correctly pretty-printed to the left of a ';'
  (Gabriel Scherer, report by Christophe Raffalli)

- #7214: Assertion failure in Env.add_gadt_instances
  (Jacques Garrigue, report by Stephen Dolan)

- #7220: fix a memory leak when using both threads and exception backtraces
  (Gabriel Scherer, review by François Bobot, report by Rob Hoes)

- #7222: Escaped existential type
  (Jacques Garrigue, report by Florian Angeletti)

- #7230: Scrutinee discarded in match with only refutation cases
  (Jacques Garrigue, report by Jeremy Yallop)

- #7234: Compatibility check wrong for abstract type constructors
  (Jacques Garrigue, report by Stephen Dolan)

- #7324: OCaml 4.03.0 type checker dies with an assert failure when
  given some cyclic recursive module expression
  (Jacques Garrigue, report by jmcarthur)

- #7368: Manual major GC fails to compact the heap
  (Krzysztof Pszeniczny)

- #205: Clear caml_backtrace_last_exn before registering as root
  (report and fix by Frédéric Bour)

- #220: minor -dsource error on recursive modules
  (Hongbo Zhang)

- #228: fix a dangling internal pointer in (bytecode )debug_info
  (Gabriel Scherer and Mark Shinwell and Xavier Leroy)

- #233: Make CamlinternalMod.init_mod robust to optimization
  (Pierre Chambart, Mark Shinwell)

- #249: fix a few hardcoded ar commands
  (Daniel Bünzli)

- #251: fix cross-compilation with ocamldoc enabled
  (whitequark)

- #280: Fix stdlib dependencies for .p.cmx
  (Pierre Chambart, Mark Shinwell)

- #283: Fix memory leaks in intern.c when OOM is raised
  (Marc Lasson, review by Alain Frisch)

- #22: Fix the cleaning of weak pointers. In very rare cases
  accessing a value during the cleaning of the weak pointers could
  result in the value being removed from one weak arrays and kept in
  another one. That breaks the property that a value is removed from a
  weak pointer only when it is dead and garbage collected.
  (François Bobot, review by Damien Doligez)

- #313: Prevent quadratic cases in CSE
  (Pierre Chambart, review by Xavier Leroy)

- #6795, #6996: Make ocamldep report errors passed in
  [%ocaml.error] extension points
  (Jérémie Dimino)

- #355: make ocamlnat build again
  (Jérémie Dimino, Thomas Refis)

- #405: fix compilation under Visual Studio 2015
  (David Allsopp)

- #441: better type error location in presence of type constraints
  (Thomas Refis, report by Arseniy Alekseyev)

- #477: reallow docstrings inside object types, and inside polymorphic
  variant and arrow types
  (Thomas Refis)

### Features wishes:

- #4518, #29: change location format for reporting errors in ocamldoc
  (Sergei Lebedev)

- #4714: List.cons

- #5418 (comments) : generate dependencies with $(CC) instead of gcc
  (Damien Doligez, report by Michael Grünewald)

- #6167: OCAMLPARAM support for disabling PIC generation ("pic=0")
  (Gabor Pali)

- #6367, #25: introduce Asttypes.arg_label to encode labelled arguments
  (Frédéric Bour and Jacques Garrigue)

- #6452, #140: add internal support for custom printing formats
  (Jérémie Dimino)

- #6611: remove the option wrapper on optional arguments in the syntax tree
  (Alain Frisch, review by Damien Doligez, request by whitequark)

- #6635: support M.[], M.(), M.{< >} and M.[| |]
  (Jeremy Yallop, review by Gabriel Radanne)

- #6691: install .cmt[i] files for stdlib and compiler-libs
  (David Sheets, request by Gabriel Radanne)

- #6722: compatibility with x32 architecture (x86-64 in ILP32 mode).
  ocamlopt is not supported, but bytecode compiles cleanly.
  (Adam Borowski and Xavier Leroy)

- #6742: remove duplicate virtual_flag information from Tstr_class
  (Gabriel Radanne and Jacques Garrigue)

- #6719: improve Buffer.add_channel when not enough input is available
  (Simon Cruanes)

* #6816: reject integer and float literals directly followed by an identifier.
  This was previously read as two separate tokens.
  [let abc = 1 in (+) 123abc] was accepted and is now rejected.
  (Hugo Heuzard)

- #6876: improve warning 6 by listing the omitted labels.
  (Warning 6: Label omitted in function application)
  (Eyyüb Sari)

- #6924: tiny optim to avoid some spilling of floats in x87
  (Alain Frisch)

- #111: `(f [@taillcall]) x y` warns if `f x y` is not a tail-call
  (Simon Cruanes)

- #118: ocamldep -allow-approx: fallback to a lexer-based approximation
  (Frédéric Bour)

- #137: add untypeast.ml (in open recursion style) to compiler-libs
  (Gabriel Radanne)

- #142: add a CAMLdrop macro for undoing CAMLparam*/CAMLlocal*
  (Thomas Braibant and Damien Doligez)

- #145: speeedup bigarray access by optimizing Cmmgen.bigarray_indexing
  (Vladimir Brankov, review by Gabriel Scherer)

- #147: [type 'a result = Ok of 'a | Error of 'b] in Pervasives
  (Yaron Minsky)

- #156, #279: optimize caml_frame_descriptors realloc (dynlink speedup)
  (Pierre Chambart, Alain Frisch,
   review by François Bobot, Xavier Leroy and Damien Doligez)

- #165, #221: fix windows compilation warnings
  (Bernhard Schommer, Gabriel Scherer, report by Alain Frisch)

* #170: Parse arbitrary precision integers.
  Accept a single [A-Za-z] as modifier for integers (generalizing 'l','L','n')
  and floats.
  May cause breakage (ie. ppx preprocessor) because of changes in the parsetree.
  This changes #6816 a little bit by reading the literal [123a] as a single
  token that can later be rewritten by a ppx preprocessor.
  (Hugo Heuzard)

- #189: Added .dylib and .so as extensions for ocamlmklib
  (Edgar Aroutiounian, whitequark)

- #191: Making gc.h and some part of memory.h public
  (Thomas Refis)

- #196: Make [Thread.id] and [Thread.self] [noalloc]
  (Clark Gaebel)

- #237: a CONTRIBUTING document
  (François Bobot, Gabriel Scherer, review by Xavier Leroy)

- #245: remove a few remaining French comments
  (Florian Angeletti)

- #252: improve build instructions in MSVC Windows README
  (Philip Daian)

- #308: add experimental support for NetBSD/arm (verified on RaspberryPi)
  (Rich Neswold)

- #335: Type error messages specifies if a type is abstract
  because no corresponding cmi could be found.
  (Hugo Heuzard)

- #365: prevent printing just a single type variable on one side
  of a type error clash.
  (Hugo Heuzard)

- #383: configure: define _ALL_SOURCE for build on AIX7.1
  (tkob)

- #401: automatically retry failed test directories in the testsuite
  (David Allsopp)

- #451: an optional 'parallel' target in testsuite/Makefile using the
  GNU parallel tool to run tests in parallel.
  (Gabriel Scherer)

- #555: ensure that register typing constraints are respected at
  join points in the control flow graph
  (Mark Shinwell, debugging & test case by Arseniy Alekseyev and Leo White,
    code review by Xavier Leroy)

### Build system:

- #388: FlexDLL added as a Git submodule and bootstrappable with the compiler
  (David Allsopp)

OCaml 4.02.3 (27 Jul 2015):
---------------------------

Bug fixes:
- #6908: Top-level custom printing for GADTs: interface change in 4.02.2
  (Grégoire Henry, report by Jeremy Yallop)
- #6919: corrupted final_table
  (ygrek)
- #6926: Regression: ocamldoc lost unattached comment
  (Damien Doligez, report by François Bobot)
- #6930: Aliased result type of GADT constructor results in assertion failure
  (Jacques Garrigue)

Feature wishes:
- #6691: install .cmt[i] files for stdlib and compiler-libs
  (David Sheets, request by Gabriel Radanne)
- #37: New primitive: caml_alloc_dummy_function
  (Hugo Heuzard)

OCaml 4.02.2 (17 Jun 2015):
---------------------------

(Changes that can break existing programs are marked with a "*")

Language features:
- #6583: add a new class of binary operators with the same syntactic
  precedence as method calls; these operators start with # followed
  by a non-empty sequence of operator symbols (for instance #+, #!?).
  It is also possible to use '#' as part of these extra symbols
  (for instance ##, or #+#); this is rejected by the type-checker,
  but can be used e.g. by ppx rewriters.
  (Alain Frisch, request by Gabriel Radanne)
* #6016: add a "nonrec" keyword for type declarations
  (Jérémie Dimino)
* #6612, #152: change the precedence of attributes in type declarations
  (Jérémie Dimino)

Compilers:
- #6600: make -short-paths faster by building the printing map
  incrementally
  (Jacques Garrigue)
- #6642: replace $CAMLORIGIN in -ccopt with the path to cma or cmxa
  (whitequark, Gabriel Scherer, review by Damien Doligez)
- #6797: new option -output-complete-obj
  to output an object file with included runtime and autolink libraries
  (whitequark)
- #6845: -no-check-prims to tell ocamlc not to check primitives in runtime
  (Alain Frisch)
- #149: Attach documentation comments to parse tree
  (Leo White)
- #159: Better locations for structure/signature items
  (Leo White)

Toplevel and debugger:
- #5958: generalized polymorphic #install_printer
  (Pierre Chambart and Grégoire Henry)

OCamlbuild:
- #6237: explicit "infer" tag to control or disable menhir --infer
  (Hugo Heuzard)
- #6625: pass -linkpkg to files built with -output-obj.
  (whitequark)
- #6702: explicit "linkpkg" and "dontlink(foo)" flags
  (whitequark, Gabriel Scherer)
- #6712: Ignore common VCS directories
  (whitequark)
- #6720: pass -g to C compilers when tag 'debug' is set
  (whitequark, Gabriel Scherer)
- #6733: add .byte.so and .native.so targets to pass
  -output-obj -cclib -shared.
  (whitequark)
- #6733: "runtime_variant(X)" to pass -runtime-variant X option.
  (whitequark)
- #6774: new menhir-specific flags "only_tokens" and "external_tokens(Foo)"
  (François Pottier)

Libraries:
- #6285: Add support for nanosecond precision in Unix.stat()
  (Jérémie Dimino, report by user 'gfxmonk')
- #6781: Add higher baud rates to Unix termios
  (Damien Doligez, report by Berke Durak)
- #6834: Add Obj.{first,last}_non_constant_constructor_tag
  (Mark Shinwell, request by Gabriel Scherer)

Runtime:
- #6078: Release the runtime system when calling caml_dlopen
  (Jérémie Dimino)
- #6675: GC hooks
  (Damien Doligez and Roshan James)

Build system:
- #5418 (comments) : generate dependencies with $(CC) instead of gcc
  (Damien Doligez and Michael Grünewald)
- #6266: Cross compilation for iOs, Android etc
  (whitequark, review by Damien Doligez and Mark Shinwell)

Installation procedure:
- Update instructions for x86-64 PIC mode and POWER architecture builds
  (Mark Shinwell)

Bug fixes:
- #5271: Location.prerr_warning is hard-coded to use Format.err_formatter
  (Damien Doligez, report by Rolf Rolles)
- #5395: OCamlbuild mishandles relative symlinks and include paths
  (Damien Doligez, report by Didier Le Botlan)
- #5822: wrong value of Options.ext_dll on windows
  (Damien Doligez and Daniel Weil)
- #5836, #6684: printing lazy values in ocamldebug may segfault
  (Gabriel Scherer, request by the Coq team)
- #5887: move the byterun/*.h headers to byterun/caml/*.h to avoid
  header name clashes
  (Jérôme Vouillon and Adrien Nader and whitequark)
- #6281: Graphics window does not acknowledge second click (double click)
  (Kyle Headley)
- #6490: incorrect backtraces in gdb on AArch64.  Also fixes incorrect
  backtraces on 32-bit ARM.
  (Mark Shinwell)
- #6573: extern "C" for systhreads/threads.h
  (Mickaël Delahaye)
- #6575: Array.init evaluates callback although it should not do so
  (Alain Frisch, report by Gerd Stolpmann)
- #6607: The manual doesn't mention 0x200 flag for OCAMLRUNPARAM=v
  (Alain Frisch)
- #6616: allow meaningful use of -use-runtime without -custom.
  (whitequark)
- #6617: allow android build with pthreads support (since SDK r10c)
  (whitequark)
- #6626: ocamlbuild on cygwin cannot find ocamlfind
  (Gergely Szilvasy)
- #6628: Configure script rejects legitimate arguments
  (Michael Grünewald, Damien Doligez)
- #6630: Failure of tests/prim-bigstring/{big,}string.ml on big-endian
  architectures
  (Pierre Chambart, testing by Mark Shinwell)
- #6640: ocamlbuild: wrong "unused tag" warning on "precious"
  (report by user 'william')
- #6652: ocamlbuild -clean does not print a newline after output
  (Damien Doligez, report by Andi McClure)
- #6658: cross-compiler: version check not working on OS X
  (Gerd Stolpmann)
- #6665: Failure of tests/asmcomp on sparc
  (Stéphane Glondu)
- #6667: wrong implementation of %bswap16 on ARM64
  (Xavier Leroy)
- #6669: fix 4.02 regression in toplevel printing of lazy values
  (Leo White, review by Gabriel Scherer)
- #6671: Windows: environment variable 'TZ' affects Unix.gettimeofday
  (Mickaël Delahaye and Damien Doligez)
- #6680: Missing parentheses in warning about polymorphic variant value
  (Jacques Garrigue and Gabriel Scherer, report by Philippe Veber)
- #6686: Bug in [subst_boxed_number]
  (Jérémie Dimino, Mark Shinwell)
- #6690: Uncaught exception (Not_found) with (wrong) wildcard or unification
  type variable in place of a local abstract type
  (Jacques Garrigue, report by Mikhail Mandrykin)
- #6693 (part two): Incorrect relocation types in x86-64 runtime system
  (whitequark, review by Jacques-Henri Jourdan, Xavier Leroy and Mark Shinwell)
- #6717: Pprintast does not print let-pattern attributes
  (Gabriel Scherer, report by whitequark)
- #6727: Printf.sprintf "%F" misbehavior
  (Benoît Vaugon, report by Vassili Karpov)
- #6747: ocamlobjinfo: missing symbol caml_plugin_header due to underscore
  (Damien Doligez, Maverick Woo)
- #6749: ocamlopt returns n for (n mod 1) instead of 0
  (Mark Shinwell and Jérémie Dimino)
- #6753: Num.quo_num and Num.mod_num incorrect for some negative arguments
  (Xavier Leroy)
- #6758: Ocamldoc "analyse_module: parsetree and typedtree don't match"
  (Damien Doligez, report by user 'maro')
- #6759: big_int_of_string incorrectly parses some hexa literals
  (Damien Doligez, report by Pierre-yves Strub)
- #6763: #show with -short-paths doesn't select shortest type paths
  (Jacques Garrigue, report by David Sheets)
- #6768: Typechecker overflow the stack on cyclic type
  (Jacques Garrigue, report by user 'darktenaibre')
- #6770: (duplicate of #6686)
- #6772: asmrun/signals_asm.c doesn't compile on NetBSD/i386
  (Kenji Tokudome)
- #6775: Digest.file leaks file descriptor on error
  (Valentin Gatien-Baron)
- #6779: Cross-compilers cannot link bytecode using custom primitives
  (Damien Doligez, request by whitequark)
- #6787: Soundness bug with polymorphic variants
  (Jacques Garrigue, with help from Leo White and Grégoire Henry,
   report by Michael O'Connor)
- #6790: otherlibs should be built with -g
  (Damien Doligez, report by whitequark)
- #6791: "%s@[", "%s@{" regression in Scanf
  (Benoît Vaugon)
- #6793: ocamlbuild passes nonsensical "-ocamlc ..." commands to menhir
  (Gabriel Scherer, report by Damien Doligez)
- #6799: include guards missing for unixsupport.h and other files
  (Andreas Hauptmann)
- #6810: Improve documentation of Bigarray.Genarray.map_file
  (Mark Shinwell and Daniel Bünzli)
- #6812: -short-paths and -no-alias-deps can create inconsistent assumptions
  (Jacques Garrigue, report by Valentin Gatien-Baron)
- #6817: GADT exhaustiveness breakage with modules
  (Leo White, report by Pierre Chambart)
- #6824: fix buffer sharing on partial application of Format.asprintf
  (Gabriel Scherer, report by Alain Frisch)
- #6831: Build breaks for -aspp gcc on solaris-like OSs
  (John Tibble)
- #6836: Assertion failure using -short-paths
  (Jacques Garrigue, report by David Sheets)
- #6837: Build profiling libraries on FreeBSD and NetBSD x86-64
  (Mark Shinwell, report by Michael Grünewald)
- #6841: Changing compilation unit name with -o breaks ocamldebug
  (Jacques Garrigue, report by Jordan Walke)
- #6842: export Typemod.modtype_of_package
- #6843: record weak dependencies even when the .cmi is missing
  (Leo White, Gabriel Scherer)
- #6849: Inverted pattern unification error
  (Jacques Garrigue, report by Leo White)
- #6857: __MODULE__ doesn't give the current module with -o
  (Jacques Garrigue, report by Valentin Gatien-Baron)
- #6862: Exhaustiveness check wrong for class constructor arguments
  (Jacques Garrigue)
- #6869: Improve comment on [Hashtbl.hash_param]
  (Mark Shinwell, report by Jun Furuse)
- #6870: Unsoundness when -rectypes fails to detect non-contractive type
  (Jacques Garrigue, report by Stephen Dolan)
- #6872: Type-directed propagation fails to disambiguate variants
  that are also exception constructors
  (Jacques Garrigue, report by Romain Beauxis)
- #6878: AArch64 backend generates invalid asm: conditional branch
  out of range (Mark Shinwell, report by Richard Jones, testing by Richard
  Jones and Xavier Leroy, code review by Xavier Leroy and Thomas Refis)
- #6879: Wrong optimization of 1 mod n
  (Mark Shinwell, report by Jean-Christophe Filliâtre)
- #6884: The __CYGWIN32__ #define should be replaced with __CYGWIN__
  (Adrien Nader)
- #6886: -no-alias-deps allows to build self-referential compilation units
  (Jacques Garrigue, report by Valentin Gatien-Baron)
- #6889: ast_mapper fails to rewrite class attributes
  (Sébastien Briais)
- #6893: ocamlbuild:  "tag not used" warning when using (p)dep
  (Gabriel Scherer, report by Christiano Haesbaert)
- #143: fix getsockopt behaviour for boolean socket options
  (Anil Madhavapeddy and Andrew Ray)
- #190: typo in pervasives
  (Guillaume Bury)
- Misplaced assertion in major_gc.c for no-naked-pointers mode
  (Stephen Dolan, Mark Shinwell)

Feature wishes:
- #6452, #140: add internal support for custom printing formats
  (Jérémie Dimino)
- #6641: add -g, -ocamlcflags, -ocamloptflags options to ocamlmklib
  (whitequark)
- #6693: also build libasmrun_shared.so and lib{asm,caml}run_pic.a
  (whitequark, review by Mark Shinwell)
- #6842: export Typemod.modtype_of_package
  (Jacques Garrigue, request by Jun Furuse)
- #139: more versatile specification of locations of .annot
  (Christophe Troestler, review by Damien Doligez)
- #171: allow custom warning printers / catchers
  (Benjamin Canou, review by Damien Doligez)
- #191: Making gc.h and some part of memory.h public
  (Thomas Refis)

OCaml 4.02.1 (14 Oct 2014):
---------------------------

(Changes that can break existing programs are marked with a "*")

Standard library:
* Add optional argument ?limit to Arg.align.

Bug Fixes:
- #4099: Bug in Makefile.nt: won't stop on error
  (George Necula)
- #6181: Improve MSVC build
  (Chen Gang)
- #6207: Configure doesn't detect features correctly on Haiku
  (Jessica Hamilton)
- #6466: Non-exhaustive matching warning message for open types is confusing
  (whitequark)
- #6529: fix quadratic-time algorithm in Consistbl.extract.
  (Xavier Leroy, Alain Frisch, relase-worthy report by Kate Deplaix)
- #6530: Add stack overflow handling for native code (OpenBSD i386 and amd64)
  (Cristopher Zimmermann)
- #6533: broken semantics of %(%) when substituted by a box
  (Benoît Vaugon, report by Boris Yakobowski)
- #6534: legacy support for %.10s
  (Benoît Vaugon, Gabriel Scherer, report by Nick Chapman)
- #6536: better documentation of flag # in format strings
  (Damien Doligez, report by Nick Chapman)
- #6544: Bytes and CamlinternalFormat missing from threads stdlib.cma
  (Christopher Zimmermann)
- #6546: -dsource omits parens for `List ((`String "A")::[]) in patterns
  (Gabriel Scherer, report by whitequark)
- #6547: __MODULE__ aborts the compiler if the module name cannot be inferred
  (Jacques Garrigue, report by Kaustuv Chaudhuri)
- #6549: Debug section is sometimes not readable when using -pack
  (Hugo Heuzard, review by Gabriel Scherer)
- #6553: Missing command line options for ocamldoc
  (Maxence Guesdon)
- #6554: fix race condition when retrieving backtraces
  (Jérémie Dimino, Mark Shinwell).
- #6557: String.sub throws Invalid_argument("Bytes.sub")
  (Damien Doligez, report by Oliver Bandel)
- #6562: Fix ocamldebug module source lookup
  (Leo White)
- #6563: Inclusion of packs failing to run module initializers
  (Jacques Garrigue, report by Mark Shinwell)
- #6564: infinite loop in Mtype.remove_aliases
  (Jacques Garrigue, report by Mark Shinwell)
- #6565: compilation fails with Env.Error(_)
  (Jacques Garrigue and Mark Shinwell)
- #6566: -short-paths and signature inclusion errors
  (Jacques Garrigue, report by Mark Shinwell)
- #6572: Fatal error with recursive modules
  (Jacques Garrigue, report by Quentin Stievenart)
- #6575: Array.init evaluates callback although it should not do so
  (Alain Frisch, report by Gerd Stolpmann)
- #6578: Recursive module containing alias causes Segmentation fault
  (Jacques Garrigue)
- #6581: Some bugs in generative functors
  (Jacques Garrigue, report by Mark Shinwell)
- #6584: ocamldep support for "-open M"
  (Gabriel Scherer, review by Damien Doligez, report by Hezekiah M. Carty)
- #6588: Code generation errors for ARM
  (Mark Shinwell, Xavier Leroy)
- #6590: Improve Windows (MSVC and mingw) build
  (Chen Gang)
- #6599: ocamlbuild: add -bin-annot when using -pack
  (Christopher Zimmermann)
- #6602: Fatal error when tracing a function with abstract type
  (Jacques Garrigue, report by Hugo Herbelin)
- ocamlbuild: add an -ocamlmklib option to change the ocamlmklib command
  (Jérôme Vouillon)

OCaml 4.02.0 (29 Aug 2014):
---------------------------

(Changes that can break existing programs are marked with a "*")

Language features:
- Attributes and extension nodes
  (Alain Frisch)
- Generative functors (#5905)
  (Jacques Garrigue)
* Module aliases
  (Jacques Garrigue)
* Alternative syntax for string literals {id|...|id} (can break comments)
  (Alain Frisch)
- Separation between read-only strings (type string) and read-write byte
  sequences (type bytes). Activated by command-line option -safe-string.
  (Damien Doligez)
- #6318: Exception cases in pattern matching
  (Jeremy Yallop, backend by Alain Frisch)
- #5584: Extensible open datatypes
  (Leo White)

Build system for the OCaml distribution:
- Use -bin-annot when building.
- Use GNU make instead of portable makefiles.
- Updated build instructions for 32-bit Mac OS X on Intel hardware.

Shedding weight:
* Removed Camlp4 from the distribution, now available as third-party software.
* Removed Labltk from the distribution, now available as a third-party library.

Type system:
* #6235: Keep typing of pattern cases independent in principal mode
  (i.e. information from previous cases is no longer used when typing
  patterns; cf. '#6235' in testsuite/test/typing-warnings/records.ml)
  (Jacques Garrigue)
- Allow opening a first-class module or applying a generative functor
  in the body of a generative functor. Allow it also in the body of
  an applicative functor if no types are created
  (Jacques Garrigue, suggestion by Leo White)
* Module aliases are now typed in a specific way, which remembers their
  identity. Compiled interfaces become smaller, but may depend on the
  original modules. This also changes the signature inferred by
  "module type of".
  (Jacques Garrigue, feedback from Leo White, Mark Shinwell and Nick Chapman)
- #6331: Slight change in the criterion to distinguish private
  abbreviations and private row types: create a private abbreviation for
  closed objects and fixed polymorphic variants.
  (Jacques Garrigue)
* #6333: Compare first class module types structurally rather than
  nominally. Value subtyping allows module subtyping as long as the internal
  representation is unchanged.
  (Jacques Garrigue)

Compilers:
- More aggressive constant propagation, including float and
  int32/int64/nativeint arithmetic.  Constant propagation for floats
  can be turned off with option -no-float-const-prop, for codes that
  change FP rounding modes at run-time.
  (Xavier Leroy)
- New back-end optimization pass: common subexpression elimination (CSE).
  (Reuses results of previous computations instead of recomputing them.)
  (Xavier Leroy)
- New back-end optimization pass: dead code elimination.
  (Removes arithmetic and load instructions whose results are unused.)
  (Xavier Leroy)
- #6269: Optimization of sequences of string patterns
  (Benoît Vaugon and Luc Maranget)
- Experimental native code generator for AArch64 (ARM 64 bits)
  (Xavier Leroy)
- #6042: Optimization of integer division and modulus by constant divisors
  (Xavier Leroy and Phil Denys)
- Add "-open" command line flag for opening a single module before typing
  (Leo White, Mark Shinwell and Nick Chapman)
* "-o" now sets module name to the output file name up to the first "."
  (it also applies when "-o" is not given, i.e. the module name is then
   the input file name up to the first ".")
  (Leo White, Mark Shinwell and Nick Chapman)
* #5779: better sharing of structured constants
  (Alain Frisch)
- #5817: new flag to keep locations in cmi files
  (Alain Frisch)
- #5854: issue warning 3 when referring to a value marked with
  the [@@ocaml.deprecated] attribute
  (Alain Frisch, suggestion by Pierre-Marie Pédrot)
- #6017: a new format implementation based on GADTs
  (Benoît Vaugon and Gabriel Scherer)
* #6203: Constant exception constructors no longer allocate
  (Alain Frisch)
- #6260: avoid unnecessary boxing in let
  (Vladimir Brankov)
- #6345: Better compilation of optional arguments with default values
  (Alain Frisch, review by Jacques Garrigue)
- #6389: ocamlopt -opaque option for incremental native compilation
  (Pierre Chambart, Gabriel Scherer)

Toplevel interactive system:
- #5377: New "#show_*" directives
  (ygrek, Jacques Garrigue and Alain Frisch)

Runtime system:
- New configure option "-no-naked-pointers" to improve performance by
  avoiding page table tests during block darkening and the marking phase
  of the major GC.  In this mode, all out-of-heap pointers must point at
  things that look like OCaml values: in particular they must have a valid
  header.  The colour of said headers should be black.
  (Mark Shinwell, reviews by Damien Doligez and Xavier Leroy)
- Fixed bug in native code version of [caml_raise_with_string] that could
  potentially lead to heap corruption.
  (Mark Shinwell)
* Blocks initialized by [CAMLlocal*] and [caml_alloc] are now filled with
  [Val_unit] rather than zero.
  (Mark Shinwell)
- Fixed a major performance problem on large heaps (~1GB) by making heap
  increments proportional to heap size by default
  (Damien Doligez)
- #4765: Structural equality treats exception specifically
  (Alain Frisch)
- #5009: efficient comparison/indexing of exceptions
  (Alain Frisch, request by Markus Mottl)
- #6075: avoid using unsafe C library functions (strcpy, strcat, sprintf)
  (Xavier Leroy, reports from user 'jfc' and Anil Madhavapeddy)
- An ISO C99-compliant C compiler and standard library is now assumed.
  (Plus special exceptions for MSVC.)  In particular, emulation code for
  64-bit integer arithmetic was removed, the C compiler must support a
  64-bit integer type.
  (Xavier Leroy)

Standard library:
* Add new modules Bytes and BytesLabels for mutable byte sequences.
  (Damien Doligez)
- #4986: add List.sort_uniq and Set.of_list
  (Alain Frisch)
- #5935: a faster version of "raise" which does not maintain the backtrace
  (Alain Frisch)
- #6146: support "Unix.kill pid Sys.sigkill" under Windows
  (Romain Bardou and Alain Frisch)
- #6148: speed improvement for Buffer
  (John Whitington)
- #6180: efficient creation of uninitialized float arrays
  (Alain Frisch, request by Markus Mottl)
- #6355: Improve documentation regarding finalisers and multithreading
  (Daniel Bünzli, Mark Shinwell)
- Trigger warning 3 for all values marked as deprecated in the documentation.
  (Damien Doligez)

OCamldoc:
- #6257: handle full doc comments for variant constructors and
  record fields
  (Maxence Guesdon, request by ygrek)
- #6274: allow doc comments on object types
  (Thomas Refis)
- #6310: fix ocamldoc's subscript/superscript CSS font size
  (Anil Madhavapeddy)
- #6425: fix generation of man pages
  (Maxence Guesdon, report by Anil Madhavapeddy)

Bug fixes:
- #2719: wrong scheduling of bound checks within a
  try...with Invalid_argument -> _ ...  (Xavier Leroy)
- #4719: Sys.executable_name wrong if executable name contains dots (Windows)
  (Alain Frisch, report by Bart Jacobs)
- #5406 ocamlbuild: "tag 'package' does not expect a parameter"
  (Gabriel Scherer)
- #5598, #6165: Alterations to handling of \013 in source files
  breaking other tools
  (David Allsopp and Damien Doligez)
- #5820: Fix camlp4 lexer roll back problem
  (Hongbo Zhang)
- #5946: CAMLprim taking (void) as argument
  (Benoît Vaugon)
- #6038: on x86-32, enforce 16-byte stack alignment for compatibility
  with recent GCC and Clang.  Win32/MSVC keeps 4-byte stack alignment.
  (Xavier Leroy)
- #6062: Fix a 4.01 camlp4 DELETE_RULE regression caused by commit 13047
  (Hongbo Zhang, report by Christophe Troestler)
- #6173: Typing error message is worse than before
  (Jacques Garrigue and John Whitington)
- #6174: OCaml compiler loops on an example using GADTs (-rectypes case)
  (Jacques Garrigue and Grégoire Henry, report by Chantal Keller)
- #6175: open! was not supported by camlp4
  (Hongbo Zhang)
- #6184: ocamlbuild: `ocamlfind ocamldep` does not support -predicate
  (Kate Deplaix)
- #6194: Incorrect unused warning with first-class modules in patterns
  (Jacques Garrigue, report by Markus Mottl and Leo White)
- #6211: in toplevel interactive use, bad interaction between uncaught
  exceptions and multiple bindings of the form "let x = a let y = b;;".
  (Xavier Leroy)
- #6216: inlining of GADT matches generates invalid assembly
  (Xavier Leroy and Alain Frisch, report by Mark Shinwell)
- #6232: Don't use [mktemp] on platforms where [mkstemp] is available
  (Stéphane Glondu, Mark Shinwell)
- #6233: out-of-bounds exceptions lose their locations on ARM, PowerPC
  (Jacques-Henri Jourdan and Xavier Leroy,
   report and testing by Stéphane Glondu)
- #6235: Issue with type information flowing through a variant pattern
  (Jacques Garrigue, report by Hongbo Zhang)
- #6239: sometimes wrong stack alignment when raising exceptions
           in -g mode with backtraces active
  (Xavier Leroy, report by Yaron Minsky)
- #6240: Fail to expand module type abbreviation during substyping
  (Jacques Garrigue, report by Leo White)
- #6241: Assumed inequality between paths involving functor arguments
  (Jacques Garrigue, report by Jeremy Yallop)
- #6243: Make "ocamlopt -g" more resistant to ill-formed locations
  (Xavier Leroy, report by Pierre-Marie Pédrot)
- #6262: equality of first-class modules take module aliases into account
  (Alain Frisch and Leo White)
- #6268: -DMODEL_$(MODEL) not passed when building asmrun/arm.p.o
  (Peter Michael Green)
- #6273: fix Sys.file_exists on large files (Win32)
  (Christoph Bauer)
- #6275: Soundness bug related to type constraints
  (Jacques Garrigue, report by Leo White)
- #6293: Assert_failure with invalid package type
  (Jacques Garrigue, report by Elnatan Reisner)
- #6300: ocamlbuild -use-ocamlfind conflicts with -ocamlc
  (Gabriel Scherer)
- #6302: bytecode debug information re-read from filesystem every time
  (Jacques-Henri Jourdan)
- #6307: Behavior of 'module type of' w.r.t. module aliases
  (Jacques Garrigue, report by Alain Frisch)
- #6332: Unix.open_process fails to pass empty arguments under Windows
  (Damien Doligez, report Virgile Prevosto)
- #6346: Build failure with latest version of xcode on OSX
  (Jérémie Dimino)
- #6348: Unification failure for GADT when original definition is hidden
  (Leo White and Jacques Garrigue, report by Jeremy Yallop)
- #6352: Automatic removal of optional arguments and sequencing
  (Jacques Garrigue and Alain Frisch)
- #6361: Hashtbl.hash not terminating on some lazy values w/ recursive types
  (Xavier Leroy, report by Leo White)
- #6383: Exception Not_found when using object type in absent module
  (Jacques Garrigue, report by Sébastien Briais)
- #6384: Uncaught Not_found exception with a hidden .cmi file
  (Leo White)
- #6385: wrong allocation of large closures by the bytecode interpreter
  (Xavier Leroy, report by Stephen Dolan)
- #6394: Assertion failed in Typecore.expand_path
  (Alain Frisch and Jacques Garrigue)
- #6405: unsound interaction of -rectypes and GADTs
  (Jacques Garrigue, report by Gabriel Scherer and Benoît Vaugon)
- #6408: Optional arguments given as ~?arg instead of ?arg in message
  (Michael O'Connor)
- #6411: missing libgcc_s_sjlj-1.dll in mingw (add -static-libgcc)
  (Jun Furuse and Alain Frisch, Jonathan Protzenko and Adrien Nader)
- #6436: Typos in @deprecated text in stdlib/arrayLabels.mli
  (John Whitington)
- #6439: Don't use the deprecated [getpagesize] function
  (John Whitington, Mark Shinwell)
- #6441: undetected tail-call in some mutually-recursive functions
  (many arguments, and mutual block mixes functions and non-functions)
  (Stefan Holdermans, review by Xavier Leroy)
- #6443: ocaml segfault when List.fold_left is traced then executed
  (Jacques Garrigue, report by user 'Reventlov')
- #6451: some bugs in untypeast.ml
  (Jun Furuse, review by Alain Frisch)
- #6460: runtime assertion failure with large [| e1;...eN |]
  float array expressions
  (Leo White)
- #6463: -dtypedtree fails on class fields
  (Leo White)
- #6469: invalid -dsource printing of "external _pipe = ...", "Pervasives.(!)"
  (Gabriel Scherer and Damien Doligez, user 'ngunn')
- #6482: ocamlbuild fails when _tags file in unhygienic directory
  (Gabriel Scherer)
- #6502: ocamlbuild spurious warning on "use_menhir" tag
  (Xavier Leroy)
- #6505: Missed Type-error leads to a segfault upon record access
  (Jacques Garrigue, Jeremy Yallop, report by Christoph Höger)
- #6507: crash on AArch64 resulting from incorrect setting of
  [caml_bottom_of_stack].  (Richard Jones, Mark Shinwell)
- #6509: add -linkall flag to ocamlcommon.cma
  (Frédéric Bour)
- #6513: Fatal error Ctype.Unify(_) in functor type
- #6523: failure upon character bigarray access, and unnecessary change
  in comparison ordering (Jeremy Yallop, Mark Shinwell)
- bound-checking bug in caml_string_{get,set}{16,32,64}
  (Pierre Chambart and Gabriel Scherer, report by Nicolas Trangez)
- sometimes wrong stack alignment at out-of-bounds array access
  (Gabriel Scherer and Xavier Leroy, report by Pierre Chambart)

Features wishes:
- #4243: make the Makefiles parallelizable
  (Grégoire Henry and Damien Doligez)
- #4323: have "of_string" in Num and Big_int work with binary and
           hex representations
  (Zoe Paraskevopoulou, review by Gabriel Scherer)
- #4771: Clarify documentation of Dynlink.allow_only
  (Damien Doligez, report by David Allsopp)
- #4855: 'camlp4 -I +dir' accepted, dir is relative to 'camlp4 -where'
  (Jun Furuse and Hongbo Zhang, report by Dmitry Grebeniuk)
- #5201: ocamlbuild: add --norc to the bash invocation to help performances
  (Daniel Weil)
- #5650: Camlp4FoldGenerator doesn't handle well "abstract" types
  (Hongbo Zhang)
- #5808: allow simple patterns, not just identifiers, in "let p : t = ..."
  (Alain Frisch)
- #5851: warn when -r is disabled because no _tags file is present
  (Gabriel Scherer)
- #5899: a programmer-friendly access to backtrace information
  (Jacques-Henri Jourdan and Gabriel Scherer)
- #6000 comment 9644: add a warning for non-principal coercions to format
  (Jacques Garrigue, report by Damien Doligez)
- #6054: add support for M.[ foo ], M.[| foo |] etc.
  (Kaustuv Chaudhuri)
- #6064: GADT representation for Bigarray.kind + CAML_BA_CHAR runtime kind
  (Jeremy Yallop, review by Gabriel Scherer)
- #6071: Add a -noinit option to the toplevel
  (David Sheets)
- #6087: ocamlbuild, improve _tags parsing of escaped newlines
  (Gabriel Scherer, request by Daniel Bünzli)
- #6109: Typos in ocamlbuild error messages
  (Gabriel Kerneis)
- #6116: more efficient implementation of Digest.to_hex
  (ygrek)
- #6142: add cmt file support to ocamlobjinfo
  (Anil Madhavapeddy)
- #6166: document -ocamldoc option of ocamlbuild
  (Xavier Clerc)
- #6182: better message for virtual objects and class types
  (Leo White, Stephen Dolan)
- #6183: enhanced documentation for 'Unix.shutdown_connection'
  (Anil Madhavapeddy, report by Jun Furuse)
- #6187: ocamlbuild: warn when using -plugin-tag(s) without myocamlbuild.ml
  (Kate Deplaix)
- #6246: allow wildcard _ as for-loop index
  (Alain Frisch, request by ygrek)
- #6267: more information printed by "bt" command of ocamldebug
  (Josh Watzman)
- #6270: remove need for -I directives to ocamldebug in common case
  (Josh Watzman, review by Xavier Clerc and Alain Frisch)
- #6311: Improve signature mismatch error messages
  (Alain Frisch, suggestion by Daniel Bünzli)
- #6358: obey DESTDIR in install targets
  (Gabriel Scherer, request by François Berenger)
- #6388, #6424: more parsetree correctness checks for -ppx users
  (Alain Frisch, request by whitequark and Jun Furuse)
- #6406: Expose OCaml version in C headers
  (whitequark and Romain Calascibetta)
- #6446: improve "unused declaration" warnings wrt. name shadowing
  (Alain Frisch)
- #6495: ocamlbuild tags 'safe_string', 'unsafe_string'
  (Anil Madhavapeddy)
- #6497: pass context information to -ppx preprocessors
  (whitequark, Alain Frisch)
- ocamllex: user-definable refill action
  (Frédéric Bour, review by Gabriel Scherer and Luc Maranget)
- shorten syntax for functor signatures: "functor (M1:S1) (M2:S2) .. -> .."
  (Thomas Gazagnaire and Jeremy Yallop, review by Gabriel Scherer)
- make ocamldebug -I auto-detection work with ocamlbuild
  (Josh Watzman)

OCaml 4.01.0 (12 Sep 2013):
---------------------------

(Changes that can break existing programs are marked with a "*")

Other libraries:
- Labltk: updated to Tcl/Tk 8.6.

Type system:
- #5759: use well-disciplined type information propagation to
  disambiguate label and constructor names
  (Jacques Garrigue, Alain Frisch and Leo White)
* Propagate type information towards pattern-matching, even in the presence of
  polymorphic variants (discarding only information about possibly-present
  constructors). As a result, matching against absent constructors is no longer
  allowed for exact and fixed polymorphic variant types.
  (Jacques Garrigue)
* #6035: Reject multiple declarations of the same method or instance variable
  in an object
  (Alain Frisch)

Compilers:
- #5861: raise an error when multiple private keywords are used in type
  declarations
  (Hongbo Zhang)
- #5634: parsetree rewriter (-ppx flag)
  (Alain Frisch)
- ocamldep now supports -absname
  (Alain Frisch)
- #5768: On "unbound identifier" errors, use spell-checking to suggest names
  present in the environment
  (Gabriel Scherer)
- ocamlc has a new option -dsource to visualize the parsetree
  (Alain Frisch, Hongbo Zhang)
- tools/eqparsetree compares two parsetree ignoring location
  (Hongbo Zhang)
- ocamlopt now uses clang as assembler on OS X if available, which enables
  CFI support for OS X.
  (Benedikt Meurer)
- Added a new -short-paths option, which attempts to use the shortest
  representation for type constructors inside types, taking open modules
  into account. This can make types much more readable if your code
  uses lots of functors.
  (Jacques Garrigue)
- #5986: added flag -compat-32 to ocamlc, ensuring that the generated
  bytecode executable can be loaded on 32-bit hosts.
  (Xavier Leroy)
- #5980: warning on open statements which shadow an existing
  identifier (if it is actually used in the scope of the open); new
  open! syntax to silence it locally
  (Alain Frisch, thanks to a report of Daniel Bünzli)
* warning 3 is extended to warn about other deprecated features:
  - ISO-latin1 characters in identifiers
  - uses of the (&) and (or) operators instead of (&&) and (||)
  (Damien Doligez)
- Experimental OCAMLPARAM for ocamlc and ocamlopt
  (Fabrice Le Fessant)
- #5571: incorrect ordinal number in error message
  (Alain Frisch, report by John Carr)
- #6073: add signature to Tstr_include
  (patch by Leo White)

Standard library:
- #5899: expose a way to inspect the current call stack,
  Printexc.get_callstack
  (Gabriel Scherer, Jacques-Henri Jourdan, Alain Frisch)
- #5986: new flag Marshal.Compat_32 for the serialization functions
  (Marshal.to_*), forcing the output to be readable on 32-bit hosts.
  (Xavier Leroy)
- infix application operators |> and @@ in Pervasives
  (Fabrice Le Fessant)
- #6176: new Format.asprintf function with a %a formatter
  compatible with Format.fprintf (unlike Format.sprintf)
  (Pierre Weis)

Other libraries:
- #5568: add O_CLOEXEC flag to Unix.openfile, so that the returned
  file descriptor is created in close-on-exec mode
  (Xavier Leroy)

Runtime system:
* #6019: more efficient implementation of caml_modify() and caml_initialize().
  The new implementations are less lenient than the old ones: now,
  the destination pointer of caml_modify() must point within the minor or
  major heaps, and the destination pointer of caml_initialize() must
  point within the major heap.
  (Xavier Leroy, from an experiment by Brian Nigito, with feedback
  from Yaron Minsky and Gerd Stolpmann)

Internals:
- Moved debugger/envaux.ml to typing/envaux.ml to publish env_of_only_summary
  as part of compilerlibs, to be used on bin-annot files.
  (Fabrice Le Fessant)
- The test suite can now be run without installing OCaml first.
  (Damien Doligez)

Bug fixes:
- #3236: Document the fact that queues are not thread-safe
  (Damien Doligez)
- #3468: (part 1) Sys_error documentation
  (Damien Doligez)
- #3679: Warning display problems
  (Fabrice Le Fessant)
- #3963: Graphics.wait_next_event in Win32 hangs if window closed
  (Damien Doligez)
- #4079: Queue.copy is now tail-recursive
  (patch by Christophe Papazian)
- #4138: Documentation for Unix.mkdir
  (Damien Doligez)
- #4469: emacs mode: caml-set-compile-command is annoying with ocamlbuild
  (Daniel Bünzli)
- #4485: Graphics: Keyboard events incorrectly delivered in native code
  (Damien Doligez, report by Sharvil Nanavati)
- #4502: ocamlbuild now reliably excludes the build-dir from hygiene check
  (Gabriel Scherer, report by Romain Bardou)
- #4762: ?? is not used at all, but registered as a lexer token
  (Alain Frisch)
- #4788: wrong error message when executable file is not found for backtrace
  (Damien Doligez, report by Claudio Sacerdoti Coen)
- #4812: otherlibs/unix: add extern int code_of_unix_error (value error);
  (Goswin von Berdelow)
- #4887: input_char after close_in crashes ocaml (msvc runtime)
  (Alain Frisch and Christoph Bauer, report by ygrek)
- #4994: ocaml-mode doesn't work with xemacs21
  (Damien Doligez, report by Stéphane Glondu)
- #5098: creating module values may lead to memory leaks
  (Alain Frisch, report by Milan Stanojević)
- #5102: ocamlbuild fails when using an unbound variable in rule dependency
  (Xavier Clerc, report by Daniel Bünzli)
* #5119: camlp4 now raises a specific exception when 'DELETE_RULE' fails,
  rather than raising 'Not_found'
  (ygrek)
- #5121: %( %) in Format module seems to be broken
  (Pierre Weis, first patch by Valentin Gatien-Baron, report by Khoo Yit Phang)
- #5178: document in INSTALL how to build a 32-bit version under Linux x86-64
  (Benjamin Monate)
- #5212: Improve ocamlbuild error messages of _tags parser
  (ygrek)
- #5240: register exception printers for Unix.Unix_error and Dynlink.Error
  (Jérémie Dimino)
- #5300: ocamlbuild: verbose parameter should implicitly set classic display
  (Xavier Clerc, report by Robert Jakob)
- #5327: (Windows) Unix.select blocks if same socket listed in first and
  third arguments
  (David Allsopp, displaying impressive MSDN skills)
- #5343: ocaml -rectypes is unsound wrt module subtyping (was still unsound)
  (Jacques Garrigue)
- #5350: missing return code checks in the runtime system
  (Xavier Leroy)
- #5468: ocamlbuild should preserve order of parametric tags
  (Wojciech Meyer, report by Dario Texeira)
- #5551: Avoid repeated lookups for missing cmi files
  (Alain Frisch)
- #5552: unrecognized gcc option -no-cpp-precomp
  (Damien Doligez, report by Markus Mottl)
* #5580: missed opportunities for constant propagation
  (Xavier Leroy and John Carr)
- #5611: avoid clashes between .cmo files and output files during linking
  (Wojciech Meyer)
- #5662: typo in md5.c
  (Olivier Andrieu)
- #5673: type equality in a polymorphic field
  (Jacques Garrigue, report by Jean-Louis Giavitto)
- #5674: Methods call are 2 times slower with 4.00 than with 3.12
  (Jacques Garrigue, Gabriel Scherer, report by Jean-Louis Giavitto)
- #5694: Exception raised by type checker
  (Jacques Garrigue, report by Markus Mottl)
- #5695: remove warnings on sparc code emitter
  (Fabrice Le Fessant)
- #5697: better location for warnings on statement expressions
  (Dan Bensen)
- #5698: remove hardcoded limit of 200000 labels in emitaux.ml
  (Fabrice Le Fessant, report by Marcin Sawicki)
- #5702: bytecomp/bytelibrarian lib_sharedobjs was defined but never used
  (Hongbo Zhang, Fabrice Le Fessant)
- #5708: catch Failure"int_of_string" in ocamldebug
  (Fabrice Le Fessant, report by user 'schommer')
- #5712: (9) new option -bin-annot is not documented
  (Damien Doligez, report by Hendrik Tews)
- #5731: instruction scheduling forgot to account for destroyed registers
  (Xavier Leroy, Benedikt Meurer, reported by Jeffrey Scofield)
- #5734: improved Win32 implementation of Unix.gettimeofday
  (David Allsopp)
- #5735: %apply and %revapply not first class citizens
  (Fabrice Le Fessant, reported by Jun Furuse)
- #5738: first class module patterns not handled by ocamldep
  (Fabrice Le Fessant, Jacques Garrigue, reported by Hongbo Zhang)
- #5739: Printf.printf "%F" (-.nan) returns -nan
  (Xavier Leroy, David Allsopp, reported by Samuel Mimram)
- #5741: make pprintast.ml in compiler_libs
  (Alain Frisch, Hongbo Zhang)
- #5747: 'unused open' warning not given when compiling with -annot
  (Alain Frisch, reported by Valentin Gatien-Baron)
- #5752: missing dependencies at byte-code link with mlpack
  (Wojciech Meyer, Nicholas Lucaroni)
- #5763: ocamlbuild does not give correct flags when running menhir
  (Gabriel Scherer, reported by Philippe Veber)
- #5765: ocamllex doesn't preserve line directives
  (Damien Doligez, reported by Martin Jambon)
- #5770: Syntax error messages involving unclosed parens are sometimes
  incorrect
  (Michel Mauny)
- #5772: problem with marshaling of mutually-recursive functions
  (Jacques-Henri Jourdan, reported by Cédric Pasteur)
- #5775: several bug fixes for tools/pprintast.ml
  (Hongbo Zhang)
- #5784: -dclambda option is ignored
  (Pierre Chambart)
- #5785: misbehaviour with abstracted structural type used as GADT index
  (Jacques Garrigue, report by Jeremy Yallop)
- #5787: Bad behavior of 'Unused ...' warnings in the toplevel
  (Alain Frisch)
- #5793: integer marshalling is inconsistent between architectures
  (Xavier Clerc, report by Pierre-Marie Pédrot)
- #5798: add ARM VFPv2 support for Raspbian (ocamlopt)
  (Jeffrey Scofield and Anil Madhavapeddy, patch review by Benedikt Meurer)
- #5802: Avoiding "let" as a value name
  (Jacques Garrigue, report by Tiphaine Turpin)
- #5805: Assert failure with warning 34 on pre-processed file
  (Alain Frisch, report by Tiphaine Turpin)
- #5806: ensure that backtrace tests are always run (testsuite)
  (Xavier Clerc, report by user 'michi')
- #5809: Generating .cmt files takes a long time, in case of type error
  (Alain Frisch)
- #5810: error in switch printing when using -dclambda
  (Pierre Chambart)
- #5811: Untypeast produces singleton tuples for constructor patterns
  with only one argument
  (Tiphaine Turpin)
- #5813: GC not called when unmarshaling repeatedly in a tight loop (ocamlopt)
  (Xavier Leroy, report by David Waern)
- #5814: read_cmt -annot does not report internal references
  (Alain Frisch)
- #5815: Multiple exceptions in signatures gives an error
  (Leo White)
- #5816: read_cmt -annot does not work for partial .cmt files
  (Alain Frisch)
- #5819: segfault when using [with] on large recursive record (ocamlopt)
  (Xavier Leroy, Damien Doligez)
- #5821: Wrong record field is reported as duplicate
  (Alain Frisch, report by Martin Jambon)
- #5824: Generate more efficient code for immediate right shifts.
  (Pierre Chambart, review by Xavier Leroy)
- #5825: Add a toplevel primitive to use source file wrapped with the
  corresponding module
  (Grégoire Henry, Wojciech Meyer, caml-list discussion)
- #5833: README.win32 can leave the wrong flexlink in the path
  (Damien Doligez, report by William Smith)
- #5835: nonoptional labeled arguments can be passed with '?'
  (Jacques Garrigue, report by Elnatan Reisner)
- #5840: improved documentation for 'Unix.lseek'
  (Xavier Clerc, report by Matej Košík)
- #5848: Assertion failure in type checker
  (Jacques Garrigue, Alain Frisch, report by David Waern)
- #5858: Assert failure during typing of class
  (Jacques Garrigue, report by Julien Signoles)
- #5865: assert failure when reporting undefined field label
  (Jacques Garrigue, report by Anil Madhavapeddy)
- #5872: Performance: Buffer.add_char is not inlined
  (Gerd Stolpmann, Damien Doligez)
- #5876: Uncaught exception with a typing error
  (Alain Frisch, Gabriel Scherer, report by Julien Moutinho)
- #5877: multiple "open" can become expensive in memory
  (Fabrice Le Fessant and Alain Frisch)
- #5880: 'Genlex.make_lexer' documentation mentions the wrong exception
  (Xavier Clerc, report by Virgile Prevosto)
- #5885: Incorrect rule for compiling C stubs when shared libraries are not
  supported.
  (Jérôme Vouillon)
- #5891: ocamlbuild: support rectypes tag for mlpack
  (Khoo Yit Phang)
- #5892: GADT exhaustiveness check is broken
  (Jacques Garrigue and Leo White)
- #5906: GADT exhaustiveness check is still broken
  (Jacques Garrigue, report by Sébastien Briais)
- #5907: Undetected cycle during typecheck causes exceptions
  (Jacques Garrigue, report by Pascal Zimmer)
- #5910: Fix code generation bug for "mod 1" on ARM.
  (Benedikt Meurer, report by user 'jteg68')
- #5911: Signature substitutions fail in submodules
  (Jacques Garrigue, report by Markus Mottl)
- #5912: add configure option -no-cfi (for OSX 10.6.x with XCode 4.0.2)
  (Damien Doligez against XCode versions, report by Thomas Gazagnaire)
- #5914: Functor breaks with an equivalent argument signature
  (Jacques Garrigue, report by Markus Mottl and Grégoire Henry)
- #5920, #5957: linking failure for big bytecodes on 32bit architectures
  (Benoît Vaugon and Chet Murthy, report by Jun Furuse and Sebastien Mondet)
- #5928: Missing space between words in manual page for ocamlmktop
  (Damien Doligez, report by Matej Košík)
- #5930: ocamldep leaks temporary preprocessing files
  (Gabriel Scherer, report by Valentin Gatien-Baron)
- #5933: Linking is slow when there are functions with large arities
  (Valentin Gatien-Baron, review by Gabriel Scherer)
- #5934: integer shift by negative amount (in otherlibs/num)
  (Xavier Leroy, report by John Regehr)
- #5944: Bad typing performances of big variant type declaration
  (Benoît Vaugon)
- #5945: Mix-up of Minor_heap_min and Minor_heap_max units
  (Benoît Vaugon)
- #5948: GADT with polymorphic variants bug
  (Jacques Garrigue, report by Leo White)
- #5953: Unix.system does not handle EINTR
  (Jérémie Dimino)
- #5965: disallow auto-reference to a recursive module in its definition
  (Alain Frisch, report by Arthur Windler via Gabriel Scherer)
- #5973: Format module incorrectly parses format string
  (Pierre Weis, report by Frédéric Bour)
- #5974: better documentation for Str.regexp
  (Damien Doligez, report by william)
- #5976: crash after recovering from two stack overflows (ocamlopt on MacOS X)
  (Xavier Leroy, report by Pierre Boutillier)
- #5977: Build failure on raspberry pi: "input_value: integer too large"
  (Alain Frisch, report by Sylvain Le Gall)
- #5981: Incompatibility check assumes abstracted types are injective
  (Jacques Garrigue, report by Jeremy Yallop)
- #5982: caml_leave_blocking section and errno corruption
  (Jérémie Dimino)
- #5985: Unexpected interaction between variance and GADTs
  (Jacques Garrigue, Jeremy Yallop and Leo White and Gabriel Scherer)
- #5988: missing from the documentation: -impl is a valid flag for ocamlopt
  (Damien Doligez, report by Vincent Bernardoff)
- #5989: Assumed inequalities involving private rows
  (Jacques Garrigue, report by Jeremy Yallop)
- #5992: Crash when pattern-matching lazy values modifies the scrutinee
  (Luc Maranget, Leo White)
- #5993: Variance of private type abbreviations not checked for modules
  (Jacques Garrigue)
- #5997: Non-compatibility assumed for concrete types with same constructor
  (Jacques Garrigue, report by Gabriel Scherer)
- #6004: Type information does not flow to "inherit" parameters
  (Jacques Garrigue, report by Alain Frisch)
- #6005: Type unsoundness with recursive modules
  (Jacques Garrigue, report by Jérémie Dimino and Josh Berdine)
- #6010: Big_int.extract_big_int gives wrong results on negative arguments
  (Xavier Leroy, report by Drake Wilson via Stéphane Glondu)
- #6024: Format syntax for printing @ is incompatible with 3.12.1
  (Damien Doligez, report by Boris Yakobowski)
- #6001: Reduce the memory used by compiling Camlp4
  (Hongbo Zhang and Gabriel Scherer, report by Henri Gouraud)
- #6031: Camomile problem with -with-frame-pointers
  (Fabrice Le Fessant, report by Anil Madhavapeddy)
- #6032: better Random.self_init under Windows
  (Alain Frisch, Xavier Leroy)
- #6033: Matching.inline_lazy_force needs eta-expansion (command-line flags)
  (Pierre Chambart, Xavier Leroy and Luc Maranget,
   regression report by Gabriel Scherer)
- #6046: testsuite picks up the wrong ocamlrun dlls
  (Anil Madhavapeddy)
- #6056: Using 'match' prevents generalization of values
  (Jacques Garrigue, report by Elnatan Reisner)
- #6058: 'ocamlbuild -use-ocamlfind -tag thread -package threads t.cma' fails
  (Gabriel Scherer, report by Hezekiah M. Carty)
- #6069: ocamldoc: lexing: empty token
  (Maxence Guesdon, Grégoire Henry, report by ygrek)
- #6072: configure does not handle FreeBSD current (i.e. 10) correctly
  (Damien Doligez, report by Prashanth Mundkur)
- #6074: Wrong error message for failing Condition.broadcast
  (Markus Mottl)
- #6084: Define caml_modify and caml_initialize as weak symbols to help
  with Netmulticore
  (Xavier Leroy, Gerd Stolpmann)
- #6090: Module constraint + private type seems broken in ocaml 4.01.0
  (Jacques Garrigue, report by Kate Deplaix)
- #6109: Typos in ocamlbuild error messages
  (Gabriel Kerneis)
- #6123: Assert failure when self escapes its class
  (Jacques Garrigue, report by whitequark)
- #6158: Fatal error using GADTs
  (Jacques Garrigue, report by Jeremy Yallop)
- #6163: Assert_failure using polymorphic variants in GADTs
  (Jacques Garrigue, report by Leo White)
- #6164: segmentation fault on Num.power_num of 0/1
  (Fabrice Le Fessant, report by Johannes Kanig)
- #6210: Camlp4 location error
  (Hongbo Zhang, report by Jun Furuse)

Feature wishes:
- #5181: Merge common floating point constants in ocamlopt
  (Benedikt Meurer)
- #5243: improve the ocamlbuild API documentation in signatures.mli
  (Christophe Troestler)
- #5546: moving a function into an internal module slows down its use
  (Alain Frisch, report by Fabrice Le Fessant)
- #5597: add instruction trace option 't' to OCAMLRUNPARAM
  (Anil Madhavapeddy, Wojciech Meyer)
- #5676: IPv6 support under Windows
  (Jérôme Vouillon, review by Jonathan Protzenko)
- #5721: configure -with-frame-pointers for Linux perf profiling
  (Fabrice Le Fessant, test by Jérémie Dimino)
- #5722: toplevel: print full module path only for first record field
  (Jacques Garrigue, report by ygrek)
- #5762: Add primitives for fast access to bigarray dimensions
  (Pierre Chambart)
- #5769: Allow propagation of Sys.big_endian in native code
  (Pierre Chambart, stealth commit by Fabrice Le Fessant)
- #5771: Add primitives for reading 2, 4, 8 bytes in strings and bigarrays
  (Pierre Chambart)
- #5774: Add bswap primitives for amd64 and arm
  (Pierre Chambart, test by Alain Frisch)
- #5795: Generate sqrtsd opcode instead of external call to sqrt on amd64
  (Pierre Chambart)
- #5827: provide a dynamic command line parsing mechanism
  (Hongbo Zhang)
- #5832: patch to improve "wrong file naming" error messages
  (William Smith)
- #5864: Add a find operation to Set
  (François Berenger)
- #5886: Small changes to compile for Android
  (Jérôme Vouillon, review by Benedikt Meurer)
- #5902: -ppx based pre-processor executables accept arguments
  (Alain Frisch, report by Wojciech Meyer)
- #5986: Protect against marshaling 64-bit integers in bytecode
  (Xavier Leroy, report by Alain Frisch)
- #6049: support for OpenBSD/macppc platform
  (Anil Madhavapeddy, review by Benedikt Meurer)
- #6059: add -output-obj rules for ocamlbuild
  (Anil Madhavapeddy)
- #6060: ocamlbuild tags 'principal', 'strict_sequence' and 'short_paths'
  (Anil Madhavapeddy)
- ocamlbuild tag 'no_alias_deps'
  (Daniel Bünzli)

Tools:
- OCamlbuild now features a bin_annot tag to generate .cmt files.
  (Jonathan Protzenko)
- OCamlbuild now features a strict_sequence tag to trigger the
  strict-sequence option.
  (Jonathan Protzenko)
- OCamlbuild now picks the non-core tools like ocamlfind and menhir from PATH
  (Wojciech Meyer)
- #5884: Misc minor fixes and cleanup for emacs mode
  (Stefan Monnier)
- #6030: Improve performance of -annot
  (Guillaume Melquiond, Alain Frisch)


OCaml 4.00.1 (5 Oct 2012):
--------------------------

Bug fixes:
- #4019: better documentation of Str.matched_string
- #5111: ocamldoc, heading tags inside spans tags is illegal in html
- #5278: better error message when typing "make"
- #5468: ocamlbuild should preserve order of parametric tags
- #5563: harden Unix.select against file descriptors above FD_SETSIZE
- #5690: "ocamldoc ... -text README" raises exception
- #5700: crash with native-code stack backtraces under MacOS 10.8 x86-64
- #5707: AMD64 code generator: do not use r10 and r11 for parameter passing,
  as these registers can be destroyed by the dynamic loader
- #5712: some documentation problems
- #5715: configuring with -no-shared-libs breaks under cygwin
- #5718: false positive on 'unused constructor' warning
- #5719: ocamlyacc generates code that is not warning 33-compliant
- #5725: ocamldoc output of preformatted code
- #5727: emacs caml-mode indents shebang line in toplevel scripts
- #5729: tools/untypeast.ml creates unary Pexp_tuple
- #5731: instruction scheduling forgot to account for destroyed registers
- #5735: %apply and %revapply not first class citizens
- #5738: first class module patterns not handled by ocamldep
- #5742: missing bound checks in Array.sub
- #5744: ocamldoc error on "val virtual"
- #5757: GC compaction bug (crash)
- #5758: Compiler bug when matching on floats
- #5761: Incorrect bigarray custom block size


OCaml 4.00.0 (26 Jul 2012):
---------------------------

(Changes that can break existing programs are marked with a "*")

- The official name of the language is now OCaml.

Language features:
- Added Generalized Algebraic Data Types (GADTs) to the language.
  See chapter "Language extensions" of the reference manual for documentation.
- It is now possible to omit type annotations when packing and unpacking
  first-class modules. The type-checker attempts to infer it from the context.
  Using the -principal option guarantees forward compatibility.
- New (module M) and (module M : S) syntax in patterns, for immediate
  unpacking of a first-class module.

Compilers:
- Revised simplification of let-alias (#5205, #5288)
- Better reporting of compiler version mismatch in .cmi files
* Warning 28 is now enabled by default.
- New option -absname to use absolute paths in error messages
- Optimize away compile-time beta-redexes, e.g. (fun x y -> e) a b.
- Added option -bin-annot to dump the AST with type annotations.
- Added lots of new warnings about unused variables, opens, fields,
  constructors, etc.
* New meaning for warning 7: it is now triggered when a method is overridden
  with the "method" keyword.  Use "method!" to avoid the warning.

Native-code compiler:
- Optimized handling of partially-applied functions (#5287)
- Small improvements in code generated for array bounds checks (#5345,
  #5360).
* New ARM backend (#5433):
    . Supports both Linux/EABI (armel) and Linux/EABI+VFPv3 (armhf).
    . Added support for the Thumb-2 instruction set with average code size
      savings of 28%.
    . Added support for position-independent code, natdynlink, profiling and
      exception backtraces.
- Generation of CFI information, and filename/line number debugging (with -g)
  annotations, enabling in particular precise stack backtraces with
  the gdb debugger. Currently supported for x86 32-bits and 64-bits only.
  (#5487)
- New tool: ocamloptp, the equivalent of ocamlcp for the native-code compiler.

OCamldoc:
- #5645: ocamldoc doesn't handle module/type substitution in signatures
- #5544: improve HTML output (less formatting in html code)
- #5522: allow referring to record fields and variant constructors
- fix #5419 (error message in french)
- fix #5535 (no cross ref to class after dump+load)
* Use first class modules for custom generators, to be able to
  load various plugins incrementally adding features to the current
  generator
* #5507: Use Location.t structures for locations.
- fix: do not keep code when not told to keep code.

Standard library:
- Added float functions "hypot" and "copysign" (#3806, #4752, #5246)
* Arg: options with empty doc strings are no longer included in the usage string
  (#5437)
- Array: faster implementations of "blit", "copy", "sub", "append" and "concat"
  (#2395, #2787, #4591)
* Hashtbl:
    . Statistically-better generic hash function based on Murmur 3 (#5225)
    . Fixed behavior of generic hash function w.r.t. -0.0 and NaN (#5222)
    . Added optional "random" parameter to Hashtbl.create to randomize
      collision patterns and improve security (#5572, CVE-2012-0839)
    . Added "randomize" function and "R" parameter to OCAMLRUNPARAM
      to turn randomization on by default (#5572, CVE-2012-0839)
    . Added new functorial interface "MakeSeeded" to support randomization
      with user-provided seeded hash functions.
    . Install new header <caml/hash.h> for C code.
- Filename: on-demand (lazy) initialization of the PRNG used by "temp_file".
- Marshal: marshalling of function values (flag Marshal.Closures) now
  also works for functions that come from dynamically-loaded modules (#5215)
- Random:
     . More random initialization (Random.self_init()), using /dev/urandom
       when available (e.g. Linux, FreeBSD, MacOS X, Solaris)
     * Faster implementation of Random.float (changes the generated sequences)
- Format strings for formatted input/output revised to correct #5380
    . Consistently treat %@ as a plain @ character
    . Consistently treat %% as a plain % character
- Scanf: width and precision for floating point numbers are now handled
- Scanf: new function "unescaped" (#3888)
- Set and Map: more efficient implementation of "filter" and "partition"
- String: new function "map" (#3888)

Installation procedure:
- Compiler internals are now installed in `ocamlc -where`/compiler-libs.
  The files available there include the .cmi interfaces for all compiler
  modules, plus the following libraries:
      ocamlcommon.cma/.cmxa     modules common to ocamlc, ocamlopt, ocaml
      ocamlbytecomp.cma/.cmxa   modules for ocamlc and ocaml
      ocamloptcomp.cma/.cmxa    modules specific to ocamlopt
      ocamltoplevel.cma         modules specific to ocaml
   (#8255, #4653, frequently-asked feature).
* Some .cmi for toplevel internals that used to be installed in
  `ocamlc -where` are now to be found in  `ocamlc -where`/compiler-libs.
  Add "-I +compiler-libs" where needed.
* toplevellib.cma is no longer installed because subsumed by
  ocamlcommon.cma ocamlbytecomp.cma ocamltoplevel.cma
- Added a configuration option (-with-debug-runtime) to compile and install
  a debug version of the runtime system, and a compiler option
  (-runtime-variant) to select the debug runtime.

Bug Fixes:

- #8109: functions of the Lazy module whose named started with 'lazy_' have
  been deprecated, and new ones without the prefix added
- #3571: in Bigarrays, call msync() before unmapping to commit changes
- #4292: various documentation problems
- #4511, #4838: local modules remove polymorphism
* #4549: Filename.dirname is not handling multiple / on Unix
- #4688: (Windows) special floating-point values aren't converted to strings
  correctly
- #4697: Unix.putenv leaks memory on failure
- #4705: camlp4 does not allow to define types with `True or `False
- #4746: wrong detection of stack overflows in native code under Linux
- #4869: rare collisions between assembly labels for code and data
- #4880: "assert" constructs now show up in the exception stack backtrace
- #4892: Array.set could raise "out of bounds" before evaluating 3rd arg
- #4937: camlp4 incorrectly handles optional arguments if 'option' is
  redefined
- #5024: camlp4r now handles underscores in irrefutable pattern matching of
  records
- #5064, #5485: try to ensure that 4K words of stack are available
  before calling into C functions, raising a Stack_overflow exception
  otherwise.  This reduces (but does not eliminate) the risk of
  segmentation faults due to stack overflow in C code
- #5073: wrong location for 'Unbound record field label' error
- #5084: sub-sub-module building fails for native code compilation
- #5120: fix the output function of Camlp4.Debug.formatter
- #5131: compilation of custom runtime with g++ generates lots of warnings
- #5137: caml-types-explore does not work
- #5159: better documentation of type Lexing.position
- #5171: Map.join does more comparisons than needed
- #5176: emacs mode: stack overflow in regexp matcher
- #5179: port OCaml to mingw-w64
- #5211: updated Genlex documentation to state that camlp4 is mandatory for
  'parser' keyword and associated notation
- #5214: ocamlfind plugin invokes 'cut' utility
- #5218: use $(MAKE) instead of "make" in Makefiles
- #5224: confusing error message in non-regular type definition
- #5231: camlp4: fix parsing of <:str_item< type t = $x$ >>
- #5233: finaliser on weak array gives dangling pointers (crash)
- #5238, #5277: Sys_error when getting error location
- #5261, #5497: Ocaml source-code examples are not "copy-paste-able"
* #5279: executable name is not initialized properly in caml_startup_code
- #5290: added hash functions for channels, nats, mutexes, conditions
- #5291: undetected loop in class initialization
- #5295: OS threads: problem with caml_c_thread_unregister()
- #5301: camlp4r and exception equal to another one with parameters
- #5305: prevent ocamlbuild from complaining about links to _build/
- #5306: comparing to Thread.self() raises exception at runtime
- #5309: Queue.add is not thread/signal safe
- #5310: Ratio.create_ratio/create_normalized_ratio have misleading names
- #5311: better message for warning 23
* #5312: command-line arguments @reponsefile auto-expansion feature
  removed from the Windows OCaml runtime, to avoid conflicts with "-w @..."
- #5313: ocamlopt -g misses optimizations
- #5214: ocamlfind plugin invokes 'cut' utility
- #5316: objinfo now shows ccopts/ccobjs/force_link when applicable
- #5318: segfault on stack overflow when reading marshaled data
- #5319: %r11 clobbered by Lswitch in Windows AMD64 native-code compilation
- #5322: type abbreviations expanding to a universal type variable
- #5328: under Windows, Unix.select leaves sockets in non-blocking mode
- #5330: thread tag with '.top' and '.inferred.mli' targets
- #5331: ocamlmktop is not always a shell script
- #5335: Unix.environment segfaults after a call to clearenv
- #5338: sanitize.sh has windows style end-of-lines (mingw)
- #5344: some predefined exceptions need special printing
- #5349: Hashtbl.replace uses new key instead of reusing old key
- #5356: ocamlbuild handling of 'predicates' for ocamlfind
- #5364: wrong compilation of "((val m : SIG1) : SIG2)"
- #5370: ocamldep omits filename in syntax error message
- #5374: camlp4 creates wrong location for type definitions
- #5380: strange sscanf input segfault
- #5382: EOPNOTSUPP and ENOTSUPP different on exotic platforms
- #5383: build failure in Win32/MSVC
- #5387: camlp4: str_item and other syntactic elements with Nils are
  not very usable
- #5389: compaction sometimes leaves a very large heap
- #5393: fails to build from source on GNU/kFreeBSD because of -R link option
- #5394: documentation for -dtypes is missing in manpage
- #5397: Filename.temp_dir_name should be mutable
- #5410: fix printing of class application with Camlp4
- #5416: (Windows) Unix.(set|clear)_close_on_exec now preserves blocking mode
- #5435: ocamlbuild does not find .opt executables on Windows
- #5436: update object ids on unmarshaling
- #5442: camlp4: quotation issue with strings
- #5453: configure doesn't find X11 under Ubuntu/MultiarchSpec
- #5461: Double linking of bytecode modules
- #5463: Bigarray.*.map_file fail if empty array is requested
- #5465: increase stack size of ocamlopt.opt for windows
- #5469: private record type generated by functor loses abbreviation
- #5475: Wrapper script for interpreted LablTk wrongly handles command line
  parameters
- #5476: bug in native code compilation of let rec on float arrays
- #5477: use pkg-config to configure graphics on linux
- #5481: update camlp4 magic numbers
- #5482: remove bashism in test suite scripts
- #5495: camlp4o dies on infix definition (or)
- #5498: Unification with an empty object only checks the absence of
  the first method
- #5503: error when ocamlbuild is passed an absolute path as build directory
- #5509: misclassification of statically-allocated empty array that
  falls exactly at beginning of an otherwise unused data page.
- #5510: ocamldep has duplicate -ml{,i}-synonym options
- #5511: in Bigarray.reshape, unwarranted limitation on new array dimensions.
- #5513: Int64.div causes floating point exception (ocamlopt, x86)
- #5516: in Bigarray C stubs, use C99 flexible array types if possible
- #5518: segfault with lazy empty array
- #5531: Allow ocamlbuild to add ocamldoc flags through -docflag
  and -docflags switches
- #5538: combining -i and -annot in ocamlc
- #5543: in Bigarray.map_file, try to avoid using lseek() when growing file
- #5648: (probably fixed) test failures in tests/lib-threads
- #5551: repeated calls to find_in_path degrade performance
- #5552: Mac OS X: unrecognized gcc option "-no-cpp-precomp"
- #5555: add Hashtbl.reset to resize the bucket table to its initial size
- #5560: incompatible type for tuple pattern with -principal
- #5575: Random states are not marshallable across architectures
- #5579: camlp4: when a plugin is loaded in the toplevel,
  Token.Filter.define_filter has no effect before the first syntax error
- #5585: typo: "explicitely"
- #5587: documentation: "allows to" is not correct English
- #5593: remove C file when -output-obj fails
- #5597: register names for instrtrace primitives in embedded bytecode
- #5598: add backslash-space support in strings in ocamllex
- #5603: wrong .file debug info generated by ocamlopt -g
- #5604: fix permissions of files created by ocamlbuild itself
- #5610: new unmarshaler (from #5318) fails to freshen object identifiers
- #5614: add missing -linkall flag when compiling ocamldoc.opt
- #5616: move ocamlbuild documentation to the reference manual
- #5619: Uncaught CType.Unify exception in the compiler
- #5620: invalid printing of type manifest (camlp4 revised syntax)
- #5637: invalid printing of anonymous type parameters (camlp4 revised syntax)
- #5643: issues with .cfi and .loc directives generated by ocamlopt -g
- #5644: Stream.count broken when used with Sapp or Slazy nodes
- #5647: Cannot use install_printer in debugger
- #5651: printer for abstract data type (camlp4 revised syntax)
- #5654: self pattern variable location tweak
- #5655: ocamlbuild doesn't pass cflags when building C stubs
- #5657: wrong error location for abbreviated record fields
- #5659: ocamlmklib -L option breaks with MSVC
- #5661: fixes for the test suite
- #5668: Camlp4 produces invalid syntax for "let _ = ..."
- #5671: initialization of compare_ext field in caml_final_custom_operations()
- #5677: do not use "value" as identifier (genprintval.ml)
- #5687: dynlink broken when used from "output-obj" main program (bytecode)
- problem with printing of string literals in camlp4 (reported on caml-list)
- emacs mode: colorization of comments and strings now works correctly
- problem with forall and method (reported on caml-list on 2011-07-26)
- crash when using OCAMLRUNPARAM=a=X with invalid X (reported in private)

Feature wishes:
- #2757: new option "-stdin" to make ocaml read stdin as a script
- #3358: better error message when mixing -a and .cmxa
- #3492: documentation: remove restriction on mixed streams
- #7971: allow configuring LIBDIR, BINDIR, and MANDIR relative to $(PREFIX)
- #8285: add Digest.from_hex
- #8341: toplevel: add option to suppress continuation prompts
- #4278: configure: option to disable "graph" library
- #4444: new String.trim function, removing leading and trailing whistespace
- #4549: make Filename.dirname/basename POSIX compliant
- #4830: add option -v to expunge.ml
- #4898: new Sys.big_endian boolean for machine endianness
- #4963, #5467: no extern "C" into ocaml C-stub headers
- #5199: tests are run only for bytecode if either native support is missing,
  or a non-empty value is set to "BYTECODE_ONLY" Makefile variable
- #5215: marshalling of dynlinked closure
- #5236: new '%revapply' primitive with the semantics 'revapply x f = f x',
    and '%apply' with semantics 'apply f x = f x'.
- #5255: natdynlink detection on powerpc, hurd, sparc
- #5295: OS threads: problem with caml_c_thread_unregister()
- #5297: compiler now checks existence of builtin primitives
- #5329: (Windows) more efficient Unix.select if all fd's are sockets
- #5357: warning for useless open statements
- #5358: first class modules don't allow "with type" declarations for types
  in sub-modules
- #5385: configure: emit a warning when MACOSX_DEPLOYMENT_TARGET is set
- #5396: ocamldep: add options -sort, -all, and -one-line
- #5397: Filename.temp_dir_name should be mutable
- #5403: give better error message when emacs is not found in PATH
- #5411: new directive for the toplevel: #load_rec
- #5420: Unix.openfile share mode (Windows)
- #5421: Unix: do not leak fds in various open_proc* functions
- #5434: implement Unix.times in win32unix (partially)
- #5438: new warnings for unused declarations
- #5439: upgrade config.guess and config.sub
- #5445 and others: better printing of types with user-provided names
- #5454: Digest.compare is missing and md5 doc update
- #5455: .emacs instructions, add lines to recognize ocaml scripts
- #5456: pa_macro: replace __LOCATION__ after macro expansion; add LOCATION_OF
- #5461: bytecode: emit warning when linking two modules with the same name
- #5478: ocamlopt assumes ar command exists
- #5479: Num.num_of_string may raise an exception, not reflected in the
  documentation.
- #5501: increase IO_BUFFER_SIZE to 64KiB
- #5532: improve error message when bytecode file is wrong
- #5555: add function Hashtbl.reset to resize the bucket table to
  its initial size.
- #5586: increase UNIX_BUFFER_SIZE to 64KiB
- #5597: register names for instrtrace primitives in embedded bytecode
- #5599: Add warn() tag in ocamlbuild to control -w compiler switch
- #5628: add #remove_directory and Topdirs.remove_directory to remove
  a directory from the load path
- #5636: in system threads library, issue with linking of pthread_atfork
- #5666: C includes don't provide a revision number
- ocamldebug: ability to inspect values that contain code pointers
- ocamldebug: new 'environment' directive to set environment variables
  for debuggee
- configure: add -no-camlp4 option

Shedding weight:
* Removed the obsolete native-code generators for Alpha, HPPA, IA64 and MIPS.
* The "DBM" library (interface with Unix DBM key-value stores) is no
  longer part of this distribution.  It now lives its own life at
  https://forge.ocamlcore.org/projects/camldbm/
* The "OCamlWin" toplevel user interface for MS Windows is no longer
  part of this distribution.  It now lives its own life at
  https://forge.ocamlcore.org/projects/ocamltopwin/

Other changes:
- Copy VERSION file to library directory when installing.


OCaml 3.12.1 (4 Jul 2011):
--------------------------

Bug fixes:
- #4345, #4767: problems with camlp4 printing of float values
- #4380: ocamlbuild should not use tput on windows
- #4487, #5164: multiple 'module type of' are incompatible
- #4552: ocamlbuild does not create symlinks when using '.itarget' file
- #4673, #5144: camlp4 fails on object copy syntax
- #4702: system threads: cleanup tick thread at exit
- #4732: camlp4 rejects polymorphic variants using keywords from macros
- #4778: Win32/MSVC port: rare syntax error in generated MASM assembly file
- #4794, #4959: call annotations not generated by ocamlopt
- #4820: revised syntax pretty printer crashes with 'Stack_overflow'
- #4928: wrong printing of classes and class types by camlp4
- #4939: camlp4 rejects patterns of the '?x:_' form
- #4967: ocamlbuild passes wrong switches to ocamldep through menhir
- #4972: mkcamlp4 does not include 'dynlink.cma'
- #5039: ocamlbuild should use '-linkpkg' only when linking programs
- #5066: ocamldoc: add -charset option used in html generator
- #5069: fcntl() in caml_sys_open may block, do it within blocking section
- #5071, #5129, #5134: inconsistencies between camlp4 and camlp4* binaries
- #5080, #5104: regression in type constructor handling by camlp4
- #5090: bad interaction between toplevel and camlp4
- #5095: ocamlbuild ignores some tags when building bytecode objects
- #5100: ocamlbuild always rebuilds a 'cmxs' file
- #5103: build and install objinfo when building with ocamlbuild
- #5109: crash when a parser calls a lexer that calls another parser
- #5110: invalid module name when using optional argument
- #5115: bytecode executables produced by msvc64 port crash on 32-bit versions
- #5117: bigarray: wrong function name without HAS_MMAP; missing include
- #5118: Camlp4o and integer literals
- #5122: camlp4 rejects lowercase identifiers for module types
- #5123: shift_right_big_int returns a wrong zero
- #5124: substitution inside a signature leads to odd printing
- #5128: typo in 'Camlp4ListComprehension' syntax extension
- #5136: obsolete function used in emacs mode
- #5145: ocamldoc: missing html escapes
- #5146: problem with spaces in multi-line string constants
- #5149: (partial) various documentation problems
- #5156: rare compiler crash with objects
- #5165: ocamlbuild does not pass '-thread' option to ocamlfind
- #5167: camlp4r loops when printing package type
- #5172: camlp4 support for 'module type of' construct
- #5175: in bigarray accesses, make sure bigarray expr is evaluated only once
- #5177: Gc.compact implies Gc.full_major
- #5182: use bytecode version of ocamldoc to generate man pages
- #5184: under Windows, alignment issue with bigarrays mapped from files
- #5188: double-free corruption in bytecode system threads
- #5192: mismatch between words and bytes in interpreting max_young_wosize
- #5202: error in documentation of atan2
- #5209: natdynlink incorrectly detected on BSD systems
- #5213: ocamlbuild should pass '-rectypes' to ocamldoc when needed
- #5217: ocamlfind plugin should add '-linkpkg' for toplevel
- #5228: document the exceptions raised by functions in 'Filename'
- #5229: typo in build script ('TAG_LINE' vs 'TAGLINE')
- #5230: error in documentation of Scanf.Scanning.open_in
- #5234: option -shared reverses order of -cclib options
- #5237: incorrect .size directives generated for x86-32 and x86-64
- #5244: String.compare uses polymorphic compare_val (regression of #4194)
- #5248: regression introduced while fixing #5118
- #5252: typo in docs
- #5258: win32unix: unix fd leak under windows
- #5269: (tentative fix) Wrong ext_ref entries in .annot files
- #5272: caml.el doesn't recognize downto as a keyword
- #5276: issue with ocamlc -pack and recursively-packed modules
- #5280: alignment constraints incorrectly autodetected on MIPS 32
- #5281: typo in error message
- #5308: unused variables not detected in "include (struct .. end)"
- camlp4 revised syntax printing bug in the toplevel (reported on caml-list)
- configure: do not define _WIN32 under cygwin
- Hardened generic comparison in the case where two custom blocks
  are compared and have different sets of custom operations.
- Hardened comparison between bigarrays in the case where the two
  bigarrays have different kinds.
- Fixed wrong autodetection of expm1() and log1p().
- don't add .exe suffix when installing the ocamlmktop shell script
- ocamldoc: minor fixes related to the display of ocamldoc options
- fixed bug with huge values in OCAMLRUNPARAM
- mismatch between declaration and definition of caml_major_collection_slice

Feature wishes:
- #4992: added '-ml-synonym' and '-mli-synonym' options to ocamldep
- #5065: added '-ocamldoc' option to ocamlbuild
- #5139: added possibility to add options to ocamlbuild
- #5158: added access to current camlp4 parsers and printers
- #5180: improved instruction selection for float operations on amd64
- stdlib: added a 'usage_string' function to Arg
- allow with constraints to add a type equation to a datatype definition
- ocamldoc: allow to merge '@before' tags like other ones
- ocamlbuild: allow dependency on file "_oasis"

Other changes:
- Changed default minor heap size from 32k to 256k words.
- Added new operation 'compare_ext' to custom blocks, called when
  comparing a custom block value with an unboxed integer.


Objective Caml 3.12.0 (2 Aug 2010):
-----------------------------------

(Changes that can break existing programs are marked with a "*"  )

Language features:
- Shorthand notation for records: in expressions and patterns,
    { lbl } stands for { lbl = lbl } and { M.lbl } for { M.lbl = lbl }
- Record patterns of the form { lbl = pat; _ } to mark that not all
  labels are listed, purposefully.  (See new warning below.)
- Explicit naming of a generic type; in an expression
  "fun ... (type t) ... -> e", the type t is considered abstract in its
  scope (the arguments that follow it and the body of the function),
  and then replaced by a fresh type variable. In particular, the type
  t can be used in contexts where a type variable is not allowed
  (e.g. for defining an exception in a local module).
- Explicit polymorphic types and polymorphic recursion. In let
  definitions, one can write an explicit polymorphic type just
  immediately the function name; the polymorphism will be enforced,
  and recursive calls may use the polymorphism.
  The syntax is the same as for polymorphic methods:
    "let [rec] <ident> : 'a1 ... 'an. <typexp> = ..."
- First-class packages modules.
  New kind of type expression, for packaged modules: (module PT).
  New kind of expression, to pack a module as a first-class value:
    (module MODEXPR : PT).
  New kind of module expression, to unpack a first-class value as a module:
    (val EXPR : PT).
  PT is a package type of the form "S" or
  "S with type t1 = ... and ... and type tn = ..." (S refers to a module type).
- Local opening of modules in a subexpression.
  Syntax: "let open M in e", or "M.(e)"
- In class definitions, method and instance variable override can now
  be made explicit, by writing "method!", "val!" or "inherit!" in place of
  "method", "val" and "inherit". It is an error to override an
  undefined member (or to use overriding inheritance when nothing get
  overridden). Additionally, these constructs disactivate respectively
  warnings 7 (method override, code 'M') and 13 (instance variable
  override, code 'V'). Note that, by default, warning 7 is inactive
  and warning 13 is active.
- "Destructive" substitution in signatures.
  By writing "<signature> with type t := <typeconstr>" and
  "<signature> with module M := <module-path>" one replaces "t" and "M"
  inside the signature, removing their respective fields. Among other
  uses, this allows to merge two signatures containing identically
  named fields.
* While fixing #4824, also corrected a gaping hole in the type checker,
  which allowed instantiating separately object parameters and instance
  variables in an interface. This hole was here since the beginning of
  ocaml, and as a result many programs using object inheritance in a non
  trivial way will need to be corrected. You can look at lablgtk2 for an
  example.

Compilers and toplevel:
- Warnings are now numbered and can be switched on and off individually.
  The old system with letters referring to sets of warnings is still
  supported.
- New warnings:
  + 9 (code 'R') to signal record patterns without "; _" where
    some labels of the record type are not listed in the pattern.
  + 28 when giving a wildcard argument to a constant constructor in
    a pattern-matching.
  + 29 when an end-of-line appears unescaped in a string constant.
  + 30 when the same constructor or record field is defined twice in
    mutually-recursive type definitions.
* The semantics of warning 7 (code 'M', method override) have changed
  (it now detects all overrides, not just repeated definitions inside
  the same class body), and it is now inactive by default.
- Better error report in case of unbound qualified identifier: if the module
  is unbound this error is reported in the first place.
- Added option '-strict-sequence' to force left hand part of sequence to have
  type unit.
- Added option '-no-app-funct' to turn applicative functors off.
  This option can help working around mysterious type incompatibilities
  caused by the incomplete comparison of applicative paths F(X).t.

Native-code compiler:
- AMD64: shorter and slightly more efficient code generated for
  float comparisons.

Standard library:
- Format: new function ikfprintf analogous to ifprintf with a continuation
  argument.
* #4210, #4245: stricter range checking in string->integer conversion
  functions (int_of_string, Int32.of_string, Int64.of_string,
  Nativeint.of_string).  The decimal string corresponding to
  max_int + 1 is no longer accepted.
- Scanf: to prevent confusion when mixing Scanf scanning functions and direct
  low level input, value Scanf.stdin has been added.
* Random: changed the algorithm to produce better randomness.  Now passes the
  DieHard tests.
- Map: implement functions from Set that make sense for Map.

Other libraries:
* Str: letters that constitute a word now include digits 0-9 and
  underscore _.  This changes the interpretation of '\b' (word boundary)
  in regexps, but is more consistent with other regexp libraries. (#4874).

Ocamlbuild:
- Add support for native dynlink.

New tool:
- ocamlobjinfo: displays various information, esp. dependencies, for
  compiled OCaml files (.cmi, .cmo, .cma, .cmx, .cmxa, .cmxs, and bytecode
  executables).  Extends and makes more official the old objinfo tool
  that was installed by some OCaml packages.

All tools:
- #4857: add a -vnum option to display the version number and nothing else

Bug Fixes:
- #4012: Map.map and Map.mapi do not conform to specification
- #4478: better error messages for type definition mismatches
- #4683: labltk script uses fixed path on windows
- #4742: finalisation function raising an exception blocks other finalisations
- #4775: compiler crash on crazy types (temporary fix)
- #4824: narrowing the type of class parameters with a module specification
- #4862: relaxed value restriction and records
- #4884: optional arguments do not work when Some is redefined
- #4964: parenthesized names for infix functions in annot files
- #4970: better error message for instance variables
- #4975: spelling mistakes
- #4988: contravariance lost with ocamlc -i
- #5004: problem in Buffer.add_channel with very large lengths.
- #5008: on AMD64/MSVC port, rare float corruption during GC.
- #5018: wrong exception raised by Dynlink.loadfile.
- #5057: fatal typing error with local module + functor + polymorphic variant
- Wrong type for Obj.add_offset.
- Small problem with representation of Int32, Int64, and Nativeint constants.
- Use RTLD_LOCAL for native dynlink in private mode.

Objective Caml 3.11.2 (20 Jan 2010):
------------------------------------

Bug fixes:
- #4151: better documentation for min and max w.r.t. NaN
- #4421: ocamlbuild uses wrong compiler for C files
- #4710, #4720: ocamlbuild does not use properly configuration information
- #4750: under some Windows installations, high start-up times for Unix lib
- #4777: problem with scanf and CRLF
- #4783: ocamlmklib problem under Windows
- #4810: BSD problem with socket addresses, e.g. in Unix.getnameinfo
- #4813: issue with parsing of float literals by the GNU assembler
- #4816: problem with modules and private types
- #4818: missed opportunity for type-based optimization of bigarray accesses
- #4821: check for duplicate method names in classes
- #4823: build problem on Mac OS X
- #4836: spurious errors raised by Unix.single_write under Windows
- #4841, #4860, #4930: problem with ocamlopt -output-obj under Mac OS X
- #4847: C compiler error with ocamlc -output-obj under Win64
- #4856: ocamlbuild uses ocamlrun to execute a native plugin
- #4867, #4760: ocamlopt -shared fails on Mac OS X 64bit
- #4873: ocamlbuild ignores "thread" tag when building a custom toplevel
- #4890: ocamlbuild tries to use native plugin on bytecode-only arch
- #4896: ocamlbuild should always pass -I to tools for external libraries
- #4900: small bug triggering automatic compaction even if max_overhead = 1M
- #4902: bug in %.0F printf format
- #4910: problem with format concatenation
- #4922: ocamlbuild recompiles too many files
- #4923: missing \xff for scanf %S
- #4933: functors not handling private types correctly
- #4940: problem with end-of-line in DOS text mode, tentative fix
- #4953: problem compiling bytecode interpreter on ARM in Thumb mode.
- #4955: compiler crash when typing recursive type expression with constraint
- Module Printf: the simple conversion %F (without width indication) was not
           treated properly.
- Makefile: problem with cygwin, flexdll, and symbolic links
- Various build problems with ocamlbuild under Windows with msvc

Feature wishes:
- #2337: (tentative implementation) make ocamldebug use #linenum annotations
- #2464, #4477: custom exception printers
- #3456: Obj.double_field and Obj.set_double_field functions
- #4003: destination directory can be given to Filename.[open_]temp_file
- #4647: Buffer.blit function
- #4685: access to Filename.dir_sep
- #4703: support for debugging embedded applications
- #4723: "clear_rules" function to empty the set of ocamlbuild rules
- #4921: configure option to help cross-compilers

Objective Caml 3.11.1 (12 Jun 2009):
------------------------------------

Bug fixes:
- #4095: ocamldebug: strange behaviour of control-C
- #4403: ocamldebug: improved handling of packed modules
- #4650: Str.regexp_case_fold mis-handling complemented character sets [^a]
- #4660: Scanf.format_from_string: handling of double quote
- #4666: Unix.exec* failure in multithread programs under MacOS X and FreeBSD
- #4667: debugger out of sync with dynlink changes
- #4678: random "out of memory" error with systhreads
- #4690: issue with dynamic loading under MacOS 10.5
- #4692: wrong error message with options -i and -pack passed to ocamlc
- #4699: in otherlibs/dbm, fixed construction of dlldbm.so.
- #4704: error in caml_modify_generational_global_root()
- #4708: (ocamldoc) improved printing of infix identifiers such as "lor".
- #4722: typo in configure script
- #4729: documented the fact that PF_INET6 is not available on all platforms
- #4730: incorrect typing involving abbreviation "type 'a t = 'a"
- #4731: incorrect quoting of arguments passed to the assembler on x86-64
- #4735: Unix.LargeFile.fstat cannot report size over 32bits on Win32
- #4740: guard against possible processor error in
           {Int32,Int64,Nativeint}.{div,rem}
- #4745: type inference wrongly produced non-generalizable type variables.
- #4749: better pipe size for win32unix
- #4756: printf: no error reported for wrong format '%_s'
- #4758: scanf: handling of \<newline> by format '%S'
- #4766: incorrect simplification of some type abbreviations.
- #4768: printf: %F does not respect width and precision specifications
- #4769: Format.bprintf fails to flush
- #4775: fatal error Ctype.Unify during module type-checking (temporary fix)
- #4776: bad interaction between exceptions and classes
- #4780: labltk build problem under Windows.
- #4790: under Windows, map ERROR_NO_DATA Win32 error to EPIPE Unix error.
- #4792: bug in Big_int.big_int_of_int64 on 32-bit platforms.
- #4796: ocamlyacc: missing NUL termination of string
- #4804: bug in Big_int.int64_of_big_int on 32-bit platforms.
- #4805: improving compatibility with the clang C compiler
- #4809: issue with Unix.create_process under Win32
- #4814: ocamlbrowser: crash when editing comments
- #4816: module abbreviations remove 'private' type restrictions
- #4817: Object type gives error "Unbound type parameter .."
- Module Parsing: improved computation of locations when an ocamlyacc rule
                  starts with an empty nonterminal
- Type-checker: fixed wrong variance computation for private types
- x86-32 code generator, MSVC port: wrong "fld" instruction generated.
- ocamlbuild: incorrectly using the compile-time value of $OCAMLLIB
- Makefile problem when configured with -no-shared-libs
- ocamldoc: use dynamic loading in native code

Other changes:
- Improved wording of various error messages
  (contributed by Jonathan Davies, Citrix).
- Support for 64-bit mode in Solaris/x86 (#4670).


Objective Caml 3.11.0 (03 Dec 2008):
------------------------------------

(Changes that can break existing programs are marked with a "*"  )

Language features:
- Addition of lazy patterns: "lazy <pat>" matches suspensions whose values,
  after forcing, match the pattern <pat>.
- Introduction of private abbreviation types "type t = private <type-expr>",
  for abstracting the actual manifest type in type abbreviations.
- Subtyping is now allowed between a private abbreviation and its definition,
  and between a polymorphic method and its monomorphic instance.

Compilers:
- The file name for a compilation unit should correspond to a valid
  identifier (Otherwise dynamic linking and other things can fail, and
  a warning is emitted.)
* Revised -output-obj: the output name must now be provided; its
  extension must be one of .o/.obj, .so/.dll, or .c for the
  bytecode compiler. The compilers can now produce a shared library
  (with all the needed -ccopts/-ccobjs options) directly.
- -dtypes renamed to -annot, records (in .annot files) which function calls
  are tail calls.
- All compiler error messages now include a file name and location, for
  better interaction with Emacs' compilation mode.
- Optimized compilation of "lazy e" when the argument "e" is
  already evaluated.
- Optimized compilation of equality tests with a variant constant constructor.
- The -dllib options recorded in libraries are no longer ignored when
  -use_runtime or -use_prims is used (unless -no_auto_link is
  explicitly used).
- Check that at most one of -pack, -a, -shared, -c, -output-obj is
  given on the command line.
- Optimized compilation of private types as regular manifest types
  (e.g. abbreviation to float, float array or record types with only
   float fields).

Native-code compiler:
- New port: Mac OS X / Intel in 64-bit mode (configure with -cc "gcc -m64").
- A new option "-shared" to produce a plugin that can be dynamically
  loaded with the native version of Dynlink.
- A new option "-nodynlink" to enable optimizations valid only for code
  that is never dynlinked (no-op except for AMD64).
- More aggressive unboxing of floats and boxed integers.
- Can select which assembler and asm options to use at configuration time.

Run-time system:
- New implementation of the page table describing the heap (two-level
  array in 32 bits, sparse hashtable in 64 bits), fixes issues with address
  space randomization on 64-bit OS (#4448).
- New "generational" API for registering global memory roots with the GC,
  enables faster scanning of global roots.
  (The functions are caml_*_generational_global_root in <caml/memory.h>.)
- New function "caml_raise_with_args" to raise an exception with several
  arguments from C.
- Changes in implementation of dynamic linking of C code:
  under Win32, use Alain Frisch's flexdll implementation of the dlopen
  API; under MacOSX, use dlopen API instead of MacOSX bundle API.
- Programs may now choose a first-fit allocation policy instead of
  the default next-fit.  First-fit reduces fragmentation but is
  slightly slower in some cases.

Standard library:
- Parsing library: new function "set_trace" to programmatically turn
  on or off the printing of a trace during parsing.
- Printexc library: new functions "print_backtrace" and "get_backtrace"
  to obtain a stack backtrace of the most recently raised exception.
  New function "record_backtrace" to turn the exception backtrace mechanism
  on or off from within a program.
- Scanf library: fine-tuning of meta format implementation;
  fscanf behaviour revisited: only one input buffer is allocated for any
  given input channel;
  the %n conversion does not count a lookahead character as read.

Other libraries:
- Dynlink: on some platforms, the Dynlink library is now available in
  native code. The boolean Dynlink.is_native allows the program to
  know whether it has been compiled in bytecode or in native code.
- Bigarrays: added "unsafe_get" and "unsafe_set"
  (non-bound-checking versions of "get" and "set").
- Bigarrays: removed limitation "array dimension < 2^31".
- Labltk: added support for TK 8.5.
- Num: added conversions between big_int and int32, nativeint, int64.
  More efficient implementation of Num.quo_num and Num.mod_num.
- Threads: improved efficiency of mutex and condition variable operations;
  improved interaction with Unix.fork (#4577).
- Unix: added getsockopt_error returning type Unix.error.
  Added support for TCP_NODELAY and IPV6_ONLY socket options.
- Win32 Unix: "select" now supports all kinds of file descriptors.
  Improved emulation of "lockf" (#4609).

Tools:
- ocamldebug now supported under Windows (MSVC and Mingw ports),
  but without the replay feature.  (Contributed by Dmitry Bely
  and Sylvain Le Gall at OCamlCore with support from Lexifi.)
- ocamldoc: new option -no-module-constraint-filter to include functions
  hidden by signature constraint in documentation.
- ocamlmklib and ocamldep.opt now available under Windows ports.
- ocamlmklib no longer supports the -implib option.
- ocamlnat: an experimental native toplevel (not built by default).

Camlp4:
* programs linked with camlp4lib.cma now also need dynlink.cma.

Bug fixes:
- Major GC and heap compaction: fixed bug involving lazy values and
  out-of-heap pointers.
- #3915: updated most man pages.
- #4261: type-checking of recursive modules
- #4308: better stack backtraces for "spontaneous" exceptions such as
  Stack_overflow, Out_of_memory, etc.
- #4338: Str.global_substitute, Str.global_replace and the Str.*split*
  functions are now tail-recursive.
- #4503: fixed bug in classify_float on ARM.
- #4512: type-checking of recursive modules
- #4517: crash in ocamllex-generated lexers.
- #4542: problem with return value of Unix.nice.
- #4557: type-checking of recursive modules.
- #4562: strange %n semantics in scanf.
- #4564: add note "stack is not executable" to object files generated by
  ocamlopt (Linux/x86, Linux/AMD64).
- #4566: bug in Ratio.approx_ratio_fix and Num.approx_num_fix.
- #4582: clarified the documentation of functions in the String module.
- #4583: stack overflow in "ocamlopt -g" during closure conversion pass.
- #4585: ocamldoc and "val virtual" declarations.
- #4587: ocamldoc and escaped @ characters.
- #4605: Buffer.add_substitute was sometime wrong when target string had
           backslashes.
- #4614: Inconsistent declaration of CamlCBCmd in LablTk library.


Objective Caml 3.10.2 (29 Feb 2008):
------------------------------------

Bug fixes:
- #3410 (partial) Typo in ocamldep man page
- #3952 (partial) ocamlopt: allocation problems on ARM
- #4339 (continued) ocamlopt: problems on HPPA
- #4455 str.mli not installed under Windows
- #4473 crash when accessing float array with polymorphic method
- #4480 runtime would not compile without gcc extensions
- #4481 wrong typing of exceptions with object arguments
- #4490 typo in error message
- Random crash on 32-bit when major_heap_increment >= 2^22
- Big performance bug in Weak hashtables
- Small bugs in the make-package-macosx script
- Bug in typing of polymorphic variants (reported on caml-list)


Objective Caml 3.10.1 (11 Jan 2008):
------------------------------------

Bug fixes:
- #3830 small bugs in docs
- #4053 compilers: improved compilation time for large variant types
- #4174 ocamlopt: fixed ocamlopt -nopervasives
- #4199 otherlibs: documented a small problem in Unix.utimes
- #4280 camlp4: parsing of identifier (^)
- #4281 camlp4: parsing of type constraint
- #4285 runtime: cannot compile under AIX
- #4286 ocamlbuild: cannot compile under AIX and SunOS
- #4288 compilers: including a functor application with side effects
- #4295 camlp4 toplevel: synchronization after an error
- #4300 ocamlopt: crash with backtrace and illegal array access
- #4302 camlp4: list comprehension parsing problem
- #4304 ocamlbuild: handle -I correctly
- #4305 stdlib: alignment of Arg.Symbol
- #4307 camlp4: assertion failure
- #4312 camlp4: accept "let _ : int = 1"
- #4313 ocamlbuild: -log and missing directories
- #4315 camlp4: constraints in classes
- #4316 compilers: crash with recursive modules and Lazy
- #4318 ocamldoc: installation problem with Cygwin (tentative fix)
- #4322 ocamlopt: stack overflow under Windows
- #4325 compilers: wrong error message for unused var
- #4326 otherlibs: marshal Big_int on win64
- #4327 ocamlbuild: make emacs look for .annot in _build directory
- #4328 camlp4: stack overflow with nil nodes
- #4331 camlp4: guards on fun expressions
- #4332 camlp4: parsing of negative 32/64 bit numbers
- #4336 compilers: unsafe recursive modules
- #4337 (note) camlp4: invalid character escapes
- #4339 ocamlopt: problems on HP-UX (tentative fix)
- #4340 camlp4: wrong pretty-printing of optional arguments
- #4348 ocamlopt: crash on Mac Intel
- #4349 camlp4: bug in private type definitions
- #4350 compilers: type errors with records and polymorphic variants
- #4352 compilers: terminal recursion under Windows (tentative fix)
- #4354 ocamlcp: mismatch with ocaml on polymorphic let
- #4358 ocamlopt: float constants wrong on ARM
- #4360 ocamldoc: string inside comment
- #4365 toplevel: wrong pretty-printing of polymorphic variants
- #4373 otherlibs: leaks in win32unix
- #4374 otherlibs: threads module not initialized
- #4375 configure: fails to build on bytecode-only architectures
- #4377 runtime: finalisation of infix pointers
- #4378 ocamlbuild: typo in plugin.ml
- #4379 ocamlbuild: problem with plugins under Windows
- #4382 compilers: typing of polymorphic record fields
- #4383 compilers: including module with private type
- #4385 stdlib: Int32/Int64.format are unsafe
- #4386 otherlibs: wrong signal numbers with Unix.sigprocmask etc.
- #4387 ocamlbuild: build directory not used properly
- #4392 ocamldep: optional argument of class
- #4394 otherlibs: infinite loops in Str
- #4397 otherlibs: wrong size for flag arrays in win32unix
- #4402 ocamldebug: doesn't work with -rectypes
- #4410 ocamlbuild: problem with plugin and -build
- #4411 otherlibs: crash with Unix.access under Windows
- #4412 stdlib: marshalling broken on 64 bit architectures
- #4413 ocamlopt: crash on AMD64 with out-of-bound access and reraise
- #4417 camlp4: pretty-printing of unary minus
- #4419 camlp4: problem with constraint in type class
- #4426 compilers: problem with optional labels
- #4427 camlp4: wrong pretty-printing of lists of functions
- #4433 ocamlopt: fails to build on MacOSX 10.5
- #4435 compilers: crash with objects
- #4439 fails to build on MacOSX 10.5
- #4441 crash when build on sparc64 linux
- #4442 stdlib: crash with weak pointers
- #4446 configure: fails to detect X11 on MacOSX 10.5
- #4448 runtime: huge page table on 64-bit architectures
- #4450 compilers: stack overflow with recursive modules
- #4470 compilers: type-checking of recursive modules too restrictive
- #4472 configure: autodetection of libX11.so on Fedora x86_64
- printf: removed (partially implemented) positional specifications
- polymorphic < and <= comparisons: some C compiler optimizations
  were causing incorrect results when arguments are incomparable

New features:
- made configure script work on PlayStation 3
- ARM port: brought up-to-date for Debian 4.0 (Etch)
- many other small changes and bugfixes in camlp4, ocamlbuild, labltk,
  emacs files


Objective Caml 3.10.0 (18 May 2007):
------------------------------------

(Changes that can break existing programs are marked with a "*"  )

Language features:
- Added virtual instance variables in classes "val virtual v : t"
* Changed the behaviour of instance variable overriding; the new
  definition replaces the old one, rather than creating a new
  variable.

New tools:
- ocamlbuild: compilation manager for OCaml applications and libraries.
  See draft documentation at http://gallium.inria.fr/~pouillar/
* Camlp4: heavily revised implementation, new API.

New ports:
- MacOS X PowerPC 64 bits.
- MS Windows 64 bits (x64) using the Microsoft PSDK toolchain.
- MS Windows 32 bits using the Visual Studio 2005 toolchain.

Compilers:
- Faster type-checking of functor applications.
- Referencing an interface compiled with -rectypes from a module
    not compiled with -rectypes is now an error.
- Revised the "fragile matching" warning.

Native-code compiler:
- Print a stack backtrace on an uncaught exception.
  (Compile and link with ocamlopt -g; execute with OCAMLRUNPARAM=b.)
  Supported on Intel/AMD in 32 and 64 bits, PPC in 32 and 64 bits.
- Stack overflow detection on MS Windows 32 bits (courtesy O. Andrieu).
- Stack overflow detection on MacOS X PPC and Intel.
- Intel/AMD 64 bits: generate position-independent code by default.
- Fixed bug involving -for-pack and missing .cmx files (#4124).
- Fixed bug causing duplication of literals  (#4152).

Run-time system:
- C/Caml interface functions take "char const *" arguments
  instead of "char *" when appropriate.
- Faster string comparisons (fast case if strings are ==).

Standard library:
- Refined typing of format strings (type format6).
- Printf, Format: new function ifprintf that consumes its arguments
    and prints nothing (useful to print conditionally).
- Scanf:
    new function format_from_string to convert a string to a format string;
    new %r conversion to accommodate user defined scanners.
- Filename: improved Win32 implementation of Filename.quote.
- List: List.nth now tail-recursive.
- Sys: added Sys.is_directory.  Some functions (e.g. Sys.command) that
    could incorrectly raise Sys_io_blocked now raise Sys_error as intended.
- String and Char: the function ``escaped'' now escapes all the characters
    especially handled by the compiler's lexer (#4220).

Other libraries:
- Bigarray: mmap_file takes an optional argument specifying
    the start position of the data in the mapped file.
- Dynlink: now defines only two modules, Dynlink and Dynlinkaux (internal),
    reducing risks of name conflicts with user modules.
- Labltk under Win32: now uses Tcl/Tk 8.4 instead of 8.3 by default.
- VM threads: improved performance of I/O operations (less polling).
- Unix: new function Unix.isatty.
- Unix emulation under Win32:
    fixed incorrect error reporting in several functions (#4097);
    better handling of channels opened on sockets (#4098);
    fixed GC bug in Unix.system (#4112).

Documentation generator (OCamldoc):
- correctly handle '?' in value names (#4215)
- new option -hide-warnings not to print ocamldoc warnings

Lexer generator (ocamllex): improved error reporting.

License: fixed a typo in the "special exception" to the LGPL.


Objective Caml 3.09.3 (15 Sep 2006):
------------------------------------

Bug fixes:
- ocamldoc: -using modtype constraint to filter module elements displayed
    in doc #4016
- ocamldoc: error in merging of top dependencies of modules #4007
- ocamldoc: -dot-colors has no effect #3981
- ocamdloc: missing crossref in text from intro files #4066
- compilers: segfault with recursive modules #4008
- compilers: infinite loop when compiling objects #4018
- compilers: bad error message when signature mismatch #4001
- compilers: infinite loop with -rectypes #3999
- compilers: contravariance bug in private rows
- compilers: unsafe cast with polymorphic exception #4002
- native compiler: bad assembly code generated for AMD64 #4067
- native compiler: stack alignment problems on MacOSX/i386 #4036
- stdlib: crash in marshalling #4030
- stdlib: crash when closing a channel twice #4039
- stdlib: memory leak in Sys.readdir #4093
- C interface: better definition of CAMLreturn #4068
- otherlibs/unix: crash in gethostbyname #3043
- tools: subtle problem with unset in makefile #4048
- camlp4: install pa_o_fast.o #3812
- camlp4: install more modules #3689

New features:
- ocamldoc: name resolution in cross-referencing {!name}: if name is not
    found, then it is searched in the parent module/class, and in the parent
    of the parent, and so on until it is found.
- ocamldoc: new option -short-functors to use a short form to display
    functors in html generator #4017
- ocamlprof: added "-version" option



Objective Caml 3.09.2 (14 Apr 2006):
------------------------------------

Bug fixes:
- Makefile: problem with "make world.opt" #3954
- compilers: problem compiling several modules with one command line #3979
- compilers,ocamldoc: error message that Emacs cannot parse
- compilers: crash when printing type error #3968
- compilers: -dtypes wrong for monomorphic type variables #3894
- compilers: wrong warning on optional arguments #3980
- compilers: crash when wrong use of type constructor in let rec #3976
- compilers: better wording of "statement never returns" warning #3889
- runtime: inefficiency of signal handling #3990
- runtime: crashes with I/O in multithread programs #3906
- camlp4: empty file name in error messages #3886
- camlp4: stack overflow #3948
- otherlibs/labltk: ocamlbrowser ignores its command line options #3961
- otherlibs/unix: Unix.times wrong under Mac OS X #3960
- otherlibs/unix: wrong doc for execvp and execvpe #3973
- otherlibs/win32unix: random crash in Unix.stat #3998
- stdlib: update_mod not found under Windows #3847
- stdlib: Filename.dirname/basename wrong on Win32 #3933
- stdlib: incomplete documentation of Pervasives.abs #3967
- stdlib: Printf bugs #3902, #3955
- tools/checkstack.c: missing include
- yacc: crash when given argument "-" #3956

New features:
- ported to MacOS X on Intel #3985
- configure: added support for GNU Hurd #3991

Objective Caml 3.09.1 (4 Jan 2006):
-----------------------------------

Bug fixes:
- compilers: raise not_found with -principal #3855
- compilers: assert failure in typeclass.cml #3856
- compilers: assert failure in typing/ctype.ml #3909
- compilers: fatal error exception Ctype.Unify #3918
- compilers: spurious warning Y in objects #3868
- compilers: spurious warning Z on loop index #3907
- compilers: error message that emacs cannot parse
- ocamlopt: problems with -for-pack/-pack #3825, #3826, #3919
- ocamlopt: can't produce shared libraries on x86_64 #3869, #3924
- ocamlopt: float alignment problem on SPARC #3944
- ocamlopt: can't compile on MIPS #3936
- runtime: missing dependence for ld.conf
- runtime: missing dependence for .depend.nt #3880
- runtime: memory leak in caml_register_named_value #3940
- runtime: crash in Marshal.to_buffer #3879
- stdlib: Sys.time giving wrong results on Mac OS X #3850
- stdlib: Weak.get_copy causing random crashes in rare cases
- stdlib, debugger, labltk: use TMPDIR if set #3895
- stdlib: scanf bug on int32 and nativeint #3932
- camlp4: mkcamlp4 option parsing problem #3941
- camlp4: bug in pretty-printing of lazy/assert/new
- camlp4: update the unmaintained makefile for _loc name
- ocamldoc: several fixes see ocamldoc/Changes.txt
- otherlibs/str: bug in long sequences of alternatives #3783
- otherlibs/systhreads: deadlock in Windows #3910
- tools: update dumpobj to handle new event format #3873
- toplevel: activate warning Y in toplevel #3832

New features:
- otherlibs/labltk: browser uses menu bars instead of menu buttons

Objective Caml 3.09.0 (27 Oct 2006):
------------------------------------

(Changes that can break existing programs are marked with a "*"  )

Language features:
- Introduction of private row types, for abstracting the row in object
  and variant types.

Type checking:
- Polymorphic variants with at most one constructor [< `A of t] are no
  longer systematically promoted to the exact type [`A of t]. This was
  more confusing than useful, and created problems with private row
  types.

Both compilers:
- Added warnings 'Y' and 'Z' for local variables that are bound but
  never used.
- Added warning for some uses non-returning functions (e.g. raise), when they
  are passed extra arguments, or followed by extra statements.
- Pattern matching: more prudent compilation in case of guards; fixed #3780.
- Compilation of classes: reduction in size of generated code.
- Compilation of "module rec" definitions: fixed a bad interaction with
  structure coercion (to a more restrictive signature).

Native-code compiler (ocamlopt):
* Revised implementation of the -pack option (packing of several compilation
  units into one).  The .cmx files that are to be packed with
  "ocamlopt -pack -o P.cmx" must be compiled with "ocamlopt -for-pack P".
  In exchange for this additional constraint, ocamlopt -pack is now
  available on all platforms (no need for binutils).
* Fixed wrong evaluation order for arguments to certain inlined functions.
- Modified code generation for "let rec ... and ..." to reduce compilation
  time (which was quadratic in the number of mutually-recursive functions).
- x86 port: support tail-calls for functions with up to 21 arguments.
- AMD64 port, Linux: recover from system stack overflow.
- Sparc port: more portable handling of out-of-bound conditions
  on systems other than Solaris.

Standard library:
- Pervasives: faster implementation of close_in, close_out.
  set_binary_mode_{out,in} now working correctly under Cygwin.
- Printf: better handling of partial applications of the printf functions.
- Scanf: new function sscanf_format to read a format from a
  string. The type of the resulting format is dynamically checked and
  should be the type of the template format which is the second argument.
- Scanf: no more spurious lookahead attempt when the end of file condition
  is set and a correct token has already been read and could be returned.

Other libraries:
- System threads library: added Thread.sigmask; fixed race condition
  in signal handling.
- Bigarray library: fixed bug in Array3.of_array.
- Unix library: use canonical signal numbers in results of Unix.wait*;
  hardened Unix.establish_server against EINTR errors.

Run-time system:
- Support platforms where sizeof(void *) = 8 and sizeof(long) = 4.
- Improved and cleaned up implementation of signal handling.

Replay debugger:
- Improved handling of locations in source code.

OCamldoc:
- extensible {foo } syntax
- user can give .txt files on the command line, containing ocamldoc formatted
  text, to be able to include bigger texts out of source files
- -o option is now used by the html generator to indicate the prefix
  of generated index files (to avoid conflict when a Index module exists
  on case-insensitive file systems).

Miscellaneous:
- Configuration information is installed in `ocamlc -where`/Makefile.config
  and can be used by client Makefiles or shell scripts.

Objective Caml 3.08.4 (11 Aug 2005):
------------------------------------

New features:
- configure: find X11 config in some 64-bit Linux distribs
- ocamldoc: (**/**) can be canceled with another (**/**) #3665
- graphics: added resize_window
- graphics: check for invalid arguments to drawing primitives #3595
- ocamlbrowser: use windows subsystem on mingw

Bug fixes:
- ocamlopt: code generation problem on AMD64 #3640
- wrong code generated for some classes #3576
- fatal error when compiling some OO code #3745
- problem with comparison on constant constructors #3608
- camlp4: cryptic error message #3592
- camlp4: line numbers in multi-line antiquotations #3549
- camlp4: problem with make depend
- camlp4: parse error with :> #3561
- camlp4: ident conversion problem with val/contents/contents__
- camlp4: several small parsing problems #3688
- ocamldebug: handling of spaces in executable file name #3736
- emacs-mode: problem when caml-types-buffer is deleted by user #3704
- ocamldoc: extra backslash in ocamldoc man page #3687
- ocamldoc: improvements to HTML display #3698
- ocamldoc: escaping of @ in info files
- ocamldoc: escaping of . and \ in man pages #3686
- ocamldoc: better error reporting of misplaced comments
- graphics: fixed .depend file #3558
- graphics: segfault with threads and graphics #3651
- nums: several bugs: #3718, #3719, others
- nums: inline asm problems with gcc 4.0 #3604, #3637
- threads: problem with backtrace
- unix: problem with getaddrinfo #3565
- stdlib: documentation of Int32.rem and Int64.rem #3573
- stdlib: documentation of List.rev_map2 #3685
- stdlib: wrong order in Map.fold #3607
- stdlib: documentation of maximum float array length #3714
- better detection of cycles when using -rectypes
- missing case of module equality #3738
- better error messages for unbound type variables
- stack overflow while printing type error message #3705
- assert failure when typing some classes #3638
- bug in type_approx
- better error messages related to type variance checking
- yacc: avoid name capture for idents of the Parsing module


Objective Caml 3.08.3 (24 Mar 2005):
------------------------------------

New features:
- support for ocamlopt -pack under Mac OS X (#2634, #3320)
- ignore unknown warning options for forward and backward compatibility
- runtime: export caml_compare_unordered (#3479)
- camlp4: install argl.* files (#3439)
- ocamldoc: add -man-section option
- labltk: add the "solid" relief option (#3343)

Bug fixes:
- typing: fix unsoundness in type declaration variance inference.
    Type parameters which are constrained must now have an explicit variant
    annotation, otherwise they are invariant. This is not backward
    compatible, so this might break code which either uses subtyping or
    uses the relaxed value restriction (i.e. was not typable before 3.07)
- typing: erroneous partial match warning for polymorphic variants (#3424)
- runtime: handle the case of an empty command line (#3409, #3444)
- stdlib: make Sys.executable_name an absolute path in native code (#3303)
- runtime: fix memory leak in finalise.c
- runtime: auto-trigger compaction even if gc is called manually (#3392)
- stdlib: fix segfault in Obj.dup on zero-sized values (#3406)
- camlp4: correct parsing of the $ identifier (#3310, #3469)
- windows (MS tools): use link /lib instead of lib (#3333)
- windows (MS tools): change default install destination
- autoconf: better checking of SSE2 instructions (#3329, #3330)
- graphics: make close_graph close the X display as well as the window (#3312)
- num: fix big_int_of_string (empty string) (#3483)
- num: fix big bug on 64-bit architecture (#3299)
- str: better documentation of string_match and string_partial_match (#3395)
- unix: fix file descriptor leak in Unix.accept (#3423)
- unix: miscellaneous clean-ups
- unix: fix documentation of Unix.tm (#3341)
- graphics: fix problem when allocating lots of images under Windows (#3433)
- compiler: fix error message with -pack when .cmi is missing (#3028)
- cygwin: fix problem with compilation of camlheader (#3485)
- stdlib: Filename.basename doesn't return an empty string any more (#3451)
- stdlib: better documentation of Open_excl flag (#3450)
- ocamlcp: accept -thread option (#3511)
- ocamldep: handle spaces in file names (#3370)
- compiler: remove spurious warning in pattern-matching on variants (#3424)
- windows: better handling of InterpreterPath registry entry (#3334, #3432)


Objective Caml 3.08.2 (22 Nov 2004):
------------------------------------

Bug fixes:
- runtime: memory leak when unmarshalling big data structures (#3247)
- camlp4: incorrect line numbers in errors (#3188)
- emacs: xemacs-specific code, wrong call to "sit-for"
- ocamldoc: "Lexing: empty token" (#3173)
- unix: problem with close_process_* (#3191)
- unix: possible coredumps (#3252)
- stdlib: wrong order in Set.fold (#3161)
- ocamlcp: array out of bounds in profiled programs (#3267)
- yacc: problem with polymorphic variant types for grammar entries (#3033)

Misc:
- export <caml/printexc.h> for caml_format_exception (#3080)
- clean up caml_search_exe_in_path (maybe #3079)
- camlp4: new function "make_lexer" for new-style locations
- unix: added missing #includes (#3088)


Objective Caml 3.08.1 (19 Aug 2004):
------------------------------------

Licence:
- The emacs files are now under GPL
- Slightly relaxed some conditions of the QPL

Bug fixes:
- ld.conf now generated at compile-time instead of install-time
- fixed -pack on Windows XP (#2935)
- fixed Obj.tag (#2946)
- added support for multiple dlopen in Darwin
- run ranlib when installing camlp4 libraries (#2944)
- link camlp4opt with -linkall (#2949)
- camlp4 parsing of patterns now conforms to normal parsing (#3015)
- install camlp4 *.cmx files (#2955)
- fixed handling of linefeed in string constants in camlp4 (#3074)
- ocamldoc: fixed display of class parameters in HTML and LaTeX (#2994)
- ocamldoc: fixed display of link to class page in html (#2994)
- Windows toplevel GUI: assorted fixes (including #2932)

Misc:
- added -v option to ocamllex
- ocamldoc: new -intf and -impl options supported (#3036)

Objective Caml 3.08.0 (13 Jul 2004):
------------------------------------

(Changes that can break existing programs are marked with a "*"  )

Language features:
- Support for immediate objects, i.e. objects defined without going
  through a class.  (Syntax is "object <fields and methods> end".)

Type-checking:
- When typing record construction and record patterns, can omit
  the module qualification on all labels except one.  I.e.
  { M.l1 = ...; l2 = ... } is interpreted as { M.l1 = ...; M.l2 = ... }

Both compilers:
- More compact compilation of classes.
- Much more efficient handling of class definitions inside functors
  or local modules.
- Simpler representation for method tables. Objects can now be marshaled
  between identical programs with the flag Marshal.Closures.
- Improved error messages for objects and variants.
- Improved printing of inferred module signatures (toplevel and ocamlc -i).
  Recursion between type, class, class type and module definitions is now
  correctly printed.
- The -pack option now accepts compiled interfaces (.cmi files) in addition
  to compiled implementations (.cmo or .cmx).
* A compile-time error is signaled if an integer literal exceeds the
  range of representable integers.
- Fixed code generation error for "module rec" definitions.
- The combination of options -c -o sets the name of the generated
  .cmi / .cmo / .cmx files.

Bytecode compiler:
- Option -output-obj is now compatible with Dynlink and
  with embedded toplevels.

Native-code compiler:
- Division and modulus by zero correctly raise exception Division_by_zero
  (instead of causing a hardware trap).
- Improved compilation time for the register allocation phase.
- The float constant -0.0 was incorrectly treated as +0.0 on some processors.
- AMD64: fixed bugs in asm glue code for GC invocation and exception raising
  from C.
- IA64: fixed incorrect code generated for "expr mod 1".
- PowerPC: minor performance tweaks for the G4 and G5 processors.

Standard library:
* Revised handling of NaN floats in polymorphic comparisons.
  The polymorphic boolean-valued comparisons (=, <, >, etc) now treat
  NaN as uncomparable, as specified by the IEEE standard.
  The 3-valued comparison (compare) treats NaN as equal to itself
  and smaller than all other floats.  As a consequence, x == y
  no longer implies x = y but still implies compare x y = 0.
* String-to-integer conversions now fail if the result overflows
  the range of integers representable in the result type.
* All array and string access functions now raise
  Invalid_argument("index out of bounds") when a bounds check fails.
  In earlier releases, different exceptions were raised
  in bytecode and native-code.
- Module Buffer: new functions Buffer.sub, Buffer.nth
- Module Int32: new functions Int32.bits_of_float, Int32.float_of_bits.
- Module Map: new functions is_empty, compare, equal.
- Module Set: new function split.
* Module Gc: in-order finalisation, new function finalise_release.

Other libraries:
- The Num library: complete reimplementation of the C/asm lowest
  layer to work around potential licensing problems.
  Improved speed on the PowerPC and AMD64 architectures.
- The Graphics library: improved event handling under MS Windows.
- The Str library: fixed bug in "split" functions with nullable regexps.
- The Unix library:
   . Added Unix.single_write.
   . Added support for IPv6.
   . Bug fixes in Unix.closedir.
   . Allow thread switching on Unix.lockf.

Runtime System:
* Name space depollution: all global C identifiers are now prefixed
  with "caml" to avoid name clashes with other libraries.  This
  includes the "external" primitives of the standard runtime.

Ports:
- Windows ports: many improvements in the OCamlWin toplevel application
  (history, save inputs to file, etc).  Contributed by Christopher A. Watford.
- Native-code compilation supported for HPPA/Linux. Contributed by Guy Martin.
- Removed support for MacOS9.  Mac OS 9 is obsolete and the port was not
  updated since 3.05.
- Removed ocamlopt support for HPPA/Nextstep and Power/AIX.

Ocamllex:
- #line directives in the input file are now accepted.
- Added character set concatenation operator "cset1 # cset2".

Ocamlyacc:
- #line directives in the input file are now accepted.

Camlp4:
* Support for new-style locations (line numbers, not just character numbers).
- See camlp4/CHANGES and camlp4/ICHANGES for more info.


Objective Caml 3.07 (29 Sep 2003):
----------------------------------

Language features:
- Experimental support for recursive module definitions
      module rec A : SIGA = StructA and B : SIGB = StructB and ...
- Support for "private types", or more exactly concrete data types
  with private constructors or labels.  These data types can be
  de-structured normally in pattern matchings, but values of these
  types cannot be constructed directly outside of their defining module.
- Added integer literals of types int32, nativeint, int64
  (written with an 'l', 'n' or 'L' suffix respectively).

Type-checking:
- Allow polymorphic generalization of covariant parts of expansive
  expressions.  For instance, if f: unit -> 'a list, "let x = f ()"
  gives "x" the generalized type forall 'a. 'a list, instead of '_a list
  as before.
- The typing of polymorphic variants in pattern matching has changed.
  It is intended to be more regular, sticking to the principle of "closing
  only the variants which would be otherwise incomplete". Two potential
  consequences: (1) some types may be left open which were closed before,
  and the resulting type might not match the interface anymore (expected to
  be rare); (2) in some cases an incomplete match may be generated.
- Lots of bug fixes in the handling of polymorphism and recursion inside
  types.
- Added a new "-dtypes" option to ocamlc/ocamlopt, and an emacs extension
  "emacs/caml-types.el".  The compiler option saves inferred type information
  to file *.annot, and the emacs extension allows the user to look at the
  type of any subexpression in the source file.  Works even in the case
  of a type error (all the types computed up to the error are available).
  This new feature is also supported by ocamlbrowser.
- Disable "method is overridden" warning when the method was explicitly
  redefined as virtual beforehand (i.e. not through inheritance). Typing
  and semantics are unchanged.

Both compilers:
- Added option "-dtypes" to dump detailed type information to a file.
- The "-i" option no longer generates compiled files, it only prints
  the inferred types.
- The sources for the module named "Mod" can be placed either in Mod.ml or
  in mod.ml.
- Compilation of "let rec" on non-functional values: tightened some checks,
  relaxed some other checks.
- Fixed wrong code that was generated for "for i = a to max_int"
  or "for i = a downto min_int".
- An explicit interface Mod.mli can now be provided for the module obtained
  by ocamlc -pack -o Mod.cmo ... or ocamlopt -pack -o Mod.cmx ...
- Revised internal handling of source code locations, now handles
  preprocessed code better.
- Pattern-matching bug on float literals fixed.
- Minor improvements on pattern-matching over variants.
- More efficient compilation of string comparisons and the "compare" function.
- More compact code generated for arrays of constants.
- Fixed GC bug with mutable record fields of type "exn".
- Added warning "E" for "fragile patterns": pattern matchings that would
  not be flagged as partial if new constructors were added to the data type.

Bytecode compiler:
- Added option -vmthread to select the threads library with VM-level
  scheduling.  The -thread option now selects the system threads library.

Native-code compiler:
- New port: AMD64 (Opteron).
- Fixed instruction selection bug on expressions of the kind (raise Exn)(arg).
- Several bug fixes in ocamlopt -pack (tracking of imported modules,
  command line too long).
- Signal handling bug fixed.
- x86 port:
    Added -ffast-math option to use inline trigo and log functions.
    Small performance tweaks for the Pentium 4.
    Fixed illegal "imul" instruction generated by reloading phase.
- Sparc port:
    Enhanced code generation for Sparc V8 (option -march=v8) and
    Sparc V9 (option -march=v9).
    Profiling support added for Solaris.
- PowerPC port:
    Keep stack 16-aligned for compatibility with C calling conventions.

Toplevel interactive system:
- Tightened interface consistency checks between .cmi files, .cm[oa] files
  loaded by #load, and the running toplevel.
- #trace on mutually-recursive functions was broken, works again.
- Look for .ocamlinit file in home directory in addition to the current dir.

Standard library:
- Match_failure and Assert_failure exceptions now report
  (file, line, column), instead of (file, starting char, ending char).
- float_of_string, int_of_string: some ill-formed input strings were not
    rejected.
- Added format concatenation, string_of_format, format_of_string.
- Module Arg: added new option handlers Set_string, Set_int, Set_float,
    Symbol, Tuple.
- Module Format: tag handling is now turned off by default,
    use [Format.set_tags true] to activate.
- Modules Lexing and Parsing: added better handling of positions
    in source file.  Added function Lexing.flush_input.
- Module Scanf: %n and %N formats to count characters / items read so far;
    assorted bug fixes, %! to match end of input. New ``_'' special
    flag to skip reresulting value.
- Module Format: tags are not activated by default.
- Modules Set and Map: fixed bugs causing trees to become unbalanced.
- Module Printf: less restrictive typing of kprintf.
- Module Random: better seeding; functions to generate random int32, int64,
    nativeint; added support for explicit state management.
- Module Sys: added Sys.readdir for reading the contents of a directory.

Runtime system:
- output_value/input_value: fixed bug with large blocks (>= 4 Mwords)
  produced on a 64-bit platform and incorrectly read back on a 32-bit
  platform.
- Fixed memory compaction bug involving input_value.
- Added MacOS X support for dynamic linking of C libraries.
- Improved stack backtraces on uncaught exceptions.
- Fixed float alignment problem on Sparc V9 with gcc 3.2.

Other libraries:
- Dynlink:
    By default, dynamically-loaded code now has access to all
      modules defined by the program; new functions Dynlink.allow_only
      and Dynlink.prohibit implement access control.
    Fixed Dynlink problem with files generated with ocamlc -pack.
    Protect against references to modules not yet fully initialized.
- LablTK/CamlTK: added support for TCL/TK 8.4.
- Str: reimplemented regexp matching engine, now less buggy, faster,
    and LGPL instead of GPL.
- Graphics: fixed draw_rect and fill_rect bug under X11.
- System threads and bytecode threads libraries can be both installed.
- System threads: better implementation of Thread.exit.
- Bytecode threads: fixed two library initialization bugs.
- Unix: make Unix.openfile blocking to account for named pipes;
  GC bug in Unix.*stat fixed; fixed problem with Unix.dup2 on Windows.

Ocamllex:
- Can name parts of the matched input text, e.g.
    "0" (['0'-'7']+ as s) { ... s ... }

Ocamldebug:
- Handle programs that run for more than 2^30 steps.

Emacs mode:
- Added file caml-types.el to interactively display the type information
  saved by option -dtypes.

Win32 ports:
- Cygwin port: recognize \ as directory separator in addition to /
- MSVC port: ocamlopt -pack works provided GNU binutils are installed.
- Graphics library: fixed bug in Graphics.blit_image; improved event handling.

OCamldoc:
- new ty_code field for types, to keep code of a type (with option -keep-code)
- new ex_code field for types, to keep code of an exception
    (with option -keep-code)
- some fixes in html generation
- don't overwrite existing style.css file when generating HTML
- create the ocamldoc.sty file when generating LaTeX (if nonexistent)
- man pages are now installed in man/man3 rather than man/mano
- fix: empty [] in generated HTML indexes


Objective Caml 3.06 (20 Aug 2002):
----------------------------------

Type-checking:
- Apply value restriction to polymorphic record fields.

Run-time system:
- Fixed GC bug affecting lazy values.

Both compilers:
- Added option "-version" to print just the version number.
- Fixed wrong dependencies in .cmi generated with the -pack option.

Native-code compiler:
- Fixed wrong return value for inline bigarray assignments.

Libraries:
- Unix.getsockopt: make sure result is a valid boolean.

Tools:
- ocamlbrowser: improved error reporting; small Win32 fixes.

Windows ports:
- Fixed two problems with the Mingw port under Cygwin 1.3.


Objective Caml 3.05 (29 Jul 2002):
----------------------------------

Language features:
- Support for polymorphic methods and record fields.
- Allows _ separators in integer and float literals, e.g. 1_000_000.

Type-checker:
- New flag -principal to enforce principality of type inference.
- Fixed subtle typing bug with higher-order functors.
- Fixed several complexity problems; changed (again) the  behaviour of
  simple coercions.
- Fixed various bugs with objects and polymorphic variants.
- Improved some error messages.

Both compilers:
- Added option "-pack" to assemble several compilation units as one unit
  having the given units as sub-modules.
- More precise detection of unused sub-patterns in "or" patterns.
- Warnings for ill-formed \ escapes in string and character literals.
- Protect against spaces and other special characters in directory names.
- Added interface consistency check when building a .cma or .cmxa library.
- Minor reduction in code size for class initialization code.
- Added option "-nostdlib" to ignore standard library entirely.

Bytecode compiler:
- Fixed issue with ocamlc.opt and dynamic linking.

Native-code compiler:
- Added link-time check for multiply-defined module names.
- Fixed GC bug related to constant constructors of polymorphic variant types.
- Fixed compilation bug for top-level "include" statements.
- PowerPC port: work around limited range for relative branches,
  thus removing assembler failures on large functions.
- IA64 port: fixed code generation bug for 3-way constructor matching.

Toplevel interactive system:
- Can load object files given on command line before starting up.
- ocamlmktop: minimized possibility of name clashes with user-provided modules.

Run-time system:
- Minor garbage collector no longer recursive.
- Better support for lazy data in the garbage collector.
- Fixed issues with the heap compactor.
- Fixed issues with finalized Caml values.
- The type "int64" is now supported on all platforms: we use software
  emulation if the C compiler doesn't support 64-bit integers.
- Support for float formats that are neither big-endian nor little-endian
  (one known example: the ARM).
- Fixed bug in callback*_exn functions in the exception-catching case.
- Work around gcc 2.96 bug on RedHat 7.2 and Mandrake 8.0, 8.1 among others.
- Stub DLLs now installed in subdir stublibs/ of standard library dir.

Standard library:
- Protect against integer overflow in sub-string and sub-array bound checks.
- New module Complex implementing arithmetic over complex numbers.
- New module Scanf implementing format-based scanning a la scanf() in C.
- Module Arg: added alternate entry point Arg.parse_argv.
- Modules Char, Int32, Int64, Nativeint, String: added type "t" and function
  "compare" so that these modules can be used directly with e.g. Set.Make.
- Module Digest: fixed issue with Digest.file on large files (>= 1Gb);
    added Digest.to_hex.
- Module Filename: added Filename.open_temp_file to atomically create and
    open the temp file; improved security of Filename.temp_file.
- Module Genlex: allow _ as first character of an identifier.
- Module Lazy: more efficient implementation.
- Module Lexing: improved performances for very large tokens.
- Module List: faster implementation of sorting functions.
- Module Printf:
    added %S and %C formats (quoted, escaped strings and characters);
    added kprintf (calls user-specified continuation on formatted string).
- Module Queue: faster implementation (courtesy of François Pottier).
- Module Random: added Random.bool.
- Module Stack: added Stack.is_empty.
- Module Pervasives:
    added sub-module LargeFile to support files larger than 1Gb
      (file offsets are int64 rather than int);
    opening in "append" mode automatically sets "write" mode;
    files are now opened in close-on-exec mode;
    string_of_float distinguishes its output from a plain integer;
    faster implementation of input_line for long lines.
- Module Sys:
     added Sys.ocaml_version containing the OCaml version number;
     added Sys.executable_name containing the (exact) path of the
       file being executable;
     Sys.argv.(0) is now unchanged w.r.t. what was provided as 0-th argument
       by the shell.
- Module Weak: added weak hash tables.

Other libraries:
- Bigarray:
    support for bigarrays of complex numbers;
    added functions Genarray.dims,
      {Genarray,Array1,Array2,Array3}.{kind,layout}.
- Dynlink: fixed bug with loading of mixed-mode Caml/C libraries.
- LablTK:
    now supports also the CamlTK API (no labels);
    support for Activate and Deactivate events;
    support for virtual events;
    added UTF conversion;
    export the tcl interpreter as caml value, to avoid DLL dependencies.
- Unix:
    added sub-module LargeFile to support files larger than 1Gb
      (file offsets are int64 rather than int);
    added POSIX opening flags (O_NOCTTY, O_*SYNC);
    use reentrant functions for gethostbyname and gethostbyaddr when available;
    fixed bug in Unix.close_process and Unix.close_process_full;
    removed some overhead in Unix.select.

Tools:
- ocamldoc (the documentation generator) is now part of the distribution.
- Debugger: now supports the option -I +dir.
- ocamllex: supports the same identifiers as ocamlc; warns for
  bad \ escapes in strings and characters.
- ocamlbrowser:
    recenter the module boxes when showing a cross-reference;
    include the current directory in the ocaml path.

Windows port:
- Can now compile with Mingw (the GNU compilers without the Cygwin
  runtime library) in addition to MSVC.
- Toplevel GUI: wrong filenames were given to #use and #load commands;
  read_line() was buggy for short lines (2 characters or less).
- OCamlBrowser: now fully functional.
- Graphics library: fixed several bugs in event handling.
- Threads library: fixed preemption bug.
- Unix library: better handling of the underlying differences between
  sockets and regular file descriptors;
  added Unix.lockf and a better Unix.rename (thanks to Tracy Camp).
- LablTk library: fixed a bug in Fileinput


Objective Caml 3.04 (13 Dec 2001):
----------------------------------

Type-checker:
- Allowed coercing self to the type of the current class, avoiding
  an obscure error message about "Self type cannot be unified..."

Both compilers:
- Use OCAMLLIB environment variable to find standard library, falls
  back on CAMLLIB if not defined.
- Report out-of-range ASCII escapes in character or string literals
  such as "\256".

Byte-code compiler:
- The -use-runtime and -make-runtime flags are back by popular demand
  (same behavior as in 3.02).
- Dynamic loading (of the C part of mixed Caml/C libraries): arrange that
  linking in -custom mode uses the static libraries for the C parts,
  not the shared libraries, for maximal robustness and compatibility with
  3.02.

Native-code compiler:
- Fixed bug in link-time consistency checking.

Tools:
- ocamlyacc: added parser debugging support (set OCAMLRUNPARAM=p to get
  a trace of the pushdown automaton actions).
- ocamlcp: was broken in 3.03 (Sys_error), fixed.

Run-time system:
- More work on dynamic loading of the C part of mixed Caml/C libraries.
- On uncaught exception, flush output channels before printing exception
  message and backtrace.
- Corrected several errors in exception backtraces.

Standard library:
- Pervasives: integer division and modulus are now fully specified
  on negative arguments (with round-towards-zero semantics).
- Pervasives.float_of_string: now raises Failure on ill-formed input.
- Pervasives: added useful float constants max_float, min_float, epsilon_float.
- printf functions in Printf and Format: added % formats for int32, nativeint,
  int64; "*" in width and precision specifications now supported
  (contributed by Thorsten Ohl).
- Added Hashtbl.copy, Stack.copy.
- Hashtbl: revised resizing strategy to avoid quadratic behavior
  on Hashtbl.add.
- New module MoreLabels providing labelized versions of modules
  Hashtbl, Map and Set.
- Pervasives.output_value and Marshal.to_* : improved hashing strategy
  for internal data structures, avoid excessive slowness on
  quasi-linearly-allocated inputs.

Other libraries:
- Num: fixed bug in big integer exponentiation (Big_int.power_*).

Windows port:
- New GUI for interactive toplevel (Jacob Navia).
- The Graphics library is now available for stand-alone executables
  (Jacob Navia).
- Unix library: improved reporting of system error codes.
- Fixed error in "globbing" of * and ? patterns on command line.

Emacs mode: small fixes; special color highlighting for ocamldoc comments.

License: added special exception to the LGPL'ed code (libraries and
  runtime system) allowing unrestricted linking, whether static or dynamic.


Objective Caml 3.03 ALPHA (12 Oct 2001):
----------------------------------------

Language:
- Removed built-in syntactic sugar for streams and stream patterns
  [< ... >], now supported via CamlP4, which is now included in the
  distribution.
- Switched the default behaviour to labels mode (labels are compulsory),
  but allows omitting labels when a function application is complete.
  -nolabels mode is available but deprecated for programming.
  (See also scrapelabels and addlabels tools below.)
- Removed all labels in the standard libraries, except labltk.
  Labelized versions are kept for ArrayLabels, ListLabels, StringLabels
  and UnixLabels. "open StdLabels" gives access to the first three.
- Extended polymorphic variant type syntax, allowing union types and
  row abbreviations for both sub- and super-types. #t deprecated in types.
- See the Upgrading file for how to adapt to all the changes above.

Type-checker:
- Fixed obscure bug in module typing causing the type-checker to loop
  on signatures of the form
        module type M
        module A: sig module type T = sig module T: M end end
        module B: A.T
- Improved efficiency of module type-checking via lazy computation of
  certain signature summary information.
- An empty polymorphic variant type is now an error.

Both compilers:
- Fixed wrong code generated for "struct include M ... end" when M
  contains one or several "external" declarations.

Byte-code compiler:
- Protect against VM stack overflow caused by module initialization code
  with many local variables.
- Support for dynamic loading of the C part of mixed Caml/C libraries.
- Removed the -use-runtime and -make-runtime flags, obsoleted by dynamic
  loading of C libraries.

Native-code compiler:
- Attempt to recover gracefully from system stack overflow.  Currently
  works on x86 under Linux and BSD.
- Alpha: work around "as" bug in Tru64 5.1.

Toplevel environment:
- Revised printing of inferred types and evaluation results
  so that an external printer (e.g. Camlp4's) can be hooked in.

Tools:
- The CamlP4 pre-processor-pretty-printer is now included in the standard
  distribution.
- New tool ocamlmklib to help build mixed Caml/C libraries.
- New tool scrapelabels and addlabels, to either remove (non-optional)
  labels in interfaces, or automatically add them in the definitions.
  They provide easy transition from classic mode ocaml 3.02 sources,
  depending on whether you want to keep labels or not.
- ocamldep: added -pp option to handle preprocessed source files.

Run-time system:
- Support for dynamic loading of the C part of mixed Caml/C libraries.
  Currently works under Linux, FreeBSD, Windows, Tru64, Solaris and Irix.
- Implemented registration of global C roots with a skip list,
  runs much faster when there are many global C roots.
- Autoconfiguration script: fixed wrong detection of Mac OS X; problem
  with the Sparc, gcc 3.0, and float alignment fixed.

Standard library:
- Added Pervasives.flush_all to flush all opened output channels.

Other libraries:
- All libraries revised to allow dynamic loading of the C part.
- Graphics under X Windows: revised event handling, should no longer lose
    mouse events between two calls to wait_next_event(); wait_next_event()
    now interruptible by signals.
- Bigarrays: fixed bug in marshaling of big arrays.

Windows port:
- Fixed broken Unix.{get,set}sockopt*



Objective Caml 3.02 (30 Jul 2001):
----------------------------------

Both compilers:
- Fixed embarrassing bug in pattern-matching compilation
  (affected or-patterns containing variable bindings).
- More optimizations in pattern-matching compilation.

Byte-code compiler:
- Protect against VM stack overflow caused by functions with many local
  variables.

Native-code compiler:
- Removed re-sharing of string literals, causes too many surprises with
  in-place string modifications.
- Corrected wrong compilation of toplevel "include" statements.
- Fixed bug in runtime function "callbackN_exn".
- Signal handlers receive the conventional signal number as argument
  instead of the system signal number (same behavior as with the
  bytecode compiler).
- ARM port: fixed issue with immediate operand overflow in large functions.

Toplevel environment:
- User-definer printers (for #install_printer) now receive as first argument
  the pretty-printer formatter where to print their second argument.
  Old printers (with only one argument) still supported for backward
  compatibility.

Standard library:
- Module Hashtbl: added Hashtbl.fold.

Other libraries:
- Dynlink: better error reporting in add_interfaces for missing .cmi files.
- Graphics: added more drawing functions (multiple points, polygons,
    multiple lines, splines).
- Bytecode threads: the module Unix is now thread-safe, ThreadUnix is
    deprecated.  Unix.exec* now resets standard descriptors to blocking mode.
- Native threads: fixed a context-switch-during-GC problem causing
    certain C runtime functions to fail, most notably input_value.
- Unix.inet_addr_of_string: call inet_aton() when available so as to
    handle correctly the address 255.255.255.255.
- Unix: added more getsockopt and setsockopt functions to get/set
    options that have values other than booleans.
- Num: added documentation for the Big_int module.

Tools:
- ocamldep: fixed wrong dependency issue with nested modules.

Run-time system:
- Removed floating-point error at start-up on some non-IEEE platforms
  (e.g. FreeBSD prior to 4.0R).
- Stack backtrace mechanism now works for threads that terminate on
  an uncaught exception.

Auto-configuration:
- Updated config.guess and config.sub scripts, should recognize a greater
  number of recent platform.

Windows port:
- Fixed broken Unix.waitpid.  Unix.file_descr can now be compared or hashed.
- Toplevel application: issue with spaces in name of stdlib directory fixed.

MacOS 9 port:
- Removed the last traces of support for 68k


Objective Caml 3.01 (09 Mar 2001):
----------------------------------

New language features:
- Variables are allowed in "or" patterns, e.g.
     match l with [t] | [_;t] -> ... t ...
- "include <structure expression>" to re-export all components of a
  structure inside another structure.
- Variance annotation on parameters of type declarations, e.g.
    type (+'a,-'b,'c) t (covariant in 'a, contravariant in 'b, invariant in 'c)

New ports:
- Intel IA64/Itanium under Linux (including the native-code compiler).
- Cygwin under MS Windows.  This port is an alternative to the earlier
  Windows port of OCaml, which relied on MS compilers; the Cygwin
  Windows port does not need MS Visual C++ nor MASM, runs faster
  in bytecode, and has a better implementation of the Unix library,
  but currently lacks threads and COM component support.

Type-checking:
- Relaxed "monomorphic restriction" on type constructors in a
  mutually-recursive type definition, e.g. the following is again allowed
    type u = C of int t | D of string t and 'a t = ...
- Fixed name-capture bug in "include SIG" and "SIG with ..." constructs.
- Improved implicit subtypes built by (... :> ty), closer to intuition.
- Several bug fixes in type-checking of variants.
- Typing of polymorphic variants is more restrictive:
   do not allow conjunctive types inside the same pattern matching.
   a type has either an upper bound, or all its tags are in the lower bound.
  This may break some programs (this breaks lablgl-0.94).

Both compilers:
- Revised compilation of pattern matching.
- Option -I +<subdir> to search a subdirectory <subdir> of the standard
  library directory (i.e. write "ocamlc -I +labltk" instead of
  "ocamlc -I /usr/local/lib/ocaml/labltk").
- Option -warn-error to turn warnings into errors.
- Option -where to print the location of the standard library directory.
- Assertions are now type-checked even if the -noassert option is given,
  thus -noassert can no longer change the types of modules.

Bytecode compiler and bytecode interpreter:
- Print stack backtrace when a program aborts due to an uncaught exception
  (requires compilation with -g and running with ocamlrun -b or
   OCAMLRUNPARAM="b=1").

Native-code compiler:
- Better unboxing optimizations on the int32, int64, and nativeint types.
- Tail recursion preserved for functions having more parameters than
  available registers (but tail calls to other functions are still
  turned off if parameters do not fit entirely in registers).
- Fixed name-capture bug in function inlining.
- Improved spilling/reloading strategy for conditionals.
- IA32, Alpha: better alignment of branch targets.
- Removed spurious dependency on the -lcurses library.

Toplevel environment:
- Revised handling of top-level value definitions, allows reclamation
  of definitions that are shadowed by later definitions with the same names.
  (E.g. "let x = <big list>;; let x = 1;;" allows <big list> to be reclaimed.)
- Revised the tracing facility so that for standard library functions,
  only calls from user code are traced, not calls from the system.
- Added a "*" prompt when within a comment.

Runtime system:
- Fixed portability issue on bcopy() vs memmove(), affecting Linux RedHat 7.0
  in particular.
- Structural comparisons (=, <>, <, <=, >, >=, compare) reimplemented
  so as to avoid overflowing the C stack.
- Input/output functions: arrange so that reads and writes on closed
  in_channel or out_channel raise Sys_error immediately.

Standard library:
- Module Gc: changed some counters to float in order to avoid overflow;
    added alarms
- Module Hashtbl: added Hashtbl.replace.
- Module Int64: added bits_of_float, float_of_bits (access to IEEE 754
    representation of floats).
- Module List:  List.partition now tail-rec;
    improved memory behavior of List.stable_sort.
- Module Nativeint: added Nativeint.size (number of bits in a nativeint).
- Module Obj: fixed incorrect resizing of float arrays in Obj.resize.
- Module Pervasives: added float constants "infinity", "neg_infinity", "nan";
    added a "classify_float" function to test a float for NaN, infinity, etc.
- Pervasives.input_value: fixed bug affecting shared custom objects.
- Pervasives.output_value: fixed size bug affecting "int64" values.
- Pervasives.int_of_string, {Int32,Int64,Nativeint}.of_string:
  fixed bug causing bad digits to be accepted without error.
- Module Random: added get_state and set_state to checkpoint the generator.
- Module Sys: signal handling functions are passed the system-independent
  signal number rather than the raw system signal number whenever possible.
- Module Weak: added Weak.get_copy.

Other libraries:
- Bigarray: added Bigarray.reshape to take a view of the elements of a
  bigarray with different dimensions or number of dimensions;
  fixed bug causing "get" operations to be unavailable in custom
  toplevels including Bigarray.
- Dynlink: raise an error instead of crashing when the loaded module
  refers to the not-yet-initialized module performing a dynlink operation.
- Bytecode threads: added a thread-safe version of the Marshal module;
    fixed a rare GC bug in the thread scheduler.
- POSIX threads: fixed compilation problem with threads.cmxa.
- Both thread libraries: better tail-recursion in Event.sync.
- Num library: fixed bug in square roots (Nat.sqrt_nat, Big_int.sqrt_big_int).

Tools:
- ocamldep: fixed missing dependencies on labels of record patterns and
    record construction operations

Win32 port:
- Unix.waitpid now implements the WNOHANG option.

Mac OS ports:
- Mac OS X public beta is supported.
- Int64.format works on Mac OS 8/9.


Objective Caml 3.00 (25 Apr 2000):
----------------------------------

Language:
- OCaml/OLabl merger:
  * Support for labeled and optional arguments for functions and classes.
  * Support for variant types (sum types compared by structure).
  See tutorial (chapter 2 of the OCaml manual) for more information.
- Syntactic change: "?" in stream error handlers changed to "??".
- Added exception renaming in structures (exception E = F).
- (OCaml 2.99/OLabl users only) Label syntax changed to preserve
  backward compatibility with 2.0x (labeled function application
  is f ~lbl:arg instead of f lbl:arg).  A tool is provided to help
  convert labelized programs to OCaml 3.00.

Both compilers:
- Option -labels to select commuting label mode (labels are mandatory,
  but labeled arguments can be passed in a different order than in
  the definition of the function; in default mode, labels may be omitted,
  but argument reordering is only allowed for optional arguments).
- Libraries (.cma and .cmxa files) now "remember" C libraries given
  at library construction time, and add them back at link time.
  Allows linking with e.g. just unix.cma instead of
  unix.cma -custom -cclib -lunix
- Revised printing of error messages, now use Format.fprintf; no visible
  difference for users, but could facilitate internationalization later.
- Fixed bug in unboxing of records containing only floats.
- Fixed typing bug involving applicative functors as components of modules.
- Better error message for inconsistencies between compiled interfaces.

Bytecode compiler:
- New "modular" format for bytecode executables; no visible differences
  for users, but will facilitate further extensions later.
- Fixed problems in signal handling.

Native-code compiler:
- Profiling support on x86 under FreeBSD
- Open-coding and unboxing optimizations for the new integer types
  int32, int64, nativeint, and for bigarrays.
- Fixed instruction selection bug with "raise" appearing in arguments
  of strict operators, e.g. "1 + raise E".
- Better error message when linking incomplete/incorrectly ordered set
  of .cmx files.
- Optimized scanning of global roots during GC, can reduce total running
  time by up to 8% on GC-intensive programs.

Interactive toplevel:
- Better printing of exceptions, including arguments, when possible.
- Fixed rare GC bug occurring during interpretation of scripts.
- Added consistency checks between interfaces and implementations
  during #load.

Run-time system:
- Added support for "custom" heap blocks (heap blocks carrying
  C functions for finalization, comparison, hashing, serialization
  and deserialization).
- Support for finalisation functions written in Caml.

Standard library:
- New modules Int32, Int64, Nativeint for 32-bit, 64-bit and
  platform-native integers
- Module Array: added Array.sort, Array.stable_sort.
- Module Gc: added Gc.finalise to attach Caml finalisation functions to
  arbitrary heap-allocated data.
- Module Hashtbl: do not bomb when resizing very large table.
- Module Lazy: raise Lazy.Undefined when a lazy evaluation needs itself.
- Module List: added List.sort, List.stable_sort; fixed bug in List.rev_map2.
- Module Map: added mapi (iteration with key and data).
- Module Set: added iterators for_all, exists, filter, partition.
- Module Sort: still here but deprecated in favor of new sorting functions
  in Array and List.
- Module Stack: added Stack.top
- Module String: fixed boundary condition on String.rindex_from
- Added labels on function arguments where appropriate.

New libraries and tools:
- ocamlbrowser: graphical browser for OCaml sources and compiled interfaces,
  supports cross-referencing, editing, running the toplevel.
- LablTK: GUI toolkit based on TK, using labeled and optional arguments,
  easier to use than CamlTK.
- Bigarray: large, multi-dimensional numerical arrays, facilitate
  interfacing with C/Fortran numerical code, efficient support for
  advanced array operations such as slicing and memory-mapping of files.

Other libraries:
- Bytecode threads: timer-based preemption was broken, works back again;
  fixed bug in Pervasives.input_line; exported Thread.yield.
- System threads: several GC / reentrancy bugs fixed in buffered I/O
  and Unix I/O; revised Thread.join implementation for strict POSIX
  conformance; exported Thread.yield.
- Graphics: added support for double buffering; added, current_x, current_y,
  rmoveto, rlineto, and draw_rect.
- Num: fixed bug in Num.float_of_num.
- Str: worked around potential symbol conflicts with C standard library.
- Dbm: fixed bug with Dbm.iter on empty database.

New or updated ports:
- Alpha/Digital Unix: lifted 256M limitation on total memory space
  induced by -taso
- Port to AIX 4.3 on PowerPC
- Port to HPUX 10 on HPPA
- Deprecated 680x0 / SunOS port

Macintosh port:
- Implemented the Unix and Thread libraries.
- The toplevel application does not work on 68k Macintoshes; maybe
  later if there's a demand.
- Added a new tool, ocamlmkappli, to build an application from a
  program written in O'Caml.


Objective Caml 2.04 (26 Nov 1999):
----------------------------------

- C interface: corrected inconsistent change in the CAMLparam* macros.
- Fixed internal error in ocamlc -g.
- Fixed type-checking of "S with ...", where S is a module type name
  abbreviating another module type name.
- ocamldep: fixed stdout/stderr mismatch after failing on one file.
- Random.self_init more random.
- Windows port:
  - Toplevel application: fixed spurious crash on exit.
  - Native-code compiler: fixed bug in assembling certain
    floating-point constants (masm doesn't grok 2e5, wants 2.0e5).

Objective Caml 2.03 (19 Nov 1999):
----------------------------------

New ports:
- Ported to BeOS / Intel x86 (bytecode and native-code).
- BSD / Intel x86 port now supports both a.out and ELF binary formats.
- Added support for {Net,Open}BSD / Alpha.
- Revamped Rhapsody port, now works on MacOS X server.

Syntax:
- Warning for "(*)" and "*)" outside comment.
- Removed "#line LINENO", too ambiguous with a method invocation;
  the equivalent "# LINENO" is still supported.

Typing:
- When an incomplete pattern-matching is detected, report also a
  value or value template that is not covered by the cases of
  the pattern-matching.
- Several bugs in class type matching and in type error reporting fixed.
- Added an option -rectypes to support general recursive types,
  not just those involving object types.

Bytecode compiler:
- Minor cleanups in the bytecode emitter.
- Do not remove "let x = y" bindings in -g mode; makes it easier to
  debug the code.

Native-code compiler:
- Fixed bug in grouping of allocations performed in the same basic block.
- Fixed bug in constant propagation involving expressions containing
  side-effects.
- Fixed incorrect code generation for "for" loops whose upper bound is
  a reference assigned inside the loop.
- MIPS code generator: work around a bug in the IRIX 6 assembler.

Toplevel:
- Fixed incorrect redirection of standard formatter to stderr
  while executing toplevel scripts.

Standard library:
- Added List.rev_map, List.rev_map2.
- Documentation of List functions now says which functions are
  tail-rec, and how much stack space is needed for non-tailrec functions.
- Wrong type for Printf.bprintf fixed.
- Fixed weird behavior of Printf.sprintf and Printf.bprintf in case of
  partial applications.
- Added Random.self_init, which initializes the PRNG from the system date.
- Sort.array: serious bugs fixed.
- Stream.count: fixed incorrect behavior with ocamlopt.

Run-time system and external interface:
- Fixed weird behavior of signal handlers w.r.t. signal masks and exceptions
  raised from the signal handler.
- Fixed bug in the callback*_exn() functions.

Debugger:
- Fixed wrong printing of float record fields and elements of float arrays.
- Supports identifiers starting with '_'.

Profiler:
- Handles .mli files, so ocamlcp can be used to replace ocamlc (e.g. in a
  makefile).
- Now works on programs that use stream expressions and stream parsers.

Other libraries:
- Graphics: under X11, treat all mouse buttons equally; fixed problem
  with current font reverting to the default font when the graphics
  window is resized.
- Str: fixed reentrancy bugs in Str.replace and Str.full_split.
- Bytecode threads: set standard I/O descriptors to non-blocking mode.
- OS threads: revised implementation of Thread.wait_signal.
- All threads: added Event.wrap_abort, Event.choose [].
- Unix.localtime, Unix.gmtime: check for errors.
- Unix.create_process: now supports arbitrary redirections of std descriptors.
- Added Unix.open_process_full.
- Implemented Unix.chmod under Windows.
- Big_int.square_big_int now gives the proper sign to its result.

Others:
- ocamldep: don't stop at first error, skip to next file.
- Emacs mode: updated with Garrigue and Zimmerman's snapshot of 1999/10/18.
- configure script: added -prefix option.
- Windows toplevel application: fixed problem with graphics library
  not loading properly.


Objective Caml 2.02 (04 Mar 1999):
----------------------------------

* Type system:
  - Check that all components of a signature have unique names.
  - Fixed bug in signature matching involving a type component and
    a module component, both sharing an abstract type.
  - Bug involving recursive classes constrained by a class type fixed.
  - Fixed bugs in printing class types and in printing unification errors.

* Compilation:
  - Changed compilation scheme for "{r with lbl = e}" when r has many fields
    so as to avoid code size explosion.

* Native-code compiler:
  - Better constant propagation in boolean expressions and in conditionals.
  - Removal of unused arguments during function inlining.
  - Eliminated redundant tagging/untagging in bit shifts.
  - Static allocation of closures for functions without free variables,
    reduces the size of initialization code.
  - Revised compilation scheme for definitions at top level of compilation
    units, so that top level functions have no free variables.
  - Coalesced multiple allocations of heap blocks inside one expression
    (e.g. x :: y :: z allocates the two conses in one step).
  - Ix86: better handling of large integer constants in instruction selection.
  - MIPS: fixed wrong asm generated for String.length "literal".

* Standard library:
  - Added the "ignore" primitive function, which just throws away its
    argument and returns "()".  It allows to write
    "ignore(f x); y" if "f x" doesn't have type unit and you don't
    want the warning caused by "f x; y".
  - Added the "Buffer" module (extensible string buffers).
  - Module Format: added formatting to buffers and to strings.
  - Added "mem" functions (membership test) to Hashtbl and Map.
  - Module List: added find, filter, partition.
    Renamed remove and removeq to remove_assoc and remove_assq.
  - Module Marshal: fixed bug in marshaling functions when passed functional
    values defined by mutual recursion with other functions.
  - Module Printf: added Printf.bprintf (print to extensible buffer);
    added %i format as synonymous for %d (as per the docs).
  - Module Sort: added Sort.array (Quicksort).

* Runtime system:
  - New callback functions for callbacks with arbitrary many arguments
    and for catching Caml exceptions escaping from a callback.

* The ocamldep dependency generator: now performs full parsing of the
    sources, taking into account the scope of module bindings.

* The ocamlyacc parser generator: fixed sentinel error causing wrong
    tables to be generated in some cases.

* The str library:
  - Added split_delim, full_split as variants of split that control
    more precisely what happens to delimiters.
  - Added replace_matched for separate matching and replacement operations.

* The graphics library:
  - Bypass color lookup for 16 bpp and 32 bpp direct-color displays.
  - Larger color cache.

* The thread library:
  - Bytecode threads: more clever use of non-blocking I/O, makes I/O
    operations faster.
  - POSIX threads: gcc-ism removed, should now compile on any ANSI C compiler.
  - Both: avoid memory leak in the Event module when a communication
    offer is never selected.

* The Unix library:
  - Fixed inversion of ctime and mtime in Unix.stat, Unix.fstat, Unix.lstat.
  - Unix.establish_connection: properly reclaim socket if connect fails.

* The DBM library: no longer crashes when calling Dbm.close twice.

* Emacs mode:
  - Updated with Garrigue and Zimmerman's latest version.
  - Now include an "ocamltags" script for using etags on OCaml sources.

* Win32 port:
  - Fixed end-of-line bug in ocamlcp causing problems with generated sources.


Objective Caml 2.01 (09 Dec 1998):
----------------------------------

* Typing:
  - Added warning for expressions of the form "a; b" where a does not have
    type "unit"; catches silly mistake such as
    "record.lbl = newval; ..." instead of "record.lbl <- newval; ...".
  - Typing bug in "let module" fixed.

* Compilation:
  - Fixed bug in compilation of recursive and mutually recursive classes.
  - Option -w to turn specific warnings on/off.
  - Option -cc to choose the C compiler used with ocamlc -custom and ocamlopt.

* Bytecode compiler and bytecode interpreter:
  - Intel x86: removed asm declaration causing "fixed or forbidden register
    spilled" error with egcs and gcc 2.8 (but not with gcc 2.7, go figure).
  - Revised handling of debugging information, allows faster linking with -g.

* Native-code compiler:
  - Fixed bugs in integer constant propagation.
  - Out-of-bound accesses in array and strings now raise an Invalid_argument
    exception (like the bytecode system) instead of stopping the program.
  - Corrected scheduling of bound checks.
  - Port to the StrongARM under Linux (e.g. Corel Netwinder).
  - I386: fixed bug in profiled code (ocamlopt -p).
  - Mips: switched to -n32 model under IRIX; dropped the Ultrix port.
  - Sparc: simplified the addressing modes, allows for better scheduling.
  - Fixed calling convention bug for Pervasives.modf.

* Toplevel:
  - #trace works again.
  - ocamlmktop: use matching ocamlc, not any ocamlc from the search path.

* Memory management:
  - Fixed bug in heap expansion that could cause the GC to loop.

* C interface:
  - New macros CAMLparam... and CAMLlocal... to simplify the handling
    of local roots in C code.
  - Simplified procedure for allocating and filling Caml blocks from C.
  - Declaration of string_length in <caml/mlvalues.h>.

* Standard library:
  - Module Format: added {get,set}_all_formatter_output_functions,
    formatter_of_out_channel, and the control sequence @<n> in printf.
  - Module List: added mem_assoc, mem_assq, remove, removeq.
  - Module Pervasives: added float_of_int (synonymous for float),
    int_of_float (truncate), int_of_char (Char.code), char_of_int (Char.chr),
    bool_of_string.
  - Module String: added contains, contains_from, rcontains_from.

* Unix library:
  - Unix.lockf: added F_RLOCK, F_TRLOCK; use POSIX locks whenever available.
  - Unix.tc{get,set}attr: added non-standard speeds 57600, 115200, 230400.
  - Unix.chroot: added.

* Threads:
  - Bytecode threads: improved speed of I/O scheduling.
  - Native threads: fixed a bug involving signals and exceptions
    generated from C.

* The "str" library:
  - Added Str.string_partial_match.
  - Bumped size of internal stack.

* ocamlyacc: emit correct '# lineno' directive for prelude part of .mly file.

* Emacs editing mode: updated with Jacques Garrigue's newest code.

* Windows port:
  - Added support for the "-cclib -lfoo" option (instead of
     -cclib /full/path/libfoo.lib as before).
  - Threads: fixed a bug at initialization time.

* Macintosh port: source code for Macintosh application merged in.


Objective Caml 2.00 (19 Aug 1998):
----------------------------------

* Language:
  - New class language.  See http://caml.inria.fr/ocaml/refman/
    for a tutorial (chapter 2) and for the reference manual (section 4.9).
  - Local module definitions "let module X = <module-expr> in <expr>".
  - Record copying with update "{r with lbl1 = expr1; ...}".
  - Array patterns "[|pat1; ...;patN|]" in pattern-matchings.
  - New reserved keywords: "object", "initializer".
  - No longer reserved: "closed", "protected".

* Bytecode compiler:
  - Use the same compact memory representations for float arrays, float
    records and recursive closures as the native-code compiler.
  - More type-dependent optimizations.
  - Added the -use_runtime and -make_runtime flags to build separately
    and reuse afterwards custom runtime systems
    (inspired by Fabrice Le Fessant's patch).

* Native-code compiler:
  - Cross-module constant propagation of integer constants.
  - More type-dependent optimizations.
  - More compact code generated for "let rec" over data structures.
  - Better code generated for "for" loops (test at bottom of code).
  - More aggressive scheduling of stores.
  - Added -p option for time profiling with gprof
    (fully supported on Intel x86/Linux and Alpha/Digital Unix only)
    (inspired by Aleksey Nogin's patch).
  - A case of bad spilling with high register pressure fixed.
  - Fixed GC bug when GC called from C without active Caml code.
  - Alpha: $gp handling revised to follow Alpha's standard conventions,
    allow running "atom" and "pixie" on ocamlopt-generated binaries.
  - Intel x86: use movzbl and movsbl systematically to load 8-bit and 16-bit
    quantities, no more hacks with partial registers (better for the
    Pentium Pro, worse for the Pentium).
  - PowerPC: more aggressive scheduling of return address reloading.
  - Sparc: scheduling bug related to register pairs fixed.

* Runtime system:
  - Better printing of uncaught exceptions (print a fully qualified
    name whenever possible).

* New ports:
  - Cray T3E (bytecode only) (in collaboration with CEA).
  - PowerMac under Rhapsody.
  - SparcStations under Linux.

* Standard library:
  - Added set_binary_mode_in and set_binary_mode_out in Pervasives
    to toggle open channels between text and binary modes.
  - output_value and input_value check that the given channel is in
    binary mode.
  - input_value no longer fails on very large marshalled data (> 16 Mbytes).
  - Module Arg: added option Rest.
  - Module Filename: temp_file no longer loops if temp dir doesn't exist.
  - Module List: added rev_append (tail-rec alternative to @).
  - Module Set: tell the truth about "elements" returning a sorted list;
    added min_elt, max_elt, singleton.
  - Module Sys: added Sys.time for simple measuring of CPU time.

* ocamllex:
  - Check for overflow when generating the tables for the automaton.
  - Error messages in generated .ml file now point to .mll source.
  - Added "let <id> = <regexp>" to name regular expressions
    (inspired by Christian Lindig's patch).

* ocamlyacc:
  - Better error recovery in presence of EOF tokens.
  - Error messages in generated .ml file now point to .mly source.
  - Generated .ml file now type-safe even without the generated .mli file.

* The Unix library:
  - Use float instead of int to represent Unix times (number of seconds
    from the epoch).  This fixes a year 2005 problem on 32-bit platforms.
    Functions affected: stat, lstat, fstat, time, gmtime, localtime,
    mktime, utimes.
  - Added putenv.
  - Better handling of "unknown" error codes (EUNKNOWNERR).
  - Fixed endianness bug in getservbyport.
  - win32unix (the Win32 implementation of the Unix library) now has
    the same interface as the unix implementation, this allows exchange
    of compiled .cmo and .cmi files between Unix and Win32.

* The thread libraries:
  - Bytecode threads: bug with escaping exceptions fixed.
  - System threads (POSIX, Win32): malloc/free bug fixed; signal bug fixed.
  - Both: added Thread.wait_signal to wait synchronously for signals.

* The graph library: bigger color cache.

* The str library: added Str.quote, Str.regexp_string,
  Str.regexp_string_case_fold.

* Emacs mode:
  - Fixed bug with paragraph fill.
  - Fixed bug with next-error under Emacs 20.


Objective Caml 1.07 (11 Dec 1997):
----------------------------------

* Native-code compiler:
  - Revised interface between generated code and GC, fixes serious GC
    problems with signals and native threads.
  - Added "-thread" option for compatibility with ocamlc.

* Debugger: correctly print instance variables of objects.

* Run-time system: ported to OpenBSD.

* Standard library: fixed wrong interface for Marshal.to_buffer and
  Obj.unmarshal.

* Num library: added Intel x86 optimized asm code (courtesy of
  Bernard Serpette).

* Thread libraries:
  - Native threads: fixed GC bugs and installation procedure.
  - Bytecode threads: fixed problem with "Marshal" module.
  - Both: added Event.always.

* MS Windows port: better handling of long command lines in Sys.command

Objective Caml 1.06 (18 Nov 1997):
----------------------------------

* Language:
  - Added two new keywords: "assert" (check assertion) and "lazy"
    (delay evaluation).
  - Allow identifiers to start with "_" (such identifiers are treated
    as lowercase idents).

* Objects:
  - Added "protected" methods (visible only from subclasses, can be hidden
    in class type declared in module signature).
  - Objects can be compared using generic comparison functions.
  - Fixed compilation of partial application of object constructors.

* Type system:
  - Occur-check now more strict (all recursions must traverse an object).
  - A few bugs fixed.

* Run-time system:
  - A heap compactor was implemented, so long-running programs can now
    fight fragmentation.
  - The meaning of the "space_overhead" parameter has changed.
  - The macros Push_roots and Pop_roots are superseded by Begin_roots* and
    End_roots.
  - Bytecode executable includes list of primitives used, avoids crashes
    on version mismatch.
  - Reduced startup overhead for marshalling, much faster marshalling of
    small objects.
  - New exception Stack_overflow distinct from Out_of_memory.
  - Maximum stack size configurable.
  - I/O revised for compatibility with compactor and with native threads.
  - All C code ANSIfied (new-style function declarations, etc).
  - Threaded code work on all 64-bit processors, not just Alpha/Digital Unix.
  - Better printing of uncaught exceptions.

* Both compilers:
  - Parsing: more detailed reporting of syntax errors (e.g. shows
    unmatched opening parenthesis on missing closing parenthesis).
  - Check consistency between interfaces (.cmi).
  - Revised rules for determining dependencies between modules.
  - Options "-verbose" for printing calls to C compiler, "-noassert"
    for turning assertion checks off.

* Native-code compiler:
  - Machine-dependent parts rewritten using inheritance instead of
    parameterized modules.
  - GC bug in value let rec fixed.
  - Port to Linux/Alpha.
  - Sparc: cleaned up use of %g registers, now compatible with Solaris threads.

* Top-level interactive system:
  - Can execute Caml script files given on command line.
  - Reads commands from ./.ocamlinit on startup.
  - Now thread-compatible.

* Standard library:
  - New library module: Lazy (delayed computations).
  - New library module: Marshal.  Allows marshalling to strings and
    transmission of closures between identical programs (SPMD parallelism).
  - Filename: "is_absolute" is superseded by "is_implicit" and "is_relative".
    To adapt old programs, change "is_absolute x" to "not (is_implicit x)"
    (but the new "is_relative" is NOT the opposite of the old "is_absolute").
  - Array, Hashtbl, List, Map, Queue, Set, Stack, Stream:
    the "iter" functions now take as argument a unit-returning function.
  - Format: added "printf" interface to the formatter (see the documentation).
    Revised behaviour of simple boxes: no more than one new line is output
    when consecutive break hints should lead to multiple line breaks.
  - Stream: revised implementation, renamed Parse_failure to Failure and
    Parse_error to Error (don't you love gratuitous changes?).
  - String: added index, rindex, index_from, rindex_from.
  - Array: added mapi, iteri, fold_left, fold_right, init.
  - Added Map.map, Set.subset, Printexc.to_string.

* ocamllex: lexers generated by ocamllex can now handle all characters,
  including '\000'.

* ocamlyacc: fixed bug with function closures returned by parser rules.

* Debugger:
  - Revised generation of events.
  - Break on function entrance.
  - New commands start/previous.
  - The command loadprinter now try to recursively load required
    modules.
  - Numerous small fixes.

* External libraries:
  - systhreads: can now use POSIX threads; POSIX and Win32 threads are
    now supported by the native-code compiler.
  - dbm and graph: work in native code.
  - num: fixed bug in Nat.nat_of_string.
  - str: fixed deallocation bug with case folding.
  - win32unix: use Win32 handles instead of (buggy) VC++ emulation of Unix
    file handles; added gettimeofday.

* Emacs editing mode and debugger interface updated to July '97 version.

Objective Caml 1.05 (21 Mar 1997):
----------------------------------

* Typing: fixed several bugs causing spurious type errors.

* Native-code compiler: fixed instruction selection bug causing GC to
see ill-formed pointers; fixed callbacks to support invocation from a
main program in C.

* Standard library: fixed String.lowercase; Weak now resists integers.

* Toplevel: multiple phrases without intermediate ";;" now really supported;
fixed value printing problems where the wrong printer was selected.

* Debugger: fixed printing problem with local references; revised
handling of checkpoints; various other small fixes.

* Macintosh port: fixed signed division problem in bytecomp/emitcode.ml

Objective Caml 1.04 (11 Mar 1997):
----------------------------------

* Replay debugger ported from Caml Light; added debugger support in
  compiler (option -g) and runtime system. Debugger is alpha-quality
  and needs testing.

* Parsing:
  - Support for "# linenum" directives.
  - At toplevel, allow several phrases without intermediate ";;".

* Typing:
  - Allow constraints on datatype parameters, e.g.
    type 'a foo = ... constraint 'a = 'b * 'c.
  - Fixed bug in signature matching in presence of free type variables '_a.
  - Extensive cleanup of internals of type inference.

* Native-code compilation:
  - Inlining of small functions at point of call (fairly conservative).
  - MIPS code generator ported to SGI IRIX 6.
  - Better code generated for large integer constants.
  - Check for urgent GC when allocating large objects in major heap.
  - PowerPC port: better scheduling, reduced TOC consumption.
  - HPPA port: handle long conditional branches gracefully,
    several span-dependent bugs fixed.

* Standard library:
  - More floating-point functions (all ANSI C float functions now available).
  - Hashtbl: added functorial interface (allow providing own equality
    and hash functions); rehash when resizing, avoid memory leak on
    Hashtbl.remove.
  - Added Char.uppercase, Char.lowercase, String.uppercase, String.lowercase,
    String.capitalize, String.uncapitalize.
  - New module Weak for manipulating weak pointers.
  - New module Callback for registering closures and exceptions to be
    used from C.

* Foreign interface:
  - Better support for callbacks (C calling Caml), exception raising
    from C, and main() in C. Added function to remove a global root.
  - Option -output-obj to package Caml code as a C library.

* Thread library: fixed bug in timed_read and timed_write operations;
  Lexing.from_function and Lexing.from_channel now reentrant.

* Unix interface: renamed EACCESS to EACCES (the POSIX name); added setsid;
  fixed bug in inet_addr_of_string for 64-bit platforms.

* Ocamlyacc: default error function no longer prevents error recovery.

* Ocamllex: fixed reentrancy problem w.r.t. exceptions during refill;
  fixed output problem (\r\r\n) under Win32.

* Macintosh port:
  - The makefiles are provided for compiling and installing O'Caml on
    a Macintosh with MPW 3.4.1.
  - An application with the toplevel in a window is forthcoming.

* Windows NT/95 port: updated toplevel GUI to that of Caml Light 0.73.

* Emacs editing mode and debugger interface included in distribution.


Objective Caml 1.03 (29 Oct 1996):
----------------------------------

* Typing:
  - bug with type names escaping their scope via unification with
    non-generalized type variables '_a completely fixed;
  - fixed bug in occur check : it was too restrictive;
  - fixed bug of coercion operators;
  - check that no two types of the same name are generated in a module
    (there was no check for classes);
  - "#install_printer" works again;
  - fixed bug in printing of subtyping errors;
  - in class interfaces, construct "method m" (without type) change
    the status of method m from abstract to concrete;
  - in a recursive definition of class interfaces, a class can now
    inherit from a previous class;
  - typing of a method make use of an eventual previously given type
    of this method, yielding clearer type errors.

* Compilation (ocamlc and ocamlopt):
  - fixed bug in compilation of classes.

* Native-code compilation:
  - optimization of functions taking tuples of arguments;
  - code emitter for the Motorola 680x0 processors (retrocomputing week);
  - Alpha/OSF1: generate frame descriptors, avoids crashes when e.g.
    exp() or log() cause a domain error; fixed bug with
    String.length "literal";
  - Sparc, Mips, HPPA: removed marking of scanned stack frames
    (benefits do not outweigh cost).

* Standard library:
  - Arg.parse now prints documentation for command-line options;
  - I/O buffers (types in_channel and out_channel) now heap-allocated,
    avoids crashing when closing a channel several times;
  - Overflow bug in compare() fixed;
  - GC bug in raising Sys_error from I/O functions fixed;
  - Parsing.symbol_start works even for epsilon productions.

* Foreign interface: main() in C now working, fixed bug in library
  order at link time.

* Thread library: guard against calling thread functions before Thread.create.

* Unix library: fixed getsockopt, setsockopt, open_process_{in,out}.

* Perl-free, cpp-free, cholesterol-free installation procedure.


Objective Caml 1.02 (27 Sep 1996):
----------------------------------

* Typing:
  - fixed bug with type names escaping their scope via unification
    with non-generalized type variables '_a;
  - keep #class abbreviations longer;
  - faster checking of well-formed abbreviation definitions;
  - stricter checking of "with" constraints over signatures (arity
    mismatch, overriding of an already manifest type).

* Compilation (ocamlc and ocamlopt):
  - fixed bug in compilation of recursive classes;
  - [|...|] and let...rec... allowed inside definitions of recursive
    data structures;

* Bytecode compilation: fixed overflow in linker for programs with
  more than 65535 globals and constants.

* Native-code compilation:
  - ocamlopt ported to HPPA under HP/UX, Intel x86 under Solaris 2,
    PowerMacintosh under MkLinux;
  - fixed two bugs related to floating-point arrays (one with "t array"
    where t is an abstract type implemented as float, one with
    comparison between two float arrays on 32 bit platforms);
  - fixed reloading/spilling problem causing non-termination of
    register allocation;
  - fixed bugs in handling of () causing loss of tail recursion;
  - fixed reloading bug in indirect calls.

* Windows NT/95 port:
  - complete port of the threads library (Pascal Cuoq);
  - partial port of the Unix library (Pascal Cuoq);
  - expansion of *, ? and @ on the command line.

* Standard library:
  - bug in in List.exists2 fixed;
  - bug in "Random.int n" for very large n on 64-bit machines fixed;
  - module Format: added a "general purpose" type of box (open_box);
    can output on several formatters at the same time.

* The "threads" library:
  - implementation on top of native threads available for Win32 and
    POSIX 1003.1c;
  - added -thread option to select a thread-safe version of the
    standard library, the ThreadIO module is no longer needed.

* The "graph" library: avoid invalid pixmaps when doing
  open_graph/close_graph several times.

* The "dynlink" library: support for "private" (no re-export) dynamic loading.

* ocamlyacc: skip '...' character literals correctly.

* C interface: C code linked with O'Caml code can provide its own main()
  and call caml_main() later.


Objective Caml 1.01 (12 Jun 1996):
----------------------------------

* Typing: better report of type incompatibilities;
  non-generalizable type variables in a struct...end no longer flagged
  immediately as an error;
  name clashes during "open" avoided.

* Fixed bug in output_value where identical data structures
  could have different external representations; this bug caused wrong
  "inconsistent assumptions" errors when checking compatibility of
  interfaces at link-time.

* Standard library: fixed bug in Array.blit on overlapping array sections

* Unmarshaling from strings now working.

* ocamlc, ocamlopt: new flags -intf and -impl to force compilation as
  an implementation/an interface, regardless of file extension;
  overflow bug on wide-range integer pattern-matchings fixed.

* ocamlc: fixed bytecode generation bug causing problems with compilation
  units defining more than 256 values

* ocamlopt, all platforms:
  fixed GC bug in "let rec" over data structures;
  link startup file first, fixes "undefined symbol" errors with some
  libraries.

* ocamlopt, Intel x86:
  more efficient calling sequence for calling C functions;
  floating-point wars, chapter 5: don't use float stack for holding
  float pseudo-registers, stack-allocating them is just as efficient.

* ocamlopt, Alpha and Intel x86: more compact calling sequence for garbage
  collection.

* ocamllex: generated automata no longer use callbacks for refilling
  the input buffer (works better with threads); character literals
  correctly skipped inside actions.

* ocamldep: "-I" directories now searched in the right order

* Thread library: incompatibilities with callbacks, signals, and
  dynamic linking removed; scheduling bug with Thread.wait fixed.

* New "dbm" library, interfaces with NDBM.

* Object-oriented extensions:
    instance variables can now be omitted in class types;
    some error messages have been made clearer;
    several bugs fixes.

Objective Caml 1.00 (9 May 1996):
---------------------------------

* Merge of Jérôme Vouillon and Didier Rémy's object-oriented
extensions.

* All libraries: all "new" functions renamed to "create" because "new"
is now a reserved keyword.

* Compilation of "or" patterns (pat1 | pat2) completely revised to
avoid code size explosion.

* Compiler support for preprocessing source files (-pp flag).

* Library construction: flag -linkall to force linking of all units in
a library.

* Native-code compiler: port to the Sparc under NetBSD.

* Toplevel: fixed bug when tracing several times the same function
under different names.

* New format for marshaling arbitrary data structures, allows
marshaling to/from strings.

* Standard library: new module Genlex (configurable lexer for streams)

* Thread library: much better support for I/O and blocking system calls.

* Graphics library: faster reclamation of unused pixmaps.

* Unix library: new functions {set,clear}_nonblock, {set,clear}_close_on_exec,
{set,get}itimer, inet_addr_any, {get,set}sockopt.

* Dynlink library: added support for linking libraries (.cma files).

Caml Special Light 1.15 (15 Mar 1996):
--------------------------------------

* Caml Special Light now runs under Windows NT and 95. Many thanks to
Kevin Gallo (Microsoft Research) who contributed his initial port.

* csllex now generates tables for a table-driven automaton.
The resulting lexers are smaller and run faster.

* Completely automatic configuration script.

* Typing: more stringent checking of module type definitions against
manifest module type specifications.

* Toplevel: recursive definitions of values now working.

* Native-code compiler, all platforms:
        toplevel "let"s with refutable patterns now working;
        fixed bug in assignment to float record fields;
        direct support for floating-point negation and absolute value.

* Native-code compiler, x86: fixed bug with tail calls (with more than
4 arguments) from a function with a one-word stack frame.

* Native-code compiler, Sparc: problem with -compact fixed.

* Thread library: support for non-blocking writes; scheduler revised.

* Unix library: bug in gethostbyaddr fixed; bounds checking for read,
write, etc.

Caml Special Light 1.14 (8 Feb 1996):
-------------------------------------

* cslopt ported to the PowerPC/RS6000 architecture. Better support for
AIX in the bytecode system as well.

* cslopt, all platforms: fixed bug in live range splitting around catch/exit.

* cslopt for the Intel (floating-point wars, chapter 4):
implemented Ershov's algorithm to minimize floating-point stack usage;
out-of-order pops fixed.

* Several bug fixes in callbacks and signals.

Caml Special Light 1.13 (4 Jan 1996):
-------------------------------------

* Pattern-matching compilation revised to factor out accesses inside
matched structures.

* Callbacks and signals now supported in cslopt.
Signals are only detected at allocation points, though.
Added callback functions with 2 and 3 arguments.

* More explicit error messages when a native-code program aborts due
to array or string bound violations.

* In patterns, "C _" allowed even if the constructor C has several arguments.

* && and || allowed as alternate syntax for & and or.

* cslopt for the Intel: code generation for floating-point
operations entirely redone for the third time (a pox on whomever at
Intel decided to organize the floating-point registers as a stack).

* cslopt for the Sparc: don't use Sparc V8 smul and sdiv instructions,
emulation on V7 processors is abysmal.

Caml Special Light 1.12 (30 Nov 1995):
--------------------------------------

* Fixed an embarrassing bug with references to floats.

Caml Special Light 1.11 (29 Nov 1995):
--------------------------------------

* Streams and stream parsers a la Caml Light are back (thanks to
Daniel de Rauglaudre).

* User-level concurrent threads, with low-level shared memory primitives
(locks and conditions) as well as channel-based communication primitives
with first-class synchronous events, in the style of Reppy's CML.

* The native-code compiler has been ported to the HP PA-RISC processor
running under NextStep (sorry, no HPUX, its linker keeps dumping
core on me).

* References not captured in a function are optimized into variables.

* Fixed several bugs related to exceptions.

* Floats behave a little more as specified in the IEEE standard
(believe it or not, but x < y is not the negation of x >= y).

* Lower memory consumption for the native-code compiler.

Caml Special Light 1.10 (07 Nov 1995):
--------------------------------------

* Many bug fixes (too many to list here).

* Module language: introduction of a "with module" notation over
signatures for concise sharing of all type components of a signature;
better support for concrete types in signatures.

* Native-code compiler: the Intel 386 version has been ported to
NextStep and FreeBSD, and generates better code (especially for
floats)

* Tools and libraries: the Caml Light profiler and library for
arbitrary-precision arithmetic have been ported (thanks to John
Malecki and Victor Manuel Gulias Fernandez); better docs for the Unix
and regexp libraries.

Caml Special Light 1.07 (20 Sep 1995):
--------------------------------------

* Syntax: optional ;; allowed in compilation units and structures
(back by popular demand)

* cslopt:
generic handling of float arrays fixed
direct function application when the function expr is not a path fixed
compilation of "let rec" over values fixed
multiple definitions of a value name in a module correctly handled
no calls to ranlib in Solaris

* csltop: #trace now working

* Standard library: added List.memq; documentation of Array fixed.

Caml Special Light 1.06 (12 Sep 1995):
--------------------------------------

* First public release.<|MERGE_RESOLUTION|>--- conflicted
+++ resolved
@@ -44,16 +44,14 @@
 - #9230: Memprof support for native allocations.
   (Jacques-Henri Jourdan and Stephen Dolan, review by Gabriel Scherer)
 
-<<<<<<< HEAD
 - #9259: Made `Ephemeron.blit_key` and `Weak.blit` faster. They are now
   linear in the size of the range being copied instead of depending on the
   total sizes of the ephemerons or weak arrays involved.
   (Arseniy Alekseyev, design advice by Leo White, review by François Bobot
   and Damien Doligez)
-=======
+
 - #9279: Memprof optimisation.
   (Stephen Dolan, review by Jacques-Henri Jourdan)
->>>>>>> d12044e6
 
 ### Code generation and optimizations:
 
