--- conflicted
+++ resolved
@@ -1,8 +1,4 @@
-<<<<<<< HEAD
-4.02.1+aging-5
-=======
-4.02.1+low-latency-11
->>>>>>> 71ef71bd
+4.02.1+aging-6
 
 # The version string is the first line of this file.
 # It must be in the format described in stdlib/sys.mli