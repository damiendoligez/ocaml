--- conflicted
+++ resolved
@@ -1,8 +1,4 @@
-<<<<<<< HEAD
-4.02.1+experimental-107
-=======
-4.02.1+aging-107
->>>>>>> 8db586cf
+4.02.1+experimental2-101
 
 # The version string is the first line of this file.
 # It must be in the format described in stdlib/sys.mli