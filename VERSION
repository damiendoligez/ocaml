<<<<<<< HEAD
4.12.0+multicore+dev1-2020-10-19
=======
4.12.0+dev2-2020-10-19
>>>>>>> e3f69dfd

# The version string is the first line of this file.
# It must be in the format described in stdlib/sys.mli<|MERGE_RESOLUTION|>--- conflicted
+++ resolved
@@ -1,8 +1,4 @@
-<<<<<<< HEAD
-4.12.0+multicore+dev1-2020-10-19
-=======
-4.12.0+dev2-2020-10-19
->>>>>>> e3f69dfd
+4.12.0+multicore+dev2-2020-10-19
 
 # The version string is the first line of this file.
 # It must be in the format described in stdlib/sys.mli