<<<<<<< HEAD
4.02.2+aging-109
=======
4.02.2+gc-patches-109
>>>>>>> cfdb7ff8

# The version string is the first line of this file.
# It must be in the format described in stdlib/sys.mli<|MERGE_RESOLUTION|>--- conflicted
+++ resolved
@@ -1,8 +1,4 @@
-<<<<<<< HEAD
-4.02.2+aging-109
-=======
-4.02.2+gc-patches-109
->>>>>>> cfdb7ff8
+4.02.2+aging-110
 
 # The version string is the first line of this file.
 # It must be in the format described in stdlib/sys.mli