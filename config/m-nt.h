--- conflicted
+++ resolved
@@ -53,21 +53,13 @@
 
 #undef NONSTANDARD_DIV_MOD
 
-<<<<<<< HEAD
-#define PROFINFO_WIDTH 26
-=======
 #define PROFINFO_WIDTH 0
->>>>>>> 0d68080b
 
 /* Microsoft introduced the LL integer literal suffix in Visual C++ .NET 2003 */
 #if defined(_MSC_VER) && _MSC_VER < 1400
 #define INT64_LITERAL(s) s ## i64
 #else
 #define INT64_LITERAL(s) s ## LL
-<<<<<<< HEAD
-#endif
-=======
 #endif
 
-#define FLAT_FLOAT_ARRAY
->>>>>>> 0d68080b
+#define FLAT_FLOAT_ARRAY