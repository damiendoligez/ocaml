(**************************************************************************)
(*                                                                        *)
(*                                 OCaml                                  *)
(*                                                                        *)
(*          Jerome Vouillon, projet Cristal, INRIA Rocquencourt           *)
(*                                                                        *)
(*   Copyright 1996 Institut National de Recherche en Informatique et     *)
(*     en Automatique.                                                    *)
(*                                                                        *)
(*   All rights reserved.  This file is distributed under the terms of    *)
(*   the GNU Lesser General Public License version 2.1, with the          *)
(*   special exception on linking described in the file LICENSE.          *)
(*                                                                        *)
(**************************************************************************)

open Asttypes
open Types
open Typedtree
open Lambda
open Translobj
open Translcore
open Debuginfo.Scoped_location

(* XXX Rajouter des evenements... | Add more events... *)

type error = Tags of label * label

exception Error of Location.t * error

let lfunction params body =
  if params = [] then body else
  match body with
  | Lfunction {kind = Curried; params = params'; body = body'; attr; loc} ->
      Lfunction {kind = Curried; params = params @ params';
                 return = Pgenval;
                 body = body'; attr;
                 loc}
  |  _ ->
      Lfunction {kind = Curried; params; return = Pgenval;
                 body;
                 attr = default_function_attribute;
                 loc = Loc_unknown}

let lapply ap =
  match ap.ap_func with
    Lapply ap' ->
      Lapply {ap with ap_func = ap'.ap_func; ap_args = ap'.ap_args @ ap.ap_args}
  | _ ->
      Lapply ap

let mkappl (func, args) =
  Lapply {ap_should_be_tailcall=false;
          ap_loc=Loc_unknown;
          ap_func=func;
          ap_args=args;
          ap_inlined=Default_inline;
          ap_specialised=Default_specialise};;

let lsequence l1 l2 =
  if l2 = lambda_unit then l1 else Lsequence(l1, l2)

<<<<<<< HEAD
let lfield v i = Lprim(Pfield (i, Pointer, Mutable),
                       [Lvar v], Location.none)
=======
let lfield v i = Lprim(Pfield i, [Lvar v], Loc_unknown)
>>>>>>> 8f85e002

let transl_label l = share (Const_immstring l)

let transl_meth_list lst =
  if lst = [] then Lconst (Const_pointer 0) else
  share (Const_block
            (0, List.map (fun lab -> Const_immstring lab) lst))

let set_inst_var ~scopes obj id expr =
  Lprim(Psetfield_computed (Typeopt.maybe_pointer expr, Assignment),
    [Lvar obj; Lvar id; transl_exp ~scopes expr], Loc_unknown)

let transl_val tbl create name =
  mkappl (oo_prim (if create then "new_variable" else "get_variable"),
          [Lvar tbl; transl_label name])

let transl_vals tbl create strict vals rem =
  List.fold_right
    (fun (name, id) rem ->
      Llet(strict, Pgenval, id, transl_val tbl create name, rem))
    vals rem

let meths_super tbl meths inh_meths =
  List.fold_right
    (fun (nm, id) rem ->
       try
         (nm, id,
          mkappl(oo_prim "get_method", [Lvar tbl; Lvar (Meths.find nm meths)]))
         :: rem
       with Not_found -> rem)
    inh_meths []

let bind_super tbl (vals, meths) cl_init =
  transl_vals tbl false StrictOpt vals
    (List.fold_right (fun (_nm, id, def) rem ->
         Llet(StrictOpt, Pgenval, id, def, rem))
       meths cl_init)

let create_object cl obj init =
  let obj' = Ident.create_local "self" in
  let (inh_init, obj_init, has_init) = init obj' in
  if obj_init = lambda_unit then
    (inh_init,
     mkappl (oo_prim (if has_init then "create_object_and_run_initializers"
                      else"create_object_opt"),
             [obj; Lvar cl]))
  else begin
   (inh_init,
    Llet(Strict, Pgenval, obj',
            mkappl (oo_prim "create_object_opt", [obj; Lvar cl]),
         Lsequence(obj_init,
                   if not has_init then Lvar obj' else
                   mkappl (oo_prim "run_initializers_opt",
                           [obj; Lvar obj'; Lvar cl]))))
  end

let name_pattern default p =
  match p.pat_desc with
  | Tpat_var (id, _) -> id
  | Tpat_alias(_, id, _) -> id
  | _ -> Ident.create_local default

let rec build_object_init ~scopes cl_table obj params inh_init obj_init cl =
  match cl.cl_desc with
    Tcl_ident (path, _, _) ->
      let obj_init = Ident.create_local "obj_init" in
      let envs, inh_init = inh_init in
      let env =
        match envs with None -> []
        | Some envs ->
            [Lprim(Pfield (List.length inh_init + 1, Pointer, Mutable),
                   [Lvar envs],
                   Loc_unknown)]
      in
      let loc = of_location ~scopes cl.cl_loc in
      let path_lam = transl_class_path loc cl.cl_env path in
      ((envs, (path, path_lam, obj_init) :: inh_init),
       mkappl(Lvar obj_init, env @ [obj]))
  | Tcl_structure str ->
      create_object cl_table obj (fun obj ->
        let (inh_init, obj_init, has_init) =
          List.fold_right
            (fun field (inh_init, obj_init, has_init) ->
               match field.cf_desc with
                 Tcf_inherit (_, cl, _, _, _) ->
                   let (inh_init, obj_init') =
                     build_object_init ~scopes cl_table (Lvar obj) [] inh_init
                       (fun _ -> lambda_unit) cl
                   in
                   (inh_init, lsequence obj_init' obj_init, true)
               | Tcf_val (_, _, id, Tcfk_concrete (_, exp), _) ->
                   (inh_init,
                    lsequence (set_inst_var ~scopes obj id exp) obj_init,
                    has_init)
               | Tcf_method _ | Tcf_val _ | Tcf_constraint _ | Tcf_attribute _->
                   (inh_init, obj_init, has_init)
               | Tcf_initializer _ ->
                   (inh_init, obj_init, true)
            )
            str.cstr_fields
            (inh_init, obj_init obj, false)
        in
        (inh_init,
         List.fold_right
           (fun (id, expr) rem ->
              lsequence (Lifused (id, set_inst_var ~scopes obj id expr)) rem)
           params obj_init,
         has_init))
  | Tcl_fun (_, pat, vals, cl, partial) ->
      let (inh_init, obj_init) =
        build_object_init ~scopes cl_table obj (vals @ params)
          inh_init obj_init cl
      in
      (inh_init,
       let build params rem =
         let param = name_pattern "param" pat in
         Lfunction {kind = Curried; params = (param, Pgenval)::params;
                    return = Pgenval;
                    attr = default_function_attribute;
                    loc = of_location ~scopes pat.pat_loc;
                    body = Matching.for_function ~scopes pat.pat_loc
                             None (Lvar param) [pat, rem] partial}
       in
       begin match obj_init with
         Lfunction {kind = Curried; params; body = rem} -> build params rem
       | rem                                            -> build [] rem
       end)
  | Tcl_apply (cl, oexprs) ->
      let (inh_init, obj_init) =
        build_object_init ~scopes cl_table obj params inh_init obj_init cl
      in
      (inh_init, transl_apply ~scopes obj_init oexprs Loc_unknown)
  | Tcl_let (rec_flag, defs, vals, cl) ->
      let (inh_init, obj_init) =
        build_object_init ~scopes cl_table obj (vals @ params)
          inh_init obj_init cl
      in
      (inh_init, Translcore.transl_let ~scopes rec_flag defs obj_init)
  | Tcl_open (_, cl)
  | Tcl_constraint (cl, _, _, _, _) ->
      build_object_init ~scopes cl_table obj params inh_init obj_init cl

let rec build_object_init_0
          ~scopes cl_table params cl copy_env subst_env top ids =
  match cl.cl_desc with
    Tcl_let (_rec_flag, _defs, vals, cl) ->
      build_object_init_0
        ~scopes cl_table (vals@params) cl copy_env subst_env top ids
  | _ ->
      let self = Ident.create_local "self" in
      let env = Ident.create_local "env" in
      let obj = if ids = [] then lambda_unit else Lvar self in
      let envs = if top then None else Some env in
      let ((_,inh_init), obj_init) =
        build_object_init ~scopes cl_table obj params (envs,[]) copy_env cl in
      let obj_init =
        if ids = [] then obj_init else lfunction [self, Pgenval] obj_init in
      (inh_init, lfunction [env, Pgenval] (subst_env env inh_init obj_init))


let bind_method tbl lab id cl_init =
  Llet(Strict, Pgenval, id, mkappl (oo_prim "get_method_label",
                           [Lvar tbl; transl_label lab]),
       cl_init)

let bind_methods tbl meths vals cl_init =
  let methl = Meths.fold (fun lab id tl -> (lab,id) :: tl) meths [] in
  let len = List.length methl and nvals = List.length vals in
  if len < 2 && nvals = 0 then Meths.fold (bind_method tbl) meths cl_init else
  if len = 0 && nvals < 2 then transl_vals tbl true Strict vals cl_init else
  let ids = Ident.create_local "ids" in
  let i = ref (len + nvals) in
  let getter, names =
    if nvals = 0 then "get_method_labels", [] else
    "new_methods_variables", [transl_meth_list (List.map fst vals)]
  in
  Llet(Strict, Pgenval, ids,
       mkappl (oo_prim getter,
               [Lvar tbl; transl_meth_list (List.map fst methl)] @ names),
       List.fold_right
         (fun (_lab,id) lam -> decr i; Llet(StrictOpt, Pgenval, id,
                                           lfield ids !i, lam))
         (methl @ vals) cl_init)

let output_methods tbl methods lam =
  match methods with
    [] -> lam
  | [lab; code] ->
      lsequence (mkappl(oo_prim "set_method", [Lvar tbl; lab; code])) lam
  | _ ->
      lsequence (mkappl(oo_prim "set_methods",
                        [Lvar tbl; Lprim(Pmakeblock(0,Immutable,None),
                                         methods, Loc_unknown)]))
        lam

let rec ignore_cstrs cl =
  match cl.cl_desc with
    Tcl_constraint (cl, _, _, _, _) -> ignore_cstrs cl
  | Tcl_apply (cl, _) -> ignore_cstrs cl
  | _ -> cl

let rec index a = function
    [] -> raise Not_found
  | b :: l ->
      if b = a then 0 else 1 + index a l

let bind_id_as_val (id, _) = ("", id)

let rec build_class_init ~scopes cla cstr super inh_init cl_init msubst top cl =
  match cl.cl_desc with
  | Tcl_ident _ ->
      begin match inh_init with
      | (_, path_lam, obj_init)::inh_init ->
          (inh_init,
           Llet (Strict, Pgenval, obj_init,
<<<<<<< HEAD
                 mkappl(Lprim(Pfield (1, Pointer, Mutable),
                              [path_lam], Location.none), Lvar cla ::
                        if top then [Lprim(Pfield (3, Pointer, Mutable),
                                     [path_lam], Location.none)]
=======
                 mkappl(Lprim(Pfield 1, [path_lam], Loc_unknown), Lvar cla ::
                        if top then [Lprim(Pfield 3, [path_lam], Loc_unknown)]
>>>>>>> 8f85e002
                        else []),
                 bind_super cla super cl_init))
      | _ ->
          assert false
      end
  | Tcl_structure str ->
      let cl_init = bind_super cla super cl_init in
      let (inh_init, cl_init, methods, values) =
        List.fold_right
          (fun field (inh_init, cl_init, methods, values) ->
            match field.cf_desc with
              Tcf_inherit (_, cl, _, vals, meths) ->
                let cl_init = output_methods cla methods cl_init in
                let inh_init, cl_init =
                  build_class_init ~scopes cla false
                    (vals, meths_super cla str.cstr_meths meths)
                    inh_init cl_init msubst top cl in
                (inh_init, cl_init, [], values)
            | Tcf_val (name, _, id, _, over) ->
                let values =
                  if over then values else (name.txt, id) :: values
                in
                (inh_init, cl_init, methods, values)
            | Tcf_method (_, _, Tcfk_virtual _)
            | Tcf_constraint _
              ->
                (inh_init, cl_init, methods, values)
            | Tcf_method (name, _, Tcfk_concrete (_, exp)) ->
                let scopes = enter_method_definition ~scopes name.txt in
                let met_code =
                  msubst true (transl_scoped_exp ~scopes exp) in
                let met_code =
                  if !Clflags.native_code && List.length met_code = 1 then
                    (* Force correct naming of method for profiles *)
                    let met = Ident.create_local ("method_" ^ name.txt) in
                    [Llet(Strict, Pgenval, met, List.hd met_code, Lvar met)]
                  else met_code
                in
                (inh_init, cl_init,
                 Lvar(Meths.find name.txt str.cstr_meths) :: met_code @ methods,
                 values)
            | Tcf_initializer exp ->
                (inh_init,
                 Lsequence(mkappl (oo_prim "add_initializer",
                                   Lvar cla :: msubst false
                                                 (transl_exp ~scopes exp)),
                           cl_init),
                 methods, values)
            | Tcf_attribute _ ->
                (inh_init, cl_init, methods, values))
          str.cstr_fields
          (inh_init, cl_init, [], [])
      in
      let cl_init = output_methods cla methods cl_init in
      (inh_init, bind_methods cla str.cstr_meths values cl_init)
  | Tcl_fun (_, _pat, vals, cl, _) ->
      let (inh_init, cl_init) =
        build_class_init ~scopes cla cstr super inh_init cl_init msubst top cl
      in
      let vals = List.map bind_id_as_val vals in
      (inh_init, transl_vals cla true StrictOpt vals cl_init)
  | Tcl_apply (cl, _exprs) ->
      build_class_init ~scopes cla cstr super inh_init cl_init msubst top cl
  | Tcl_let (_rec_flag, _defs, vals, cl) ->
      let (inh_init, cl_init) =
        build_class_init ~scopes cla cstr super inh_init cl_init msubst top cl
      in
      let vals = List.map bind_id_as_val vals in
      (inh_init, transl_vals cla true StrictOpt vals cl_init)
  | Tcl_constraint (cl, _, vals, meths, concr_meths) ->
      let virt_meths =
        List.filter (fun lab -> not (Concr.mem lab concr_meths)) meths in
      let concr_meths = Concr.elements concr_meths in
      let narrow_args =
        [Lvar cla;
         transl_meth_list vals;
         transl_meth_list virt_meths;
         transl_meth_list concr_meths] in
      let cl = ignore_cstrs cl in
      begin match cl.cl_desc, inh_init with
      | Tcl_ident (path, _, _), (path', path_lam, obj_init)::inh_init ->
          assert (Path.same path path');
          let inh = Ident.create_local "inh"
          and ofs = List.length vals + 1
          and valids, methids = super in
          let cl_init =
            List.fold_left
              (fun init (nm, id, _) ->
                Llet(StrictOpt, Pgenval, id,
                     lfield inh (index nm concr_meths + ofs),
                     init))
              cl_init methids in
          let cl_init =
            List.fold_left
              (fun init (nm, id) ->
                Llet(StrictOpt, Pgenval, id,
                     lfield inh (index nm vals + 1), init))
              cl_init valids in
          (inh_init,
           Llet (Strict, Pgenval, inh,
                 mkappl(oo_prim "inherits", narrow_args @
                        [path_lam;
                         Lconst(Const_pointer(if top then 1 else 0))]),
                 Llet(StrictOpt, Pgenval, obj_init, lfield inh 0, cl_init)))
      | _ ->
          let core cl_init =
            build_class_init
              ~scopes cla true super inh_init cl_init msubst top cl
          in
          if cstr then core cl_init else
          let (inh_init, cl_init) =
            core (Lsequence (mkappl (oo_prim "widen", [Lvar cla]), cl_init))
          in
          (inh_init,
           Lsequence(mkappl (oo_prim "narrow", narrow_args),
                     cl_init))
      end
  | Tcl_open (_, cl) ->
      build_class_init ~scopes cla cstr super inh_init cl_init msubst top cl

let rec build_class_lets ~scopes cl =
  match cl.cl_desc with
    Tcl_let (rec_flag, defs, _vals, cl') ->
      let env, wrap = build_class_lets ~scopes cl' in
      (env, fun x ->
          Translcore.transl_let ~scopes rec_flag defs (wrap x))
  | _ ->
      (cl.cl_env, fun x -> x)

let rec get_class_meths cl =
  match cl.cl_desc with
    Tcl_structure cl ->
      Meths.fold (fun _ -> Ident.Set.add) cl.cstr_meths Ident.Set.empty
  | Tcl_ident _ -> Ident.Set.empty
  | Tcl_fun (_, _, _, cl, _)
  | Tcl_let (_, _, _, cl)
  | Tcl_apply (cl, _)
  | Tcl_open (_, cl)
  | Tcl_constraint (cl, _, _, _, _) -> get_class_meths cl

(*
   XXX Il devrait etre peu couteux d'ecrire des classes :
   |   Writing classes should be cheap
     class c x y = d e f
*)
let rec transl_class_rebind ~scopes obj_init cl vf =
  match cl.cl_desc with
    Tcl_ident (path, _, _) ->
      if vf = Concrete then begin
        try if (Env.find_class path cl.cl_env).cty_new = None then raise Exit
        with Not_found -> raise Exit
      end;
      let cl_loc = of_location ~scopes cl.cl_loc in
      let path_lam = transl_class_path cl_loc cl.cl_env path in
      (path, path_lam, obj_init)
  | Tcl_fun (_, pat, _, cl, partial) ->
      let path, path_lam, obj_init =
        transl_class_rebind ~scopes obj_init cl vf in
      let build params rem =
        let param = name_pattern "param" pat in
        Lfunction {kind = Curried; params = (param, Pgenval)::params;
                   return = Pgenval;
                   attr = default_function_attribute;
                   loc = of_location ~scopes pat.pat_loc;
                   body = Matching.for_function ~scopes pat.pat_loc
                            None (Lvar param) [pat, rem] partial}
      in
      (path, path_lam,
       match obj_init with
         Lfunction {kind = Curried; params; body} -> build params body
       | rem                                      -> build [] rem)
  | Tcl_apply (cl, oexprs) ->
      let path, path_lam, obj_init =
        transl_class_rebind ~scopes obj_init cl vf in
      (path, path_lam, transl_apply ~scopes obj_init oexprs Loc_unknown)
  | Tcl_let (rec_flag, defs, _vals, cl) ->
      let path, path_lam, obj_init =
        transl_class_rebind ~scopes obj_init cl vf in
      (path, path_lam, Translcore.transl_let ~scopes rec_flag defs obj_init)
  | Tcl_structure _ -> raise Exit
  | Tcl_constraint (cl', _, _, _, _) ->
      let path, path_lam, obj_init =
        transl_class_rebind ~scopes obj_init cl' vf in
      let rec check_constraint = function
          Cty_constr(path', _, _) when Path.same path path' -> ()
        | Cty_arrow (_, _, cty) -> check_constraint cty
        | _ -> raise Exit
      in
      check_constraint cl.cl_type;
      (path, path_lam, obj_init)
  | Tcl_open (_, cl) ->
      transl_class_rebind ~scopes obj_init cl vf

let rec transl_class_rebind_0 ~scopes (self:Ident.t) obj_init cl vf =
  match cl.cl_desc with
    Tcl_let (rec_flag, defs, _vals, cl) ->
      let path, path_lam, obj_init =
        transl_class_rebind_0 ~scopes self obj_init cl vf
      in
      (path, path_lam, Translcore.transl_let ~scopes rec_flag defs obj_init)
  | _ ->
      let path, path_lam, obj_init =
        transl_class_rebind ~scopes obj_init cl vf in
      (path, path_lam, lfunction [self, Pgenval] obj_init)

let transl_class_rebind ~scopes cl vf =
  try
    let obj_init = Ident.create_local "obj_init"
    and self = Ident.create_local "self" in
    let obj_init0 =
      lapply {ap_should_be_tailcall=false;
              ap_loc=Loc_unknown;
              ap_func=Lvar obj_init;
              ap_args=[Lvar self];
              ap_inlined=Default_inline;
              ap_specialised=Default_specialise}
    in
    let _, path_lam, obj_init' =
      transl_class_rebind_0 ~scopes self obj_init0 cl vf in
    let id = (obj_init' = lfunction [self, Pgenval] obj_init0) in
    if id then path_lam else

    let cla = Ident.create_local "class"
    and new_init = Ident.create_local "new_init"
    and env_init = Ident.create_local "env_init"
    and table = Ident.create_local "table"
    and envs = Ident.create_local "envs" in
    Llet(
    Strict, Pgenval, new_init, lfunction [obj_init, Pgenval] obj_init',
    Llet(
    Alias, Pgenval, cla, path_lam,
    Lprim(Pmakeblock(0, Immutable, None),
          [mkappl(Lvar new_init, [lfield cla 0]);
           lfunction [table, Pgenval]
             (Llet(Strict, Pgenval, env_init,
                   mkappl(lfield cla 1, [Lvar table]),
                   lfunction [envs, Pgenval]
                     (mkappl(Lvar new_init,
                             [mkappl(Lvar env_init, [Lvar envs])]))));
           lfield cla 2;
           lfield cla 3],
          Loc_unknown)))
  with Exit ->
    lambda_unit

(* Rewrite a closure using builtins. Improves native code size. *)

let rec module_path = function
    Lvar id ->
      let s = Ident.name id in s <> "" && s.[0] >= 'A' && s.[0] <= 'Z'
  | Lprim(Pfield _, [p], _)    -> module_path p
  | Lprim(Pgetglobal _, [], _) -> true
  | _                          -> false

let const_path local = function
    Lvar id -> not (List.mem id local)
  | Lconst _ -> true
  | Lfunction {kind = Curried; body} ->
      let fv = free_variables body in
      List.for_all (fun x -> not (Ident.Set.mem x fv)) local
  | p -> module_path p

let rec builtin_meths self env env2 body =
  let const_path = const_path (env::self) in
  let conv = function
    (* Lvar s when List.mem s self ->  "_self", [] *)
    | p when const_path p -> "const", [p]
    | Lprim(Parrayrefu _, [Lvar s; Lvar n], _) when List.mem s self ->
        "var", [Lvar n]
    | Lprim(Pfield(n, _, _), [Lvar e], _) when Ident.same e env ->
        "env", [Lvar env2; Lconst(Const_pointer n)]
    | Lsend(Self, met, Lvar s, [], _) when List.mem s self ->
        "meth", [met]
    | _ -> raise Not_found
  in
  match body with
  | Llet(_str, _k, s', Lvar s, body) when List.mem s self ->
      builtin_meths (s'::self) env env2 body
  | Lapply{ap_func = f; ap_args = [arg]} when const_path f ->
      let s, args = conv arg in ("app_"^s, f :: args)
  | Lapply{ap_func = f; ap_args = [arg; p]} when const_path f && const_path p ->
      let s, args = conv arg in
      ("app_"^s^"_const", f :: args @ [p])
  | Lapply{ap_func = f; ap_args = [p; arg]} when const_path f && const_path p ->
      let s, args = conv arg in
      ("app_const_"^s, f :: p :: args)
  | Lsend(Self, Lvar n, Lvar s, [arg], _) when List.mem s self ->
      let s, args = conv arg in
      ("meth_app_"^s, Lvar n :: args)
  | Lsend(Self, met, Lvar s, [], _) when List.mem s self ->
      ("get_meth", [met])
  | Lsend(Public, met, arg, [], _) ->
      let s, args = conv arg in
      ("send_"^s, met :: args)
  | Lsend(Cached, met, arg, [_;_], _) ->
      let s, args = conv arg in
      ("send_"^s, met :: args)
  | Lfunction {kind = Curried; params = [x, _]; body} ->
      let rec enter self = function
        | Lprim(Parraysetu _, [Lvar s; Lvar n; Lvar x'], _)
          when Ident.same x x' && List.mem s self ->
            ("set_var", [Lvar n])
        | Llet(_str, _k, s', Lvar s, body) when List.mem s self ->
            enter (s'::self) body
        | _ -> raise Not_found
      in enter self body
  | Lfunction _ -> raise Not_found
  | _ ->
      let s, args = conv body in ("get_"^s, args)

module M = struct
  open CamlinternalOO
  let builtin_meths self env env2 body =
    let builtin, args = builtin_meths self env env2 body in
    (* if not arr then [mkappl(oo_prim builtin, args)] else *)
    let tag = match builtin with
      "get_const" -> GetConst
    | "get_var"   -> GetVar
    | "get_env"   -> GetEnv
    | "get_meth"  -> GetMeth
    | "set_var"   -> SetVar
    | "app_const" -> AppConst
    | "app_var"   -> AppVar
    | "app_env"   -> AppEnv
    | "app_meth"  -> AppMeth
    | "app_const_const" -> AppConstConst
    | "app_const_var"   -> AppConstVar
    | "app_const_env"   -> AppConstEnv
    | "app_const_meth"  -> AppConstMeth
    | "app_var_const"   -> AppVarConst
    | "app_env_const"   -> AppEnvConst
    | "app_meth_const"  -> AppMethConst
    | "meth_app_const"  -> MethAppConst
    | "meth_app_var"    -> MethAppVar
    | "meth_app_env"    -> MethAppEnv
    | "meth_app_meth"   -> MethAppMeth
    | "send_const" -> SendConst
    | "send_var"   -> SendVar
    | "send_env"   -> SendEnv
    | "send_meth"  -> SendMeth
    | _ -> assert false
    in Lconst(Const_pointer(Obj.magic tag)) :: args
end
open M


(*
   Class translation.
   Three subcases:
    * reapplication of a known class -> transl_class_rebind
    * class without local dependencies -> direct translation
    * with local dependencies -> generate a stubs tree,
      with a node for every local classes inherited
   A class is a 4-tuple:
    (obj_init, class_init, env_init, env)
    obj_init: creation function (unit -> obj)
    class_init: inheritance function (table -> env_init)
      (one by source code)
    env_init: parameterisation by the local environment
      (env -> params -> obj_init)
      (one for each combination of inherited class_init )
    env: local environment
   If ids=0 (immediate object), then only env_init is conserved.
*)

(*
let prerr_ids msg ids =
  let names = List.map Ident.unique_toplevel_name ids in
  prerr_endline (String.concat " " (msg :: names))
*)

let free_methods l =
  let fv = ref Ident.Set.empty in
  let rec free l =
    Lambda.iter_head_constructor free l;
    match l with
    | Lsend(Self, Lvar meth, _, _, _) ->
        fv := Ident.Set.add meth !fv
    | Lsend _ -> ()
    | Lfunction{params} ->
        List.iter (fun (param, _) -> fv := Ident.Set.remove param !fv) params
    | Llet(_str, _k, id, _arg, _body) ->
        fv := Ident.Set.remove id !fv
    | Lletrec(decl, _body) ->
        List.iter (fun (id, _exp) -> fv := Ident.Set.remove id !fv) decl
    | Lstaticcatch(_e1, (_,vars), _e2) ->
        List.iter (fun (id, _) -> fv := Ident.Set.remove id !fv) vars
    | Ltrywith(_e1, exn, _e2) ->
        fv := Ident.Set.remove exn !fv
    | Lfor(v, _e1, _e2, _dir, _e3) ->
        fv := Ident.Set.remove v !fv
    | Lassign _
    | Lvar _ | Lconst _ | Lapply _
    | Lprim _ | Lswitch _ | Lstringswitch _ | Lstaticraise _
    | Lifthenelse _ | Lsequence _ | Lwhile _
    | Levent _ | Lifused _ -> ()
  in free l; !fv

let transl_class ~scopes ids cl_id pub_meths cl vflag =
  (* First check if it is not only a rebind *)
  let rebind = transl_class_rebind ~scopes cl vflag in
  if rebind <> lambda_unit then rebind else

  (* Prepare for heavy environment handling *)
  let scopes = enter_class_definition ~scopes cl_id in
  let tables = Ident.create_local (Ident.name cl_id ^ "_tables") in
  let (top_env, req) = oo_add_class tables in
  let top = not req in
  let cl_env, llets = build_class_lets ~scopes cl in
  let new_ids = if top then [] else Env.diff top_env cl_env in
  let env2 = Ident.create_local "env" in
  let meth_ids = get_class_meths cl in
  let subst env lam i0 new_ids' =
    let fv = free_variables lam in
    (* prerr_ids "cl_id =" [cl_id]; prerr_ids "fv =" (Ident.Set.elements fv); *)
    let fv = List.fold_right Ident.Set.remove !new_ids' fv in
    (* We need to handle method ids specially, as they do not appear
       in the typing environment (PR#3576, PR#4560) *)
    (* very hacky: we add and remove free method ids on the fly,
       depending on the visit order... *)
    method_ids :=
      Ident.Set.diff (Ident.Set.union (free_methods lam) !method_ids) meth_ids;
    (* prerr_ids "meth_ids =" (Ident.Set.elements meth_ids);
       prerr_ids "method_ids =" (Ident.Set.elements !method_ids); *)
    let new_ids = List.fold_right Ident.Set.add new_ids !method_ids in
    let fv = Ident.Set.inter fv new_ids in
    new_ids' := !new_ids' @ Ident.Set.elements fv;
    (* prerr_ids "new_ids' =" !new_ids'; *)
    let i = ref (i0-1) in
    List.fold_left
      (fun subst id ->
        incr i; Ident.Map.add id (lfield env !i)  subst)
      Ident.Map.empty !new_ids'
  in
  let new_ids_meths = ref [] in
  let no_env_update _ _ env = env in
  let msubst arr = function
      Lfunction {kind = Curried; params = (self, Pgenval) :: args; body} ->
        let env = Ident.create_local "env" in
        let body' =
          if new_ids = [] then body else
          Lambda.subst no_env_update (subst env body 0 new_ids_meths) body in
        begin try
          (* Doesn't seem to improve size for bytecode *)
          (* if not !Clflags.native_code then raise Not_found; *)
          if not arr || !Clflags.debug then raise Not_found;
          builtin_meths [self] env env2 (lfunction args body')
        with Not_found ->
          [lfunction ((self, Pgenval) :: args)
             (if not (Ident.Set.mem env (free_variables body')) then body' else
              Llet(Alias, Pgenval, env,
                   Lprim(Pfield_computed,
                         [Lvar self; Lvar env2],
                         Loc_unknown),
                   body'))]
        end
      | _ -> assert false
  in
  let new_ids_init = ref [] in
  let env1 = Ident.create_local "env" and env1' = Ident.create_local "env'" in
  let copy_env self =
    if top then lambda_unit else
    Lifused(env2, Lprim(Psetfield_computed (Pointer, Assignment),
                        [Lvar self; Lvar env2; Lvar env1'],
                        Loc_unknown))
  and subst_env envs l lam =
    if top then lam else
    (* must be called only once! *)
    let lam = Lambda.subst no_env_update (subst env1 lam 1 new_ids_init) lam in
    Llet(Alias, Pgenval, env1, (if l = [] then Lvar envs else lfield envs 0),
    Llet(Alias, Pgenval, env1',
         (if !new_ids_init = [] then Lvar env1 else lfield env1 0),
         lam))
  in

  (* Now we start compiling the class *)
  let cla = Ident.create_local "class" in
  let (inh_init, obj_init) =
    build_object_init_0 ~scopes cla [] cl copy_env subst_env top ids in
  let inh_init' = List.rev inh_init in
  let (inh_init', cl_init) =
    build_class_init ~scopes cla true ([],[]) inh_init' obj_init msubst top cl
  in
  assert (inh_init' = []);
  let table = Ident.create_local "table"
  and class_init = Ident.create_local (Ident.name cl_id ^ "_init")
  and env_init = Ident.create_local "env_init"
  and obj_init = Ident.create_local "obj_init" in
  let pub_meths =
    List.sort
      (fun s s' -> compare (Btype.hash_variant s) (Btype.hash_variant s'))
      pub_meths in
  let tags = List.map Btype.hash_variant pub_meths in
  let rev_map = List.combine tags pub_meths in
  List.iter2
    (fun tag name ->
      let name' = List.assoc tag rev_map in
      if name' <> name then raise(Error(cl.cl_loc, Tags(name, name'))))
    tags pub_meths;
  let ltable table lam =
    Llet(Strict, Pgenval, table,
         mkappl (oo_prim "create_table", [transl_meth_list pub_meths]), lam)
  and ldirect obj_init =
    Llet(Strict, Pgenval, obj_init, cl_init,
         Lsequence(mkappl (oo_prim "init_class", [Lvar cla]),
                   mkappl (Lvar obj_init, [lambda_unit])))
  in
  (* Simplest case: an object defined at toplevel (ids=[]) *)
  if top && ids = [] then llets (ltable cla (ldirect obj_init)) else

  let concrete = (vflag = Concrete)
  and lclass lam =
    let cl_init = llets (Lfunction{kind = Curried;
                                   attr = default_function_attribute;
                                   loc = Loc_unknown;
                                   return = Pgenval;
                                   params = [cla, Pgenval]; body = cl_init}) in
    Llet(Strict, Pgenval, class_init, cl_init, lam (free_variables cl_init))
  and lbody fv =
    if List.for_all (fun id -> not (Ident.Set.mem id fv)) ids then
      mkappl (oo_prim "make_class",[transl_meth_list pub_meths;
                                    Lvar class_init])
    else
      ltable table (
      Llet(
      Strict, Pgenval, env_init, mkappl (Lvar class_init, [Lvar table]),
      Lsequence(
      mkappl (oo_prim "init_class", [Lvar table]),
      Lprim(Pmakeblock(0, Immutable, None),
            [mkappl (Lvar env_init, [lambda_unit]);
             Lvar class_init; Lvar env_init; lambda_unit],
            Loc_unknown))))
  and lbody_virt lenvs =
    Lprim(Pmakeblock(0, Immutable, None),
          [lambda_unit; Lfunction{kind = Curried;
                                  attr = default_function_attribute;
                                  loc = Loc_unknown;
                                  return = Pgenval;
                                  params = [cla, Pgenval]; body = cl_init};
           lambda_unit; lenvs],
         Loc_unknown)
  in
  (* Still easy: a class defined at toplevel *)
  if top && concrete then lclass lbody else
  if top then llets (lbody_virt lambda_unit) else

  (* Now for the hard stuff: prepare for table caching *)
  let envs = Ident.create_local "envs"
  and cached = Ident.create_local "cached" in
  let lenvs =
    if !new_ids_meths = [] && !new_ids_init = [] && inh_init = []
    then lambda_unit
    else Lvar envs in
  let lenv =
    let menv =
      if !new_ids_meths = [] then lambda_unit else
      Lprim(Pmakeblock(0, Immutable, None),
            List.map (fun id -> Lvar id) !new_ids_meths,
            Loc_unknown) in
    if !new_ids_init = [] then menv else
    Lprim(Pmakeblock(0, Immutable, None),
          menv :: List.map (fun id -> Lvar id) !new_ids_init,
          Loc_unknown)
  and linh_envs =
    List.map
<<<<<<< HEAD
      (fun (_, path_lam, _) ->
        Lprim(Pfield (3, Pointer, Mutable), [path_lam], Location.none))
=======
      (fun (_, path_lam, _) -> Lprim(Pfield 3, [path_lam], Loc_unknown))
>>>>>>> 8f85e002
      (List.rev inh_init)
  in
  let make_envs lam =
    Llet(StrictOpt, Pgenval, envs,
         (if linh_envs = [] then lenv else
         Lprim(Pmakeblock(0, Immutable, None),
               lenv :: linh_envs, Loc_unknown)),
         lam)
  and def_ids cla lam =
    Llet(StrictOpt, Pgenval, env2,
         mkappl (oo_prim "new_variable", [Lvar cla; transl_label ""]),
         lam)
  in
  let inh_paths =
    List.filter
      (fun (path, _, _) -> List.mem (Path.head path) new_ids) inh_init
  in
  let inh_keys =
    List.map
<<<<<<< HEAD
      (fun (_, path_lam, _) ->
        Lprim(Pfield (1, Pointer, Mutable), [path_lam], Location.none))
=======
      (fun (_, path_lam, _) -> Lprim(Pfield 1, [path_lam], Loc_unknown))
>>>>>>> 8f85e002
      inh_paths
  in
  let lclass lam =
    Llet(Strict, Pgenval, class_init,
         Lfunction{kind = Curried; params = [cla, Pgenval];
                   return = Pgenval;
                   attr = default_function_attribute;
                   loc = Loc_unknown;
                   body = def_ids cla cl_init}, lam)
  and lcache lam =
    if inh_keys = [] then Llet(Alias, Pgenval, cached, Lvar tables, lam) else
    Llet(Strict, Pgenval, cached,
         mkappl (oo_prim "lookup_tables",
                [Lvar tables; Lprim(Pmakeblock(0, Immutable, None),
                                    inh_keys, Loc_unknown)]),
         lam)
  and lset cached i lam =
    Lprim(Psetfield(i, Pointer, Assignment),
          [Lvar cached; lam], Loc_unknown)
  in
  let ldirect () =
    ltable cla
      (Llet(Strict, Pgenval, env_init, def_ids cla cl_init,
            Lsequence(mkappl (oo_prim "init_class", [Lvar cla]),
                      lset cached 0 (Lvar env_init))))
  and lclass_virt () =
    lset cached 0
      (Lfunction
         {
           kind = Curried;
           attr = default_function_attribute;
           loc = Loc_unknown;
           return = Pgenval;
           params = [cla, Pgenval];
           body = def_ids cla cl_init;
         }
      )
  in
  let lupdate_cache =
    if ids = [] then ldirect () else
      if not concrete then lclass_virt () else
        lclass (
            mkappl (oo_prim "make_class_store",
                    [transl_meth_list pub_meths;
                     Lvar class_init; Lvar cached])) in
  let lcheck_cache =
    if !Clflags.native_code && !Clflags.afl_instrument then
      (* When afl-fuzz instrumentation is enabled, ignore the cache
         so that the program's behaviour does not change between runs *)
      lupdate_cache
    else
      Lifthenelse(lfield cached 0, lambda_unit, lupdate_cache) in
  llets (
  lcache (
  Lsequence(lcheck_cache,
  make_envs (
  if ids = [] then mkappl (lfield cached 0, [lenvs]) else
  Lprim(Pmakeblock(0, Immutable, None),
        (if concrete then
          [mkappl (lfield cached 0, [lenvs]);
           lfield cached 1;
           lfield cached 0;
           lenvs]
        else [lambda_unit; lfield cached 0; lambda_unit; lenvs]),
        Loc_unknown
       )))))

(* Wrapper for class compilation *)
(*
    let cl_id = ci.ci_id_class in
(* TODO: cl_id is used somewhere else as typesharp ? *)
  let _arity = List.length ci.ci_params in
  let pub_meths = m in
  let cl = ci.ci_expr in
  let vflag = vf in
*)

let transl_class ~scopes ids id pub_meths cl vf =
  oo_wrap cl.cl_env false (transl_class ~scopes ids id pub_meths cl) vf

let () =
  transl_object := (fun ~scopes id meths cl ->
    transl_class ~scopes [] id meths cl Concrete)

(* Error report *)

open Format

let report_error ppf = function
  | Tags (lab1, lab2) ->
      fprintf ppf "Method labels `%s' and `%s' are incompatible.@ %s"
        lab1 lab2 "Change one of them."

let () =
  Location.register_error_of_exn
    (function
      | Error (loc, err) ->
        Some (Location.error_of_printer ~loc report_error err)
      | _ ->
        None
    )<|MERGE_RESOLUTION|>--- conflicted
+++ resolved
@@ -59,12 +59,8 @@
 let lsequence l1 l2 =
   if l2 = lambda_unit then l1 else Lsequence(l1, l2)
 
-<<<<<<< HEAD
 let lfield v i = Lprim(Pfield (i, Pointer, Mutable),
-                       [Lvar v], Location.none)
-=======
-let lfield v i = Lprim(Pfield i, [Lvar v], Loc_unknown)
->>>>>>> 8f85e002
+                       [Lvar v], Loc_unknown)
 
 let transl_label l = share (Const_immstring l)
 
@@ -280,15 +276,10 @@
       | (_, path_lam, obj_init)::inh_init ->
           (inh_init,
            Llet (Strict, Pgenval, obj_init,
-<<<<<<< HEAD
                  mkappl(Lprim(Pfield (1, Pointer, Mutable),
-                              [path_lam], Location.none), Lvar cla ::
+                              [path_lam], Loc_unknown), Lvar cla ::
                         if top then [Lprim(Pfield (3, Pointer, Mutable),
-                                     [path_lam], Location.none)]
-=======
-                 mkappl(Lprim(Pfield 1, [path_lam], Loc_unknown), Lvar cla ::
-                        if top then [Lprim(Pfield 3, [path_lam], Loc_unknown)]
->>>>>>> 8f85e002
+                                     [path_lam], Loc_unknown)]
                         else []),
                  bind_super cla super cl_init))
       | _ ->
@@ -854,12 +845,8 @@
           Loc_unknown)
   and linh_envs =
     List.map
-<<<<<<< HEAD
       (fun (_, path_lam, _) ->
-        Lprim(Pfield (3, Pointer, Mutable), [path_lam], Location.none))
-=======
-      (fun (_, path_lam, _) -> Lprim(Pfield 3, [path_lam], Loc_unknown))
->>>>>>> 8f85e002
+        Lprim(Pfield (3, Pointer, Mutable), [path_lam], Loc_unknown))
       (List.rev inh_init)
   in
   let make_envs lam =
@@ -879,12 +866,8 @@
   in
   let inh_keys =
     List.map
-<<<<<<< HEAD
       (fun (_, path_lam, _) ->
-        Lprim(Pfield (1, Pointer, Mutable), [path_lam], Location.none))
-=======
-      (fun (_, path_lam, _) -> Lprim(Pfield 1, [path_lam], Loc_unknown))
->>>>>>> 8f85e002
+        Lprim(Pfield (1, Pointer, Mutable), [path_lam], Loc_unknown))
       inh_paths
   in
   let lclass lam =
