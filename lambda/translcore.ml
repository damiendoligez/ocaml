--- conflicted
+++ resolved
@@ -476,26 +476,16 @@
       event_after ~scopes e lam
   | Texp_new (cl, {Location.loc=loc}, _) ->
       let loc = of_location ~scopes loc in
-<<<<<<< HEAD
-      Lapply{ap_should_be_tailcall=false;
-             ap_loc=loc;
-             ap_func=
-               Lprim(Pfield (0, Pointer, Mutable),
-                     [transl_class_path loc e.exp_env cl], loc);
-             ap_args=[lambda_unit];
-             ap_inlined=Default_inline;
-             ap_specialised=Default_specialise}
-=======
       Lapply{
         ap_loc=loc;
         ap_func=
-          Lprim(Pfield 0, [transl_class_path loc e.exp_env cl], loc);
+          Lprim(Pfield (0, Pointer, Mutable),
+                [transl_class_path loc e.exp_env cl], loc);
         ap_args=[lambda_unit];
         ap_tailcall=Default_tailcall;
         ap_inlined=Default_inline;
         ap_specialised=Default_specialise;
       }
->>>>>>> b7509ca8
   | Texp_instvar(path_self, path, _) ->
       let loc = of_location ~scopes e.exp_loc in
       let self = transl_value_path loc e.exp_env path_self in
