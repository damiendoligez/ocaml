/***********************************************************************/
/*                                                                     */
/*                                OCaml                                */
/*                                                                     */
/*             Damien Doligez, projet Para, INRIA Rocquencourt         */
/*                                                                     */
/*  Copyright 1996 Institut National de Recherche en Informatique et   */
/*  en Automatique.  All rights reserved.  This file is distributed    */
/*  under the terms of the GNU Library General Public License, with    */
/*  the special exception on linking described in file ../LICENSE.     */
/*                                                                     */
/***********************************************************************/

#include <string.h>
#include "config.h"
#include "fail.h"
#include "finalise.h"
#include "gc.h"
#include "gc_ctrl.h"
#include "major_gc.h"
#include "memory.h"
#include "minor_gc.h"
#include "misc.h"
#include "mlvalues.h"
#include "roots.h"
#include "signals.h"
#include "weak.h"

/* Pointers into the minor heap.
   [caml_young_base]
       The [malloc] block that contains the heap.
   [caml_young_start] ... [caml_young_end]
       The whole range of the minor heap: all young blocks are inside
       this interval.
   [caml_young_alloc_start]...[caml_young_alloc_end]
       The allocation arena: newly-allocated blocks are carved from
       this interval.
   [caml_young_alloc_mid] is the mid-point of this interval.
   [caml_young_ptr], [caml_young_trigger], [caml_young_limit]
       These pointers are all inside the allocation arena.
       - [caml_young_ptr] is where the next allocation will take place.
       - [caml_young_trigger] is how far we can allocate before triggering
         [caml_gc_dispatch]. Currently, it is either [caml_young_alloc_start]
         or the mid-point of the allocation arena.
       - [caml_young_limit] is the pointer that is compared to
         [caml_young_ptr] for allocation. It is either
         [caml_young_alloc_end] if a signal is pending and we are in
         native code, or [caml_young_trigger].
*/

asize_t caml_minor_heap_size;
static void *caml_young_base = NULL;
CAMLexport value *caml_young_start = NULL, *caml_young_end = NULL;
CAMLexport value *caml_young_alloc_start = NULL,
                 *caml_young_alloc_mid = NULL,
                 *caml_young_alloc_end = NULL;
CAMLexport value *caml_young_ptr = NULL, *caml_young_limit = NULL;
CAMLexport value *caml_young_trigger = NULL;

CAMLexport struct caml_ref_table
  caml_ref_table = { NULL, NULL, NULL, NULL, NULL, 0, 0},
  caml_weak_ref_table = { NULL, NULL, NULL, NULL, NULL, 0, 0};

int caml_in_minor_collection = 0;

#ifdef DEBUG
static unsigned long minor_gc_counter = 0;
#endif

void caml_alloc_table (struct caml_ref_table *tbl, asize_t sz, asize_t rsv)
{
  value **new_table;

  tbl->size = sz;
  tbl->reserve = rsv;
  new_table = (value **) caml_stat_alloc ((tbl->size + tbl->reserve)
                                          * sizeof (value *));
  if (tbl->base != NULL) caml_stat_free (tbl->base);
  tbl->base = new_table;
  tbl->ptr = tbl->base;
  tbl->threshold = tbl->base + tbl->size;
  tbl->limit = tbl->threshold;
  tbl->end = tbl->base + tbl->size + tbl->reserve;
}

static void reset_table (struct caml_ref_table *tbl)
{
  tbl->size = 0;
  tbl->reserve = 0;
  if (tbl->base != NULL) caml_stat_free (tbl->base);
  tbl->base = tbl->ptr = tbl->threshold = tbl->limit = tbl->end = NULL;
}

static void clear_table (struct caml_ref_table *tbl)
{
    tbl->ptr = tbl->base;
    tbl->limit = tbl->threshold;
}

/* size in bytes */
void caml_set_minor_heap_size (asize_t size)
{
  value *new_heap;
  void *new_heap_base;

  Assert (size >= Bsize_wsize(Minor_heap_min));
  Assert (size <= Bsize_wsize(Minor_heap_max));
  Assert (size % sizeof (value) == 0);
<<<<<<< HEAD
  if (caml_young_ptr != caml_young_alloc_end){
    CAML_TIMER_SETUP (tmr, "force_minor/set_minor_heap_size");
    caml_empty_minor_heap ();
    caml_requested_minor_gc = 0;
    caml_young_trigger = caml_young_alloc_mid;
    caml_young_limit = caml_young_trigger;
=======
  if (caml_young_ptr != caml_young_end){
    CAML_INSTR_EVENT ("force_minor/set_minor_heap_size");
    caml_minor_collection ();
>>>>>>> 0f0fe2ee
  }
  CAMLassert (caml_young_ptr == caml_young_alloc_end);
  new_heap = (value *) caml_aligned_malloc(size, 0, &new_heap_base);
  if (new_heap == NULL) caml_raise_out_of_memory();
  if (caml_page_table_add(In_young, new_heap, new_heap + size) != 0)
    caml_raise_out_of_memory();

  if (caml_young_start != NULL){
    caml_page_table_remove(In_young, caml_young_start, caml_young_end);
    free (caml_young_base);
  }
  caml_young_base = new_heap_base;
  caml_young_start = new_heap;
  caml_young_end = caml_young_start + Wsize_bsize (size);
  caml_young_alloc_start = caml_young_start;
  caml_young_alloc_mid = caml_young_alloc_start + Wsize_bsize (size) / 2;
  caml_young_alloc_end = caml_young_end;
  caml_young_trigger = caml_young_alloc_start;
  caml_young_limit = caml_young_trigger;
  caml_young_ptr = caml_young_alloc_end;
  caml_minor_heap_size = size;

  reset_table (&caml_ref_table);
  reset_table (&caml_weak_ref_table);
}

static value oldify_todo_list = 0;

/* Note that the tests on the tag depend on the fact that Infix_tag,
   Forward_tag, and No_scan_tag are contiguous. */

void caml_oldify_one (value v, value *p)
{
  value result;
  header_t hd;
  mlsize_t sz, i;
  tag_t tag;

 tail_call:
  if (Is_block (v) && Is_young (v)){
    Assert ((value *) Hp_val (v) >= caml_young_ptr);
    hd = Hd_val (v);
    if (hd == 0){         /* If already forwarded */
      *p = Field (v, 0);  /*  then forward pointer is first field. */
    }else{
      tag = Tag_hd (hd);
      if (tag < Infix_tag){
        value field0;

        sz = Wosize_hd (hd);
        result = caml_alloc_shr (sz, tag);
        *p = result;
        field0 = Field (v, 0);
        Hd_val (v) = 0;            /* Set forward flag */
        Field (v, 0) = result;     /*  and forward pointer. */
        if (sz > 1){
          Field (result, 0) = field0;
          Field (result, 1) = oldify_todo_list;    /* Add this block */
          oldify_todo_list = v;                    /*  to the "to do" list. */
        }else{
          Assert (sz == 1);
          p = &Field (result, 0);
          v = field0;
          goto tail_call;
        }
      }else if (tag >= No_scan_tag){
        sz = Wosize_hd (hd);
        result = caml_alloc_shr (sz, tag);
        for (i = 0; i < sz; i++) Field (result, i) = Field (v, i);
        Hd_val (v) = 0;            /* Set forward flag */
        Field (v, 0) = result;     /*  and forward pointer. */
        *p = result;
      }else if (tag == Infix_tag){
        mlsize_t offset = Infix_offset_hd (hd);
        caml_oldify_one (v - offset, p);   /* Cannot recurse deeper than 1. */
        *p += offset;
      }else{
        value f = Forward_val (v);
        tag_t ft = 0;
        int vv = 1;

        Assert (tag == Forward_tag);
        if (Is_block (f)){
          if (Is_young (f)){
            vv = 1;
            ft = Tag_val (Hd_val (f) == 0 ? Field (f, 0) : f);
          }else{
            vv = Is_in_value_area(f);
            if (vv){
              ft = Tag_val (f);
            }
          }
        }
        if (!vv || ft == Forward_tag || ft == Lazy_tag || ft == Double_tag){
          /* Do not short-circuit the pointer.  Copy as a normal block. */
          Assert (Wosize_hd (hd) == 1);
          result = caml_alloc_shr (1, Forward_tag);
          *p = result;
          Hd_val (v) = 0;             /* Set (GC) forward flag */
          Field (v, 0) = result;      /*  and forward pointer. */
          p = &Field (result, 0);
          v = f;
          goto tail_call;
        }else{
          v = f;                        /* Follow the forwarding */
          goto tail_call;               /*  then oldify. */
        }
      }
    }
  }else{
    *p = v;
  }
}

/* Finish the work that was put off by [caml_oldify_one].
   Note that [caml_oldify_one] itself is called by oldify_mopup, so we
   have to be careful to remove the first entry from the list before
   oldifying its fields. */
void caml_oldify_mopup (void)
{
  value v, new_v, f;
  mlsize_t i;

  while (oldify_todo_list != 0){
    v = oldify_todo_list;                /* Get the head. */
    Assert (Hd_val (v) == 0);            /* It must be forwarded. */
    new_v = Field (v, 0);                /* Follow forward pointer. */
    oldify_todo_list = Field (new_v, 1); /* Remove from list. */

    f = Field (new_v, 0);
    if (Is_block (f) && Is_young (f)){
      caml_oldify_one (f, &Field (new_v, 0));
    }
    for (i = 1; i < Wosize_val (new_v); i++){
      f = Field (v, i);
      if (Is_block (f) && Is_young (f)){
        caml_oldify_one (f, &Field (new_v, i));
      }else{
        Field (new_v, i) = f;
      }
    }
  }
}

/* Make sure the minor heap is empty by performing a minor collection
   if needed.
*/
void caml_empty_minor_heap (void)
{
  value **r;
  uintnat prev_alloc_words;

<<<<<<< HEAD
  if (caml_young_ptr != caml_young_alloc_end){
    CAML_TIMER_SETUP (tmr, "minor");
=======
  if (caml_young_ptr != caml_young_end){
    CAML_INSTR_SETUP (tmr, "minor");
    if (caml_minor_gc_begin_hook != NULL) (*caml_minor_gc_begin_hook) ();
>>>>>>> 0f0fe2ee
    prev_alloc_words = caml_allocated_words;
    caml_in_minor_collection = 1;
    caml_gc_message (0x02, "<", 0);
    caml_oldify_local_roots();
    CAML_INSTR_TIME (tmr, "minor/local_roots");
    for (r = caml_ref_table.base; r < caml_ref_table.ptr; r++){
      caml_oldify_one (**r, *r);
    }
    CAML_INSTR_TIME (tmr, "minor/ref_table");
    caml_oldify_mopup ();
    CAML_INSTR_TIME (tmr, "minor/copy");
    for (r = caml_weak_ref_table.base; r < caml_weak_ref_table.ptr; r++){
      if (Is_block (**r) && Is_young (**r)){
        if (Hd_val (**r) == 0){
          **r = Field (**r, 0);
        }else{
          **r = caml_weak_none;
        }
      }
    }
<<<<<<< HEAD
    CAML_TIMER_TIME (tmr, "minor/update_weak");
    CAMLassert (caml_young_ptr >= caml_young_alloc_start);
    caml_stat_minor_words += caml_young_alloc_end - caml_young_ptr;
    caml_young_ptr = caml_young_alloc_end;
=======
    CAML_INSTR_TIME (tmr, "minor/update_weak");
    if (caml_young_ptr < caml_young_start) caml_young_ptr = caml_young_start;
    caml_stat_minor_words += Wsize_bsize (caml_young_end - caml_young_ptr);
    caml_young_ptr = caml_young_end;
    caml_young_limit = caml_young_start;
>>>>>>> 0f0fe2ee
    clear_table (&caml_ref_table);
    clear_table (&caml_weak_ref_table);
    caml_gc_message (0x02, ">", 0);
    caml_in_minor_collection = 0;
    caml_final_empty_young ();
    if (caml_minor_gc_end_hook != NULL) (*caml_minor_gc_end_hook) ();
    CAML_INSTR_TIME (tmr, "minor/finalized");
    caml_stat_promoted_words += caml_allocated_words - prev_alloc_words;
    CAML_INSTR_INT ("minor/promoted", caml_allocated_words - prev_alloc_words);
    ++ caml_stat_minor_collections;
  }
#ifdef DEBUG
  {
    value *p;
    for (p = caml_young_alloc_start; p < caml_young_alloc_end; ++p){
      *p = Debug_free_minor;
    }
    ++ minor_gc_counter;
  }
#endif
}

/* Do a minor collection or a slice of major collection, call finalisation
   functions, etc.
   Leave enough room in the minor heap to allocate at least one object.
*/
CAMLexport void caml_gc_dispatch (void)
{
<<<<<<< HEAD
  value *trigger = caml_young_trigger; /* save old value of trigger */

  CAML_TIMER_SETUP(tmr, "dispatch");
  CAML_TIMER_TIME (tmr, "overhead");
=======
  CAML_INSTR_SETUP(tmr, "coll");
  CAML_INSTR_TIME (tmr, "overhead");

  caml_empty_minor_heap ();
  CAML_INSTR_TIME (tmr, "coll/minor");

  caml_major_collection_slice (0);
  CAML_INSTR_TIME (tmr, "coll/major");
  caml_force_major_slice = 0;

  if (caml_finalise_begin_hook != NULL) (*caml_finalise_begin_hook) ();
  caml_final_do_calls ();
  if (caml_finalise_end_hook != NULL) (*caml_finalise_end_hook) ();
  CAML_INSTR_TIME (tmr, "coll/finalizers");
>>>>>>> 0f0fe2ee

  if (trigger == caml_young_alloc_start || caml_requested_minor_gc){
    /* The minor heap is full, we must do a minor collection. */
    caml_empty_minor_heap ();
<<<<<<< HEAD
    caml_requested_minor_gc = 0;
    caml_young_trigger = caml_young_alloc_mid;
    caml_young_limit = caml_young_trigger;
    CAML_TIMER_TIME (tmr, "dispatch/minor");

    caml_final_do_calls ();
    CAML_TIMER_TIME (tmr, "dispatch/finalizers");

    if (caml_young_ptr - caml_young_alloc_start < Max_young_whsize){
      /* The finalizers have filled up the minor heap, we must do
         a second minor collection. */
      caml_empty_minor_heap ();
      caml_requested_minor_gc = 0;
      caml_young_trigger = caml_young_alloc_mid;
      caml_young_limit = caml_young_trigger;
      CAML_TIMER_TIME (tmr, "dispatch/finalizers_minor");
    }
  }
  if (trigger != caml_young_alloc_start || caml_requested_major_slice){
    /* The minor heap is half-full, do a major GC slice. */
    caml_major_collection_slice (0);
    caml_requested_major_slice = 0;
    caml_young_trigger = caml_young_alloc_start;
    caml_young_limit = caml_young_trigger;
    CAML_TIMER_TIME (tmr, "dispatch/major");
=======
    CAML_INSTR_TIME (tmr, "coll/minor_2");
>>>>>>> 0f0fe2ee
  }
}

/* For backward compatibility with Lablgtk: do a minor collection to
   ensure that the minor heap is empty.
*/
CAMLexport void caml_minor_collection (void)
{
  caml_requested_minor_gc = 1;
  caml_gc_dispatch ();
}

CAMLexport value caml_check_urgent_gc (value extra_root)
{
  CAMLparam1 (extra_root);
<<<<<<< HEAD
  if (caml_requested_major_slice || caml_requested_minor_gc){
    CAML_TIMER_SETUP (tmr, "force_minor/check_urgent_gc");
    caml_gc_dispatch();
=======
  if (caml_force_major_slice){
    CAML_INSTR_EVENT ("force_minor/check_urgent_gc");
    caml_minor_collection();
>>>>>>> 0f0fe2ee
  }
  CAMLreturn (extra_root);
}

void caml_realloc_ref_table (struct caml_ref_table *tbl)
{                                           Assert (tbl->ptr == tbl->limit);
                                            Assert (tbl->limit <= tbl->end);
                                      Assert (tbl->limit >= tbl->threshold);

  if (tbl->base == NULL){
    caml_alloc_table (tbl, caml_minor_heap_size / sizeof (value) / 8, 256);
  }else if (tbl->limit == tbl->threshold){
<<<<<<< HEAD
    CAML_TIMER_SETUP (tmr, "request_minor/realloc_ref_table");
=======
    CAML_INSTR_EVENT ("urge_major/realloc_ref_table");
>>>>>>> 0f0fe2ee
    caml_gc_message (0x08, "ref_table threshold crossed\n", 0);
    tbl->limit = tbl->end;
    caml_request_minor_gc ();
  }else{
    asize_t sz;
    asize_t cur_ptr = tbl->ptr - tbl->base;
    CAMLassert (caml_requested_minor_gc);

    tbl->size *= 2;
    sz = (tbl->size + tbl->reserve) * sizeof (value *);
    caml_gc_message (0x08, "Growing ref_table to %"
                           ARCH_INTNAT_PRINTF_FORMAT "dk bytes\n",
                     (intnat) sz/1024);
    tbl->base = (value **) realloc ((char *) tbl->base, sz);
    if (tbl->base == NULL){
      caml_fatal_error ("Fatal error: ref_table overflow\n");
    }
    tbl->end = tbl->base + tbl->size + tbl->reserve;
    tbl->threshold = tbl->base + tbl->size;
    tbl->ptr = tbl->base + cur_ptr;
    tbl->limit = tbl->end;
  }
}<|MERGE_RESOLUTION|>--- conflicted
+++ resolved
@@ -106,18 +106,12 @@
   Assert (size >= Bsize_wsize(Minor_heap_min));
   Assert (size <= Bsize_wsize(Minor_heap_max));
   Assert (size % sizeof (value) == 0);
-<<<<<<< HEAD
   if (caml_young_ptr != caml_young_alloc_end){
-    CAML_TIMER_SETUP (tmr, "force_minor/set_minor_heap_size");
+    CAML_INSTR_EVENT ("force_minor/set_minor_heap_size");
     caml_empty_minor_heap ();
     caml_requested_minor_gc = 0;
     caml_young_trigger = caml_young_alloc_mid;
     caml_young_limit = caml_young_trigger;
-=======
-  if (caml_young_ptr != caml_young_end){
-    CAML_INSTR_EVENT ("force_minor/set_minor_heap_size");
-    caml_minor_collection ();
->>>>>>> 0f0fe2ee
   }
   CAMLassert (caml_young_ptr == caml_young_alloc_end);
   new_heap = (value *) caml_aligned_malloc(size, 0, &new_heap_base);
@@ -270,14 +264,9 @@
   value **r;
   uintnat prev_alloc_words;
 
-<<<<<<< HEAD
   if (caml_young_ptr != caml_young_alloc_end){
-    CAML_TIMER_SETUP (tmr, "minor");
-=======
-  if (caml_young_ptr != caml_young_end){
     CAML_INSTR_SETUP (tmr, "minor");
     if (caml_minor_gc_begin_hook != NULL) (*caml_minor_gc_begin_hook) ();
->>>>>>> 0f0fe2ee
     prev_alloc_words = caml_allocated_words;
     caml_in_minor_collection = 1;
     caml_gc_message (0x02, "<", 0);
@@ -298,18 +287,10 @@
         }
       }
     }
-<<<<<<< HEAD
-    CAML_TIMER_TIME (tmr, "minor/update_weak");
+    CAML_INSTR_TIME (tmr, "minor/update_weak");
     CAMLassert (caml_young_ptr >= caml_young_alloc_start);
     caml_stat_minor_words += caml_young_alloc_end - caml_young_ptr;
     caml_young_ptr = caml_young_alloc_end;
-=======
-    CAML_INSTR_TIME (tmr, "minor/update_weak");
-    if (caml_young_ptr < caml_young_start) caml_young_ptr = caml_young_start;
-    caml_stat_minor_words += Wsize_bsize (caml_young_end - caml_young_ptr);
-    caml_young_ptr = caml_young_end;
-    caml_young_limit = caml_young_start;
->>>>>>> 0f0fe2ee
     clear_table (&caml_ref_table);
     clear_table (&caml_weak_ref_table);
     caml_gc_message (0x02, ">", 0);
@@ -338,39 +319,21 @@
 */
 CAMLexport void caml_gc_dispatch (void)
 {
-<<<<<<< HEAD
   value *trigger = caml_young_trigger; /* save old value of trigger */
 
-  CAML_TIMER_SETUP(tmr, "dispatch");
-  CAML_TIMER_TIME (tmr, "overhead");
-=======
-  CAML_INSTR_SETUP(tmr, "coll");
+  CAML_INSTR_SETUP(tmr, "dispatch");
   CAML_INSTR_TIME (tmr, "overhead");
-
-  caml_empty_minor_heap ();
-  CAML_INSTR_TIME (tmr, "coll/minor");
-
-  caml_major_collection_slice (0);
-  CAML_INSTR_TIME (tmr, "coll/major");
-  caml_force_major_slice = 0;
-
-  if (caml_finalise_begin_hook != NULL) (*caml_finalise_begin_hook) ();
-  caml_final_do_calls ();
-  if (caml_finalise_end_hook != NULL) (*caml_finalise_end_hook) ();
-  CAML_INSTR_TIME (tmr, "coll/finalizers");
->>>>>>> 0f0fe2ee
 
   if (trigger == caml_young_alloc_start || caml_requested_minor_gc){
     /* The minor heap is full, we must do a minor collection. */
     caml_empty_minor_heap ();
-<<<<<<< HEAD
     caml_requested_minor_gc = 0;
     caml_young_trigger = caml_young_alloc_mid;
     caml_young_limit = caml_young_trigger;
-    CAML_TIMER_TIME (tmr, "dispatch/minor");
+    CAML_INSTR_TIME (tmr, "dispatch/minor");
 
     caml_final_do_calls ();
-    CAML_TIMER_TIME (tmr, "dispatch/finalizers");
+    CAML_INSTR_TIME (tmr, "dispatch/finalizers");
 
     if (caml_young_ptr - caml_young_alloc_start < Max_young_whsize){
       /* The finalizers have filled up the minor heap, we must do
@@ -379,7 +342,7 @@
       caml_requested_minor_gc = 0;
       caml_young_trigger = caml_young_alloc_mid;
       caml_young_limit = caml_young_trigger;
-      CAML_TIMER_TIME (tmr, "dispatch/finalizers_minor");
+      CAML_INSTR_TIME (tmr, "dispatch/finalizers_minor");
     }
   }
   if (trigger != caml_young_alloc_start || caml_requested_major_slice){
@@ -388,10 +351,7 @@
     caml_requested_major_slice = 0;
     caml_young_trigger = caml_young_alloc_start;
     caml_young_limit = caml_young_trigger;
-    CAML_TIMER_TIME (tmr, "dispatch/major");
-=======
-    CAML_INSTR_TIME (tmr, "coll/minor_2");
->>>>>>> 0f0fe2ee
+    CAML_INSTR_TIME (tmr, "dispatch/major");
   }
 }
 
@@ -407,15 +367,9 @@
 CAMLexport value caml_check_urgent_gc (value extra_root)
 {
   CAMLparam1 (extra_root);
-<<<<<<< HEAD
   if (caml_requested_major_slice || caml_requested_minor_gc){
-    CAML_TIMER_SETUP (tmr, "force_minor/check_urgent_gc");
+    CAML_INSTR_EVENT ("force_minor/check_urgent_gc");
     caml_gc_dispatch();
-=======
-  if (caml_force_major_slice){
-    CAML_INSTR_EVENT ("force_minor/check_urgent_gc");
-    caml_minor_collection();
->>>>>>> 0f0fe2ee
   }
   CAMLreturn (extra_root);
 }
@@ -428,11 +382,7 @@
   if (tbl->base == NULL){
     caml_alloc_table (tbl, caml_minor_heap_size / sizeof (value) / 8, 256);
   }else if (tbl->limit == tbl->threshold){
-<<<<<<< HEAD
-    CAML_TIMER_SETUP (tmr, "request_minor/realloc_ref_table");
-=======
-    CAML_INSTR_EVENT ("urge_major/realloc_ref_table");
->>>>>>> 0f0fe2ee
+    CAML_INSTR_EVENT ("request_minor/realloc_ref_table");
     caml_gc_message (0x08, "ref_table threshold crossed\n", 0);
     tbl->limit = tbl->end;
     caml_request_minor_gc ();
