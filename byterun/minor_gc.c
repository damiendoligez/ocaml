/***********************************************************************/
/*                                                                     */
/*                                OCaml                                */
/*                                                                     */
/*             Damien Doligez, projet Para, INRIA Rocquencourt         */
/*                                                                     */
/*  Copyright 1996 Institut National de Recherche en Informatique et   */
/*  en Automatique.  All rights reserved.  This file is distributed    */
/*  under the terms of the GNU Library General Public License, with    */
/*  the special exception on linking described in file ../LICENSE.     */
/*                                                                     */
/***********************************************************************/

#include <string.h>
#include "config.h"
#include "fail.h"
#include "finalise.h"
#include "gc.h"
#include "gc_ctrl.h"
#include "major_gc.h"
#include "memory.h"
#include "minor_gc.h"
#include "misc.h"
#include "mlvalues.h"
#include "roots.h"
#include "signals.h"
#include "weak.h"

/* Pointers into the minor heap.
   [caml_young_base]
       The [malloc] block that contains the heap.
   [caml_young_start] ... [caml_young_end]
       The whole range of the minor heap: all young blocks are inside
       this interval.

   There are two sub-intervals:
   [caml_young_alloc_start]...[caml_young_alloc_mid]...[caml_young_alloc_end]
       The allocation arena: newly-allocated blocks are carved from
       this interval. [caml_young_alloc_mid] is the mid-point of this
       interval.
   [caml_young_aging_start]...[caml_young_aging_mid]...[caml_young_aging_end]
       The aging area, divided in two semi-spaces, which rotate roles:
       each space goes through 4 roles in a cycle:
       - from space (during GC)
       - inactive space (between GCs)
       - to space (during GC)
       - active space (between GCs)
       They are 180 degrees out of phase: when one is From, the other
       is To, and when one is Active, the other is Inactive.
       Blocks in this interval have an additional word just before
       their header: their generation counter.

       Layout:
         caml_young_start = caml_young_alloc_start
                            caml_young_alloc_mid
                            caml_young_alloc_end = caml_young_aging_start
                                                   caml_young_aging_mid
         caml_young_end =                          caml_young_aging_end

   Pointers into these spaces:
   [caml_young_ptr], [caml_young_trigger], [caml_young_limit]
       These pointers are all inside the allocation arena.
       - [caml_young_ptr] is where the next allocation will take place.
       - [caml_young_trigger] is how far we can allocate before triggering
         [caml_gc_dispatch]. Currently, it is either [caml_young_alloc_start]
         or the mid-point of the allocation arena.
       - [caml_young_limit] is the pointer that is compared to
         [caml_young_ptr] for allocation. It is either
         [caml_young_alloc_end] if a signal is pending and we are in
         native code, or [caml_young_trigger].
   [caml_young_aging_ptr]
       This is the allocation pointer for the aging area. It is always
       within the current To/Active space.
*/

asize_t caml_minor_heap_wsz, caml_minor_aging_wsz;
asize_t caml_aging_size_factor;
static void *caml_young_base = NULL;
CAMLexport value *caml_young_start = NULL, *caml_young_end = NULL;
CAMLexport value *caml_young_alloc_start = NULL,
                 *caml_young_alloc_mid = NULL,
                 *caml_young_alloc_end = NULL;
CAMLexport value *caml_young_ptr = NULL, *caml_young_limit = NULL;
CAMLexport value *caml_young_trigger = NULL;

CAMLexport value *caml_young_aging_start = NULL,
                 *caml_young_aging_mid = NULL,
                 *caml_young_aging_end = NULL;
CAMLexport value *caml_young_aging_ptr = NULL;

/* [aging_phase] is always 0 or 1.
   When it is 0, [caml_young_aging_start]...[caml_young_aging_mid] is the
   To or Active space. When it is 1, it is the From or Inactive space.
   [aging_phase] changes at the beginning of each minor collection.
*/
static int aging_phase = 0;

/* [caml_special_promote_value] holds a value that must be promoted
   to the major heap by the minor GC, regardless of its age.
*/
CAMLexport value caml_special_promote_value = 0;

CAMLexport struct caml_ref_table
  caml_ref_table = { NULL, NULL, NULL, NULL, NULL, 0, 0},
  caml_weak_ref_table = { NULL, NULL, NULL, NULL, NULL, 0, 0};

int caml_young_age_limit = 0;
int caml_in_minor_collection = 0;

#ifdef DEBUG
extern uintnat caml_global_event_count;  /* defined in debugger.c */
static asize_t caml_allocated_in_aging;
#endif /* DEBUG */

/* [promoted_list] holds a chained list of values that were promoted
   to the major heap by this collection. */
static value promoted_list;

/* Macros for managing the aging heap:
   Age(v): access the age field (located before the header) (read/write).
   Is_in_from_space(v): true iff [v] is in the From/Active space or in
     the allocation space.
*/
#define Age(v) (((value *)(v))[-2])

/* Note: [Is_in_from_space (v)] implies [Is_young (v)]. */
#define Is_in_from_space(v)                                                   \
  (Is_young (v) && ((value *)(v) < caml_young_alloc_end                       \
                    || ((value *)(v) < caml_young_aging_mid) == aging_phase))
#define To_space_start \
  (aging_phase ? caml_young_aging_mid : caml_young_aging_start)
#define To_space_end \
  (aging_phase ? caml_young_aging_end : caml_young_aging_mid)
#define From_space_start \
  (aging_phase ? caml_young_aging_start : caml_young_aging_mid)
#define From_space_end \
  (aging_phase ? caml_young_aging_mid : caml_young_aging_end)


void caml_alloc_table (struct caml_ref_table *tbl, asize_t sz, asize_t rsv)
{
  value **new_table;

  tbl->size = sz;
  tbl->reserve = rsv;
  new_table = (value **) caml_stat_alloc ((tbl->size + tbl->reserve)
                                          * sizeof (value *));
  if (tbl->base != NULL) caml_stat_free (tbl->base);
  tbl->base = new_table;
  tbl->ptr = tbl->base;
  tbl->threshold = tbl->base + tbl->size;
  tbl->limit = tbl->threshold;
  tbl->end = tbl->base + tbl->size + tbl->reserve;
}

static void reset_table (struct caml_ref_table *tbl)
{
  tbl->size = 0;
  tbl->reserve = 0;
  if (tbl->base != NULL) caml_stat_free (tbl->base);
  tbl->base = tbl->ptr = tbl->threshold = tbl->limit = tbl->end = NULL;
}

/* Note: the GC is already initialized iff [caml_young_base != NULL]. */
void caml_set_minor_heap_size (asize_t alloc_wsz, asize_t aging_factor)
{
  char *new_heap;
  void *new_heap_base;
  asize_t full_wsz;
  asize_t aging_wsz;

  Assert ((alloc_wsz & 1) == 0);
  Assert (alloc_wsz >= Minor_heap_min);
  Assert (alloc_wsz <= Minor_heap_max);
  aging_wsz = aging_factor * alloc_wsz;
  full_wsz = alloc_wsz + aging_wsz;

  if (caml_young_ptr != caml_young_alloc_end){
    CAML_INSTR_INT ("force_minor/set_minor_heap_size@", 1);
    caml_minor_collection_empty ();
  }
  CAMLassert (caml_young_ptr == caml_young_alloc_end);
  new_heap = caml_aligned_malloc (Bsize_wsize (full_wsz),
                                  0, &new_heap_base);
  if (new_heap == NULL) caml_raise_out_of_memory();
  if (caml_page_table_add(In_young, new_heap,
                          new_heap + Bsize_wsize (full_wsz)) != 0)
    caml_raise_out_of_memory();

  if (caml_young_base != NULL){
    caml_page_table_remove(In_young, caml_young_start, caml_young_end);
    free (caml_young_base);
  }
  caml_young_base = new_heap_base;
  caml_young_start = (value *) new_heap;
  caml_young_end = caml_young_start + full_wsz;
  caml_young_alloc_start = caml_young_start;
  caml_young_alloc_mid = caml_young_alloc_start + alloc_wsz / 2;
  caml_young_alloc_end = caml_young_alloc_start + alloc_wsz;
  caml_young_trigger = caml_young_alloc_start;
  caml_young_limit = caml_young_trigger;
  caml_young_ptr = caml_young_alloc_end;
  caml_young_aging_start = caml_young_alloc_end;
  caml_young_aging_mid = caml_young_aging_start + aging_wsz / 2;
  caml_young_aging_end = caml_young_end;
  aging_phase = 0;
  caml_young_aging_ptr = caml_young_aging_mid;
  CAMLassert (caml_young_aging_end == caml_young_aging_start + aging_wsz);
  caml_minor_heap_wsz = alloc_wsz;
  caml_minor_aging_wsz = aging_wsz;
  caml_aging_size_factor = aging_factor;

  reset_table (&caml_ref_table);
  reset_table (&caml_weak_ref_table);
}

void caml_set_minor_age_limit (asize_t limit)
{
  if (limit > caml_young_age_limit){
    caml_minor_marking_counter = limit;
  }
  caml_young_age_limit = limit;
}


/* Maximum age of non-promoted blocks after this minor collection. */
static int age_limit;

/* Allocate space of size [wosz] and tag [tag].
   Where to allocate it, depends on [v]'s age and the [age_limit]
   variable. [v] is guaranteed to be in the minor heap.
   To do a full minor GC, set [age_limit] to 0.

   This function will also chain together in [promoted_list] all
   the [v]s that are in the aging heap and that get promoted.
*/
static value alloc_next_gen (asize_t wosz, tag_t tag, value v)
{
  CAMLassert (Is_young (v));
  if (v == caml_special_promote_value){
    /* FIXME find a way to get rid of this test. */
    return caml_alloc_shr (wosz, tag);
  }else{
    value result;
    int age = 0;
    if ((value *) v >= caml_young_aging_start){
      age = Age (v);
    }

    if (age >= age_limit){
      if (age > 0){
        CAMLassert ((value *) v >= caml_young_aging_start);
        Age (v) = promoted_list;
        promoted_list = v;
      }else{
        CAMLassert ((value *) v < caml_young_aging_start);
      }
      return caml_alloc_shr (wosz, tag);
    }else{
#ifdef DEBUG
      caml_allocated_in_aging += Whsize_wosize (wosz);
#endif
      caml_young_aging_ptr -= Whsize_wosize (wosz) + 1;
      CAMLassert (caml_young_aging_ptr >= To_space_start);
      result = Val_hp (caml_young_aging_ptr + 1);
      Hd_val (result) = Make_header (wosz, tag, Caml_white);
      Age (result) = age + 1;
      return result;
    }
  }
}

static value oldify_todo_list = 0;
int caml_do_full_minor = 0;

/* Note that the tests on the tag depend on the fact that Infix_tag,
   Forward_tag, and No_scan_tag are contiguous.
*/

void caml_oldify_one (value v, value *p)
{
  value result;
  header_t hd;
  mlsize_t sz, i;
  tag_t tag;

  CAMLassert (oldify_todo_list == 0
              || (Is_young (oldify_todo_list) && Hd_val (oldify_todo_list) == 0));
 tail_call:
  if (Is_block (v) && Is_young (v) && Is_in_from_space (v)){
    Assert ((value *) Hp_val (v) >= caml_young_ptr);
    hd = Hd_val (v);
    if (hd == 0){         /* If already forwarded */
      *p = Field (v, 0);  /*  then forward pointer is first field. */
    }else{
      tag = Tag_hd (hd);
      if (tag < Infix_tag){
        value field0;

        sz = Wosize_hd (hd);
        result = alloc_next_gen (sz, tag, v);
        *p = result;
        field0 = Field (v, 0);
        Hd_val (v) = 0;            /* Set forward flag */
        Field (v, 0) = result;     /*  and forward pointer. */
        if (sz > 1){
          Field (result, 0) = field0;
          Field (result, 1) = oldify_todo_list;    /* Add this block */
          oldify_todo_list = v;                    /*  to the "to do" list. */
        }else{
          Assert (sz == 1);
          p = &Field (result, 0);
          v = field0;
          goto tail_call;
        }
      }else if (tag >= No_scan_tag){
        sz = Wosize_hd (hd);
        result = alloc_next_gen (sz, tag, v);
        for (i = 0; i < sz; i++) Field (result, i) = Field (v, i);
        Hd_val (v) = 0;            /* Set forward flag */
        Field (v, 0) = result;     /*  and forward pointer. */
        *p = result;
      }else if (tag == Infix_tag){
        mlsize_t offset = Infix_offset_hd (hd);
        caml_oldify_one (v - offset, p);   /* Cannot recurse deeper than 1. */
        *p += offset;
      }else{
        value f = Forward_val (v);
        tag_t ft = 0;
        int vv = 1;

        Assert (tag == Forward_tag);
        if (Is_block (f)){
          if (Is_young (f)){
            vv = 1;
            ft = Tag_val (Hd_val (f) == 0 ? Field (f, 0) : f);
          }else{
            vv = Is_in_value_area(f);
            if (vv){
              ft = Tag_val (f);
            }
          }
        }
        if (!vv || ft == Forward_tag || ft == Lazy_tag || ft == Double_tag){
          /* Do not short-circuit the pointer.  Copy as a normal block. */
          Assert (Wosize_hd (hd) == 1);
          result = alloc_next_gen (1, Forward_tag, v);
          *p = result;
          Hd_val (v) = 0;             /* Set (GC) forward flag */
          Field (v, 0) = result;      /*  and forward pointer. */
          p = &Field (result, 0);
          v = f;
          goto tail_call;
        }else{
          v = f;                        /* Follow the forwarding */
          goto tail_call;               /*  then oldify. */
        }
      }
    }
  }else{
    *p = v;
  }
  CAMLassert (oldify_todo_list == 0
              || (Is_young (oldify_todo_list) && Hd_val (oldify_todo_list) == 0));
}

/* Finish the work that was put off by [caml_oldify_one].
   Note that [caml_oldify_one] itself is called by oldify_mopup, so we
   have to be careful to remove the first entry from the list before
   oldifying its fields. */
void caml_oldify_mopup (void)
{
  value v, new_v, f;
  mlsize_t i;

  CAMLassert (oldify_todo_list == 0
              || (Is_young (oldify_todo_list) && Hd_val (oldify_todo_list) == 0));

  while (oldify_todo_list != 0){
    v = oldify_todo_list;                /* Get the head. */
    Assert (Hd_val (v) == 0);            /* It must be forwarded. */
    new_v = Field (v, 0);                /* Follow forward pointer. */
    oldify_todo_list = Field (new_v, 1); /* Remove from list. */

    f = Field (new_v, 0);
    if (Is_block (f) && Is_young (f)){
      caml_oldify_one (f, &Field (new_v, 0));
    }
    for (i = 1; i < Wosize_val (new_v); i++){
      f = Field (v, i);
      if (Is_block (f) && Is_young (f)){
        caml_oldify_one (f, &Field (new_v, i));
      }else{
        Field (new_v, i) = f;
      }
    }
  }
}

#ifdef DEBUG
void check_minor_value (value v, value *p)
{
  if (Is_block (v) && Is_young (v)){
    Debug_check (Hd_val(v));
    if (Tag_val (v) < No_scan_tag) Debug_check (Field(v, 0));
  }
}
int caml_check_minor_heap_empty (void)
{
  CAMLassert (caml_young_ptr == caml_young_alloc_end);
  CAMLassert (caml_young_aging_ptr == To_space_end);
  CAMLassert (caml_ref_table.ptr == caml_ref_table.base);
  CAMLassert (caml_weak_ref_table.ptr == caml_weak_ref_table.base);
  return 1;
}
#endif

/* Do a minor collection.
   If [age_limit > 0] leave the minor heap clean but maybe not empty.
   If [age_limit == 0] leave the minor heap empty.
*/
static void clean_minor_heap (void)
{
  value **r, **q;
  uintnat prev_alloc_words;

<<<<<<< HEAD
  CAMLassert (oldify_todo_list == 0);
  if (age_limit == 0 || caml_young_ptr != caml_young_alloc_end){
    if (caml_minor_gc_begin_hook != NULL) (*caml_minor_gc_begin_hook) ();
    CAML_INSTR_SETUP (tmr, "minor");
    caml_gc_message (0x02, "<", 0);
=======
  if (caml_young_ptr != caml_young_alloc_end){
    if (caml_minor_gc_begin_hook != NULL) (*caml_minor_gc_begin_hook) ();
    CAML_INSTR_SETUP (tmr, "minor");
>>>>>>> 1aa1305e
    prev_alloc_words = caml_allocated_words;
#ifdef DEBUG
    caml_allocated_in_aging = 0;
#endif
    caml_in_minor_collection = 1;
    aging_phase = 1 - aging_phase;
    caml_young_aging_ptr = To_space_end;
    promoted_list = 0;
    if (caml_special_promote_value != 0){
      value dummy;
      caml_oldify_one (caml_special_promote_value, &dummy);
    }
    caml_oldify_local_roots();
    CAML_INSTR_TIME (tmr, "minor/local_roots");
    for (q = r = caml_ref_table.base; r < caml_ref_table.ptr; r++){
#ifdef DEBUG
      Debug_check (**r);
#endif
      caml_oldify_one (**r, *r);
      if (Is_block (**r) && Is_young (**r)){
        *q++ = *r;
      }
    }
    caml_ref_table.ptr = q;

#ifdef DEBUG
    for (r = caml_ref_table.ptr; r < caml_ref_table.end; r++)
      *r = (value *) Debug_ref_tables;
#endif
    if (caml_ref_table.ptr < caml_ref_table.threshold){
      caml_ref_table.limit = caml_ref_table.threshold;
    }
    CAML_INSTR_TIME (tmr, "minor/ref_table");
    caml_oldify_mopup ();
    CAML_INSTR_TIME (tmr, "minor/copy");

    /* We have to add to ref_table all the pointers from
       newly-promoted blocks to the non-promoted ones. */
    if (caml_young_aging_ptr != To_space_end){
      value v;
      asize_t sz, i;
      for (v = promoted_list; v != 0; v = Age (v)){
        Assert (Hd_val (v) == 0);
        value w = Field (v, 0);
        tag_t t = Tag_val (w);
        if (t < No_scan_tag){
          sz = Wosize_val (w);
          for (i = 0; i < sz; ++i){
            value f = Field (w, i);
            if (Is_block (f) && Is_young (f)){
              Add_to_ref_table (caml_ref_table, &(Field (w, i)));
            }
          }
        }
      }
    }
    if (caml_special_promote_value != 0){
      value v = Field (caml_special_promote_value, 0);
      tag_t t = Tag_val (v);
      asize_t sz, i;
      CAMLassert (Is_young (caml_special_promote_value));
      CAMLassert (Is_in_heap (v));
      CAMLassert (Hd_val (caml_special_promote_value) == 0);
      if (t < No_scan_tag){
        sz = Wosize_val (v);
        for (i = 0; i < sz; ++i){
          value f = Field (v, i);
          if (Is_block (f) && Is_young (f)){
            Add_to_ref_table (caml_ref_table, &(Field (v, i)));
          }
        }
      }
      caml_special_promote_value = 0;
    }
    CAML_INSTR_TIME (tmr, "minor/update_ref_table");
    for (q = r = caml_weak_ref_table.base; r < caml_weak_ref_table.ptr; r++){
#ifdef DEBUG
      Debug_check (**r);
#endif
      if (Is_block (**r) && Is_young (**r) && Is_in_from_space (**r)){
        if (Hd_val (**r) == 0){
          **r = Field (**r, 0);
          if (Is_block (**r) && Is_young (**r)){
            CAMLassert (!Is_in_from_space (**r));
            *q++ = *r;
          }
        }else{
          **r = caml_weak_none;
        }
      }
    }
    caml_weak_ref_table.ptr = q;
#ifdef DEBUG
    for (r = caml_weak_ref_table.ptr; r < caml_weak_ref_table.end; r++)
      *r = (value *) Debug_ref_tables;
#endif
    if (caml_weak_ref_table.ptr < caml_weak_ref_table.threshold){
      caml_weak_ref_table.limit = caml_weak_ref_table.threshold;
    }
    CAML_INSTR_TIME (tmr, "minor/update_weak");
    CAMLassert (caml_young_ptr >= caml_young_alloc_start);
    caml_stat_minor_words += caml_young_alloc_end - caml_young_ptr;
    caml_gc_clock += (double) (caml_young_alloc_end - caml_young_ptr)
                     / caml_minor_heap_wsz;
    caml_young_ptr = caml_young_alloc_end;
    caml_gc_message (0x02, ">", 0);
    caml_in_minor_collection = 0;
<<<<<<< HEAD
    caml_final_transfer_young ();
=======
    caml_final_empty_young ();
>>>>>>> 1aa1305e
    CAML_INSTR_TIME (tmr, "minor/finalized");
    ++ caml_stat_minor_collections;
    if (caml_do_full_minor){
      caml_minor_marking_counter = 0;
    }else{
      if (caml_minor_marking_counter > 0) --caml_minor_marking_counter;
    }
    caml_stat_promoted_words += caml_allocated_words - prev_alloc_words;
    CAML_INSTR_INT ("minor/promoted#", caml_allocated_words - prev_alloc_words);
<<<<<<< HEAD
#ifdef DEBUG
    caml_gc_debug_message (0x1000, "words promoted: %lu\n",
                           caml_allocated_words - prev_alloc_words);
    caml_gc_debug_message (0x1000, "words in aging zone: %lu\n",
                           caml_allocated_in_aging);
#endif
=======
    ++ caml_stat_minor_collections;
>>>>>>> 1aa1305e
    if (caml_minor_gc_end_hook != NULL) (*caml_minor_gc_end_hook) ();
  }

#ifdef DEBUG
  CAMLassert (oldify_todo_list == 0);
  {
    value *p;
    for (p = caml_young_alloc_start; p < caml_young_alloc_end; ++p){
      *p = Debug_free_minor;
    }
    for (p = From_space_start; p < From_space_end; ++p){
      *p = Debug_free_minor;
    }
    caml_minor_do_fields (check_minor_value);
  }
#endif
}

/* A normal minor collection: empties the allocation zone, adds 1 to the
   age of every minor block, promotes the ones that are over the age limit.
   Also promotes caml_special_promote_value, whatever its age might be.
*/
CAMLexport void caml_minor_collection_clean (void)
{
  /* Set [age_limit] to guarantee that there is enough space to copy
     all the [alloc] space. */
  if (caml_young_aging_ptr - To_space_start >= 3 * caml_minor_heap_wsz / 2){
    age_limit = caml_young_age_limit;
  }else if (caml_minor_aging_wsz >= 3 * caml_minor_heap_wsz / 2){
    age_limit = 1;
  }else{
    age_limit = 0;
  }
  clean_minor_heap ();
}

/* A full minor collection: completely empties the minor heap.
   Also resets [minor_marking_counter] to 0 because the ref_tables are emptied.
*/
CAMLexport void caml_minor_collection_empty (void)
{
  age_limit = 0;
  clean_minor_heap ();
  caml_requested_minor_gc = 0;
  caml_young_trigger = caml_young_alloc_mid;
  caml_young_limit = caml_young_trigger;

  CAMLassert (caml_ref_table.ptr == caml_ref_table.base);
  CAMLassert (caml_weak_ref_table.ptr == caml_weak_ref_table.base);
  caml_minor_marking_counter = 0;
}

#ifdef CAML_INSTR
extern uintnat caml_instr_alloc_jump;
#endif

/* Do a minor collection or a slice of major collection, call finalisation
   functions, etc.
   Leave enough room in the minor heap to allocate at least one object.
*/
CAMLexport void caml_gc_dispatch (void)
{
  value *trigger = caml_young_trigger; /* save old value of trigger */
#ifdef CAML_INSTR
  CAML_INSTR_SETUP(tmr, "dispatch");
  CAML_INSTR_TIME (tmr, "overhead");
  CAML_INSTR_INT ("alloc/jump#", caml_instr_alloc_jump);
  caml_instr_alloc_jump = 0;
#endif

  if (trigger == caml_young_alloc_start || caml_requested_minor_gc){
    /* The minor heap is full, we must do a minor collection. */
<<<<<<< HEAD
    caml_minor_collection_clean ();
    if (caml_gc_phase == Phase_idle) caml_major_collection_slice (-1);
=======
    /* reset the pointers first because the end hooks might allocate */
>>>>>>> 1aa1305e
    caml_requested_minor_gc = 0;
    caml_young_trigger = caml_young_alloc_mid;
    caml_young_limit = caml_young_trigger;
    caml_empty_minor_heap ();
    if (caml_gc_phase == Phase_idle) caml_major_collection_slice (-1);
    CAML_INSTR_TIME (tmr, "dispatch/minor");

    caml_final_do_calls ();
    CAML_INSTR_TIME (tmr, "dispatch/finalizers");

    if (caml_young_ptr - caml_young_alloc_start < Max_young_whsize){
      /* The finalizers have filled up the minor heap, we must do
         a second minor collection. */
<<<<<<< HEAD
      caml_minor_collection_clean ();
      if (caml_gc_phase == Phase_idle) caml_major_collection_slice (-1);
=======
>>>>>>> 1aa1305e
      caml_requested_minor_gc = 0;
      caml_young_trigger = caml_young_alloc_mid;
      caml_young_limit = caml_young_trigger;
      caml_empty_minor_heap ();
      if (caml_gc_phase == Phase_idle) caml_major_collection_slice (-1);
      CAML_INSTR_TIME (tmr, "dispatch/finalizers_minor");
    }
  }
  if (trigger != caml_young_alloc_start || caml_requested_major_slice){
    /* The minor heap is half-full, do a major GC slice. */
    caml_requested_major_slice = 0;
    caml_young_trigger = caml_young_alloc_start;
    caml_young_limit = caml_young_trigger;
    caml_major_collection_slice (-1);
    CAML_INSTR_TIME (tmr, "dispatch/major");
  }
}

/* For backward compatibility with Lablgtk: do a minor collection to
   ensure that the minor heap is empty.
   For backward compatibility with Coq: first do a slice of major collection
   if appropriate.
*/
CAMLexport void caml_minor_collection (void)
{
  caml_gc_dispatch ();
  caml_minor_collection_empty ();
}

CAMLexport value caml_check_urgent_gc (value extra_root)
{
  CAMLparam1 (extra_root);
  if (caml_requested_major_slice || caml_requested_minor_gc){
    CAML_INSTR_INT ("force_minor/check_urgent_gc@", 1);
    caml_gc_dispatch();
  }
  CAMLreturn (extra_root);
}

void caml_realloc_ref_table (struct caml_ref_table *tbl)
{                                           Assert (tbl->ptr == tbl->limit);
                                            Assert (tbl->limit <= tbl->end);
                                      Assert (tbl->limit >= tbl->threshold);

  if (tbl->base == NULL){
    caml_alloc_table (tbl, caml_minor_heap_wsz / 8, 256);
  }else if (tbl->limit == tbl->threshold){
    CAML_INSTR_INT ("request_minor/realloc_ref_table@", 1);
    caml_gc_message (0x08, "ref_table threshold crossed\n", 0);
    tbl->limit = tbl->end;
    caml_request_minor_gc ();
  }else{
    asize_t sz;
    asize_t cur_ptr = tbl->ptr - tbl->base;

    caml_request_major_slice ();
    tbl->size *= 2;
    sz = (tbl->size + tbl->reserve) * sizeof (value *);
    caml_gc_message (0x08, "Growing ref_table to %"
                           ARCH_INTNAT_PRINTF_FORMAT "dk bytes\n",
                     (intnat) sz/1024);
    tbl->base = (value **) realloc ((char *) tbl->base, sz);
    if (tbl->base == NULL){
      caml_fatal_error ("Fatal error: ref_table overflow\n");
    }
    tbl->end = tbl->base + tbl->size + tbl->reserve;
    tbl->threshold = tbl->base + tbl->size;
    tbl->ptr = tbl->base + cur_ptr;
    tbl->limit = tbl->end;
  }
}

/* Call [f] on each field of each block present in the minor heap.
   The minor heap must be clean. */
extern void caml_minor_do_fields (scanning_action f)
{
  value *p;
  asize_t i, sz;
  value v;

  for (p = caml_young_ptr; p < caml_young_alloc_end; p += Whsize_wosize (sz)){
    sz = Wosize_hp (p);
#if defined (NATIVE_CODE) && defined (NO_NAKED_POINTERS)
    if (Tag_hp (p) == Closure_tag){
      for (i = 0; i < sz; ++i){
        v = Field (Val_hp (p), i);
        if (Is_block (v) && Is_in_heap (v)){
          (*f) (v, &Field (Val_hp (p), i));
        }
      }
      continue;
    }
#endif
    if (Tag_hp (p) < No_scan_tag){
      for (i = 0; i < sz; ++i){
        v = Field (Val_hp (p), i);
        if (Is_block (v) && !Is_young (v)){
          (*f) (v, &Field (Val_hp (p), i));
        }
      }
    }
  }
  for (p = caml_young_aging_ptr + 1;
       p < To_space_end;
       p += Whsize_wosize (sz) + 1){
    while (Age(Val_hp(p)) == 0){
      /* Skip fragments; see [caml_obj_truncate]. */
      ++p;
    }
    sz = Wosize_hp (p);
    CAMLassert (Op_hp (p) + sz <= To_space_end);
#if defined (NATIVE_CODE) && defined (NO_NAKED_POINTERS)
    if (Tag_hp (p) == Closure_tag){
      for (i = 0; i < sz; ++i){
        v = Field (Val_hp (p), i);
        if (Is_block (v) && Is_in_heap (v)){
          (*f) (v, &Field (Val_hp (p), i));
        }
      }
      continue;
    }
#endif
    if (Tag_hp (p) < No_scan_tag){
      for (i = 0; i < sz; ++i){
        v = Field (Val_hp (p), i);
        if (Is_block (v) && !Is_young(v)){
          (*f) (v, &Field (Val_hp (p), i));
        }
      }
    }
  }
}<|MERGE_RESOLUTION|>--- conflicted
+++ resolved
@@ -424,17 +424,11 @@
   value **r, **q;
   uintnat prev_alloc_words;
 
-<<<<<<< HEAD
   CAMLassert (oldify_todo_list == 0);
   if (age_limit == 0 || caml_young_ptr != caml_young_alloc_end){
     if (caml_minor_gc_begin_hook != NULL) (*caml_minor_gc_begin_hook) ();
     CAML_INSTR_SETUP (tmr, "minor");
     caml_gc_message (0x02, "<", 0);
-=======
-  if (caml_young_ptr != caml_young_alloc_end){
-    if (caml_minor_gc_begin_hook != NULL) (*caml_minor_gc_begin_hook) ();
-    CAML_INSTR_SETUP (tmr, "minor");
->>>>>>> 1aa1305e
     prev_alloc_words = caml_allocated_words;
 #ifdef DEBUG
     caml_allocated_in_aging = 0;
@@ -542,11 +536,7 @@
     caml_young_ptr = caml_young_alloc_end;
     caml_gc_message (0x02, ">", 0);
     caml_in_minor_collection = 0;
-<<<<<<< HEAD
     caml_final_transfer_young ();
-=======
-    caml_final_empty_young ();
->>>>>>> 1aa1305e
     CAML_INSTR_TIME (tmr, "minor/finalized");
     ++ caml_stat_minor_collections;
     if (caml_do_full_minor){
@@ -556,16 +546,12 @@
     }
     caml_stat_promoted_words += caml_allocated_words - prev_alloc_words;
     CAML_INSTR_INT ("minor/promoted#", caml_allocated_words - prev_alloc_words);
-<<<<<<< HEAD
 #ifdef DEBUG
     caml_gc_debug_message (0x1000, "words promoted: %lu\n",
                            caml_allocated_words - prev_alloc_words);
     caml_gc_debug_message (0x1000, "words in aging zone: %lu\n",
                            caml_allocated_in_aging);
 #endif
-=======
-    ++ caml_stat_minor_collections;
->>>>>>> 1aa1305e
     if (caml_minor_gc_end_hook != NULL) (*caml_minor_gc_end_hook) ();
   }
 
@@ -638,16 +624,11 @@
 
   if (trigger == caml_young_alloc_start || caml_requested_minor_gc){
     /* The minor heap is full, we must do a minor collection. */
-<<<<<<< HEAD
-    caml_minor_collection_clean ();
-    if (caml_gc_phase == Phase_idle) caml_major_collection_slice (-1);
-=======
     /* reset the pointers first because the end hooks might allocate */
->>>>>>> 1aa1305e
     caml_requested_minor_gc = 0;
     caml_young_trigger = caml_young_alloc_mid;
     caml_young_limit = caml_young_trigger;
-    caml_empty_minor_heap ();
+    caml_minor_collection_clean ();
     if (caml_gc_phase == Phase_idle) caml_major_collection_slice (-1);
     CAML_INSTR_TIME (tmr, "dispatch/minor");
 
@@ -657,15 +638,10 @@
     if (caml_young_ptr - caml_young_alloc_start < Max_young_whsize){
       /* The finalizers have filled up the minor heap, we must do
          a second minor collection. */
-<<<<<<< HEAD
-      caml_minor_collection_clean ();
-      if (caml_gc_phase == Phase_idle) caml_major_collection_slice (-1);
-=======
->>>>>>> 1aa1305e
       caml_requested_minor_gc = 0;
       caml_young_trigger = caml_young_alloc_mid;
       caml_young_limit = caml_young_trigger;
-      caml_empty_minor_heap ();
+      caml_minor_collection_clean ();
       if (caml_gc_phase == Phase_idle) caml_major_collection_slice (-1);
       CAML_INSTR_TIME (tmr, "dispatch/finalizers_minor");
     }
