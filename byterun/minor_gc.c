/***********************************************************************/
/*                                                                     */
/*                                OCaml                                */
/*                                                                     */
/*             Damien Doligez, projet Para, INRIA Rocquencourt         */
/*                                                                     */
/*  Copyright 1996 Institut National de Recherche en Informatique et   */
/*  en Automatique.  All rights reserved.  This file is distributed    */
/*  under the terms of the GNU Library General Public License, with    */
/*  the special exception on linking described in file ../LICENSE.     */
/*                                                                     */
/***********************************************************************/

#include <string.h>
#include "config.h"
#include "fail.h"
#include "finalise.h"
#include "gc.h"
#include "gc_ctrl.h"
#include "major_gc.h"
#include "memory.h"
#include "minor_gc.h"
#include "misc.h"
#include "mlvalues.h"
#include "roots.h"
#include "signals.h"
#include "weak.h"

/* Pointers into the minor heap.
   [caml_young_base]
       The [malloc] block that contains the heap.
   [caml_young_start] ... [caml_young_end]
       The whole range of the minor heap: all young blocks are inside
       this interval.

   There are two sub-intervals:
   [caml_young_alloc_start]...[caml_young_alloc_mid]...[caml_young_alloc_end]
       The allocation arena: newly-allocated blocks are carved from
       this interval. [caml_young_alloc_mid] is the mid-point of this
       interval.
   [caml_young_aging_start]...[caml_young_aging_mid]...[caml_young_aging_end]
       The aging area, divided in two semi-spaces, which rotate roles:
       each space goes through 4 roles in a cycle:
       - from space (during GC)
       - inactive space (between GCs)
       - to space (during GC)
       - active space (between GCs)
       They are 180 degrees out of phase: when one is From, the other
       is To, and when one is Active, the other is Inactive.
       Blocks in this interval have an additional word just before
       their header: their generation counter.

       Layout:
         caml_young_start = caml_young_alloc_start
                            caml_young_alloc_mid
                            caml_young_alloc_end = caml_young_aging_start
                                                   caml_young_aging_mid
         caml_young_end =                          caml_young_aging_end

   Pointers into these spaces:
   [caml_young_ptr], [caml_young_trigger], [caml_young_limit]
       These pointers are all inside the allocation arena.
       - [caml_young_ptr] is where the next allocation will take place.
       - [caml_young_trigger] is how far we can allocate before triggering
         [caml_gc_dispatch]. Currently, it is either [caml_young_alloc_start]
         or the mid-point of the allocation arena.
       - [caml_young_limit] is the pointer that is compared to
         [caml_young_ptr] for allocation. It is either
         [caml_young_alloc_end] if a signal is pending and we are in
         native code, or [caml_young_trigger].
   [caml_young_aging_ptr]
       This is the allocation pointer for the aging area. It is always
       within the current To/Active space.
*/

asize_t caml_minor_heap_wsz, caml_minor_aging_wsz;
asize_t caml_aging_size_factor;
static void *caml_young_base = NULL;
CAMLexport value *caml_young_start = NULL, *caml_young_end = NULL;
CAMLexport value *caml_young_alloc_start = NULL,
                 *caml_young_alloc_mid = NULL,
                 *caml_young_alloc_end = NULL;
CAMLexport value *caml_young_ptr = NULL, *caml_young_limit = NULL;
CAMLexport value *caml_young_trigger = NULL;

CAMLexport value *caml_young_aging_start = NULL,
                 *caml_young_aging_mid = NULL,
                 *caml_young_aging_end = NULL;
CAMLexport value *caml_young_aging_ptr = NULL;

/* [aging_phase] is always 0 or 1.
   When it is 0, [caml_young_aging_start]...[caml_young_aging_mid] is the
   To or Active space. When it is 1, it is the From or Inactive space.
   [aging_phase] changes at the beginning of each minor collection.
*/
static int aging_phase = 0;

/* [caml_special_promote_value] holds a value that must be promoted
   to the major heap by the minor GC, regardless of its age.
*/
CAMLexport value caml_special_promote_value = 0;

CAMLexport struct caml_ref_table
  caml_ref_table = { NULL, NULL, NULL, NULL, NULL, 0, 0},
  caml_weak_ref_table = { NULL, NULL, NULL, NULL, NULL, 0, 0};

int caml_young_age_limit = 0;
int caml_in_minor_collection = 0;

#ifdef DEBUG
extern uintnat caml_global_event_count;  /* defined in debugger.c */
static asize_t caml_allocated_in_aging;
#endif /* DEBUG */

/* [promoted_list] holds a chained list of values that were promoted
   to the major heap by this collection. */
static value promoted_list;

/* Macros for managing the aging heap:
   Age(v): access the age field (located before the header) (read/write).
   Is_in_from_space(v): true iff [v] is in the From/Active space or in
     the allocation space.
*/
#define Age(v) (((value *)(v))[-2])

/* Note: [Is_in_from_space (v)] implies [Is_young (v)]. */
#define Is_in_from_space(v)                                                   \
  (Is_young (v) && ((value *)(v) < caml_young_alloc_end                       \
                    || ((value *)(v) < caml_young_aging_mid) == aging_phase))
#define To_space_start \
  (aging_phase ? caml_young_aging_mid : caml_young_aging_start)
#define To_space_end \
  (aging_phase ? caml_young_aging_end : caml_young_aging_mid)
#define From_space_start \
  (aging_phase ? caml_young_aging_start : caml_young_aging_mid)
#define From_space_end \
  (aging_phase ? caml_young_aging_mid : caml_young_aging_end)


void caml_alloc_table (struct caml_ref_table *tbl, asize_t sz, asize_t rsv)
{
  value **new_table;

  tbl->size = sz;
  tbl->reserve = rsv;
  new_table = (value **) caml_stat_alloc ((tbl->size + tbl->reserve)
                                          * sizeof (value *));
  if (tbl->base != NULL) caml_stat_free (tbl->base);
  tbl->base = new_table;
  tbl->ptr = tbl->base;
  tbl->threshold = tbl->base + tbl->size;
  tbl->limit = tbl->threshold;
  tbl->end = tbl->base + tbl->size + tbl->reserve;
}

static void reset_table (struct caml_ref_table *tbl)
{
  tbl->size = 0;
  tbl->reserve = 0;
  if (tbl->base != NULL) caml_stat_free (tbl->base);
  tbl->base = tbl->ptr = tbl->threshold = tbl->limit = tbl->end = NULL;
}

static void clear_table (struct caml_ref_table *tbl)
{
    tbl->ptr = tbl->base;
    tbl->limit = tbl->threshold;
}

/* Note: the GC is already initialized iff [caml_young_base != NULL]. */
void caml_set_minor_heap_size (asize_t alloc_wsz, asize_t aging_factor)
{
  char *new_heap;
  void *new_heap_base;
  asize_t full_wsz;
  asize_t aging_wsz;

  Assert ((alloc_wsz & 1) == 0);
  Assert (alloc_wsz >= Minor_heap_min);
  Assert (alloc_wsz <= Minor_heap_max);
  aging_wsz = aging_factor * alloc_wsz;
  full_wsz = alloc_wsz + aging_wsz;

  if (caml_young_ptr != caml_young_alloc_end){
    CAML_INSTR_INT ("force_minor/set_minor_heap_size@", 1);
    caml_minor_collection_empty ();
  }
  CAMLassert (caml_young_ptr == caml_young_alloc_end);
<<<<<<< HEAD
#ifdef MMAP_INTERVAL
  {
    static uintnat minor_heap_mapped_bsz = 0;
    uintnat new_mapped_bsz;
    new_mapped_bsz = Round_mmap_size (Bsize_wsize (full_wsz));
    void *block;

    CAMLassert (caml_young_start != NULL);
    if (new_mapped_bsz > minor_heap_mapped_bsz){
      uintnat addbsz = new_mapped_bsz - minor_heap_mapped_bsz;
      new_heap = (char *) caml_young_start - addbsz;
      block = caml_mmap_heap (new_heap, addbsz, PROT_READ | PROT_WRITE,
                              MAP_FIXED);
      if (block != new_heap){
        if (minor_heap_mapped_bsz == 0){
          caml_fatal_error ("cannot initialize minor heap: mmap failed\n");
        }else{
          caml_raise_out_of_memory ();
        }
      }
      new_heap_base = new_heap;
    }else if (new_mapped_bsz < minor_heap_mapped_bsz){
      uintnat subbsz = minor_heap_mapped_bsz - new_mapped_bsz;
      (void) caml_mmap_heap (caml_young_start, subbsz, PROT_NONE,
                             MAP_FIXED | MAP_NORESERVE);
      new_heap_base = new_heap = (char *) caml_young_start + subbsz;
    }else{
      new_heap_base = new_heap = caml_young_base;
    }
  }
#else
=======
>>>>>>> bbf91832
  new_heap = caml_aligned_malloc (Bsize_wsize (full_wsz),
                                  0, &new_heap_base);
  if (new_heap == NULL) caml_raise_out_of_memory();
  if (caml_page_table_add(In_young, new_heap,
                          new_heap + Bsize_wsize (full_wsz)) != 0)
    caml_raise_out_of_memory();

  if (caml_young_base != NULL){
    caml_page_table_remove(In_young, caml_young_start, caml_young_end);
    free (caml_young_base);
  }
#endif
  caml_young_base = new_heap_base;
  caml_young_start = (value *) new_heap;
<<<<<<< HEAD
  caml_young_end = (value *) new_heap + full_wsz;
=======
  caml_young_end = caml_young_start + full_wsz;
>>>>>>> bbf91832
  caml_young_alloc_start = caml_young_start;
  caml_young_alloc_mid = caml_young_alloc_start + alloc_wsz / 2;
  caml_young_alloc_end = caml_young_alloc_start + alloc_wsz;
  caml_young_trigger = caml_young_alloc_start;
  caml_young_limit = caml_young_trigger;
  caml_young_ptr = caml_young_alloc_end;
  caml_young_aging_start = caml_young_alloc_end;
  caml_young_aging_mid = caml_young_aging_start + aging_wsz / 2;
  caml_young_aging_end = caml_young_end;
  aging_phase = 0;
  caml_young_aging_ptr = caml_young_aging_mid;
  CAMLassert (caml_young_aging_end == caml_young_aging_start + aging_wsz);
  caml_minor_heap_wsz = alloc_wsz;
  caml_minor_aging_wsz = aging_wsz;
  caml_aging_size_factor = aging_factor;

  reset_table (&caml_ref_table);
  reset_table (&caml_weak_ref_table);
}

void caml_set_minor_age_limit (asize_t limit)
{
  if (limit > caml_young_age_limit){
    caml_minor_marking_counter = limit;
  }
  caml_young_age_limit = limit;
}


/* Maximum age of non-promoted blocks after this minor collection. */
static int age_limit;

/* Allocate space of size [wosz] and tag [tag].
   Where to allocate it, depends on [v]'s age and the [age_limit]
   variable. [v] is guaranteed to be in the minor heap.
   To do a full minor GC, set [age_limit] to 0.

   This function will also chain together in [promoted_list] all
   the [v]s that are in the aging heap and that get promoted.
*/
static value alloc_next_gen (asize_t wosz, tag_t tag, value v)
{
  CAMLassert (Is_young (v));
  if (v == caml_special_promote_value){
    /* FIXME find a way to get rid of this test. */
    return caml_alloc_shr (wosz, tag);
  }else{
    value result;
    int age = 0;
    if ((value *) v >= caml_young_aging_start){
      age = Age (v);
    }

    if (age >= age_limit){
      if (age > 0){
        CAMLassert ((value *) v >= caml_young_aging_start);
        Age (v) = promoted_list;
        promoted_list = v;
      }else{
        CAMLassert ((value *) v < caml_young_aging_start);
      }
      return caml_alloc_shr (wosz, tag);
    }else{
#ifdef DEBUG
      caml_allocated_in_aging += Whsize_wosize (wosz);
#endif
      caml_young_aging_ptr -= Whsize_wosize (wosz) + 1;
      CAMLassert (caml_young_aging_ptr >= To_space_start);
      result = Val_hp (caml_young_aging_ptr + 1);
      Hd_val (result) = Make_header (wosz, tag, Caml_white);
      Age (result) = age + 1;
      return result;
    }
  }
}

static value oldify_todo_list = 0;
int caml_do_full_minor = 0;

/* Note that the tests on the tag depend on the fact that Infix_tag,
   Forward_tag, and No_scan_tag are contiguous.
*/

void caml_oldify_one (value v, value *p)
{
  value result;
  header_t hd;
  mlsize_t sz, i;
  tag_t tag;

  CAMLassert (oldify_todo_list == 0
              || (Is_young (oldify_todo_list) && Hd_val (oldify_todo_list) == 0));
 tail_call:
  if (Is_block (v) && Is_young (v) && Is_in_from_space (v)){
    Assert ((value *) Hp_val (v) >= caml_young_ptr);
    hd = Hd_val (v);
    if (hd == 0){         /* If already forwarded */
      *p = Field (v, 0);  /*  then forward pointer is first field. */
    }else{
      tag = Tag_hd (hd);
      if (tag < Infix_tag){
        value field0;

        sz = Wosize_hd (hd);
        result = alloc_next_gen (sz, tag, v);
        *p = result;
        field0 = Field (v, 0);
        Hd_val (v) = 0;            /* Set forward flag */
        Field (v, 0) = result;     /*  and forward pointer. */
        if (sz > 1){
          Field (result, 0) = field0;
          Field (result, 1) = oldify_todo_list;    /* Add this block */
          oldify_todo_list = v;                    /*  to the "to do" list. */
        }else{
          Assert (sz == 1);
          p = &Field (result, 0);
          v = field0;
          goto tail_call;
        }
      }else if (tag >= No_scan_tag){
        sz = Wosize_hd (hd);
        result = alloc_next_gen (sz, tag, v);
        for (i = 0; i < sz; i++) Field (result, i) = Field (v, i);
        Hd_val (v) = 0;            /* Set forward flag */
        Field (v, 0) = result;     /*  and forward pointer. */
        *p = result;
      }else if (tag == Infix_tag){
        mlsize_t offset = Infix_offset_hd (hd);
        caml_oldify_one (v - offset, p);   /* Cannot recurse deeper than 1. */
        *p += offset;
      }else{
        value f = Forward_val (v);
        tag_t ft = 0;
        int vv = 1;

        Assert (tag == Forward_tag);
        if (Is_block (f)){
          if (Is_young (f)){
            vv = 1;
            ft = Tag_val (Hd_val (f) == 0 ? Field (f, 0) : f);
          }else{
            vv = Is_in_value_area(f);
            if (vv){
              ft = Tag_val (f);
            }
          }
        }
        if (!vv || ft == Forward_tag || ft == Lazy_tag || ft == Double_tag){
          /* Do not short-circuit the pointer.  Copy as a normal block. */
          Assert (Wosize_hd (hd) == 1);
          result = alloc_next_gen (1, Forward_tag, v);
          *p = result;
          Hd_val (v) = 0;             /* Set (GC) forward flag */
          Field (v, 0) = result;      /*  and forward pointer. */
          p = &Field (result, 0);
          v = f;
          goto tail_call;
        }else{
          v = f;                        /* Follow the forwarding */
          goto tail_call;               /*  then oldify. */
        }
      }
    }
  }else{
    *p = v;
  }
  CAMLassert (oldify_todo_list == 0
              || (Is_young (oldify_todo_list) && Hd_val (oldify_todo_list) == 0));
}

/* Finish the work that was put off by [caml_oldify_one].
   Note that [caml_oldify_one] itself is called by oldify_mopup, so we
   have to be careful to remove the first entry from the list before
   oldifying its fields. */
void caml_oldify_mopup (void)
{
  value v, new_v, f;
  mlsize_t i;

  CAMLassert (oldify_todo_list == 0
              || (Is_young (oldify_todo_list) && Hd_val (oldify_todo_list) == 0));

  while (oldify_todo_list != 0){
    v = oldify_todo_list;                /* Get the head. */
    Assert (Hd_val (v) == 0);            /* It must be forwarded. */
    new_v = Field (v, 0);                /* Follow forward pointer. */
    oldify_todo_list = Field (new_v, 1); /* Remove from list. */

    f = Field (new_v, 0);
    if (Is_block (f) && Is_young (f)){
      caml_oldify_one (f, &Field (new_v, 0));
    }
    for (i = 1; i < Wosize_val (new_v); i++){
      f = Field (v, i);
      if (Is_block (f) && Is_young (f)){
        caml_oldify_one (f, &Field (new_v, i));
      }else{
        Field (new_v, i) = f;
      }
    }
  }
}

#ifdef DEBUG
void check_minor_value (value v, value *p)
{
  if (Is_block (v) && Is_young (v)){
    Debug_check (Hd_val(v));
    if (Tag_val (v) < No_scan_tag) Debug_check (Field(v, 0));
  }
}
int caml_check_minor_heap_empty (void)
{
  CAMLassert (caml_young_ptr == caml_young_alloc_end);
  CAMLassert (caml_young_aging_ptr == To_space_end);
  CAMLassert (caml_ref_table.ptr == caml_ref_table.base);
  CAMLassert (caml_weak_ref_table.ptr == caml_weak_ref_table.base);
  return 1;
}
#endif

/* Do a minor collection.
   If [age_limit > 0] leave the minor heap clean but maybe not empty.
   If [age_limit == 0] leave the minor heap empty.
*/
static void clean_minor_heap (void)
{
  value **r, **q;
  uintnat prev_alloc_words;

  CAMLassert (oldify_todo_list == 0);
  if (age_limit == 0 || caml_young_ptr != caml_young_alloc_end){
    if (caml_minor_gc_begin_hook != NULL) (*caml_minor_gc_begin_hook) ();
    CAML_INSTR_SETUP (tmr, "minor");
    caml_gc_message (0x02, "<", 0);
    prev_alloc_words = caml_allocated_words;
#ifdef DEBUG
    caml_allocated_in_aging = 0;
#endif
    caml_in_minor_collection = 1;
    aging_phase = 1 - aging_phase;
    caml_young_aging_ptr = To_space_end;
    promoted_list = 0;
    if (caml_special_promote_value != 0){
      value dummy;
      caml_oldify_one (caml_special_promote_value, &dummy);
    }
    caml_oldify_local_roots();
    CAML_INSTR_TIME (tmr, "minor/local_roots");
    for (q = r = caml_ref_table.base; r < caml_ref_table.ptr; r++){
#ifdef DEBUG
      Debug_check (**r);
#endif
      caml_oldify_one (**r, *r);
      if (Is_block (**r) && Is_young (**r)){
        *q++ = *r;
      }
    }
    caml_ref_table.ptr = q;

#ifdef DEBUG
    for (r = caml_ref_table.ptr; r < caml_ref_table.end; r++)
      *r = (value *) Debug_ref_tables;
#endif
    if (caml_ref_table.ptr < caml_ref_table.threshold){
      caml_ref_table.limit = caml_ref_table.threshold;
    }
    CAML_INSTR_TIME (tmr, "minor/ref_table");
    caml_oldify_mopup ();
    CAML_INSTR_TIME (tmr, "minor/copy");

    /* We have to add to ref_table all the pointers from
       newly-promoted blocks to the non-promoted ones. */
    if (caml_young_aging_ptr != To_space_end){
      value v;
      asize_t sz, i;
      for (v = promoted_list; v != 0; v = Age (v)){
        Assert (Hd_val (v) == 0);
        value w = Field (v, 0);
        tag_t t = Tag_val (w);
        if (t < No_scan_tag){
          sz = Wosize_val (w);
          for (i = 0; i < sz; ++i){
            value f = Field (w, i);
            if (Is_block (f) && Is_young (f)){
              Add_to_ref_table (caml_ref_table, &(Field (w, i)));
            }
          }
        }
      }
    }
    if (caml_special_promote_value != 0){
      value v = Field (caml_special_promote_value, 0);
      tag_t t = Tag_val (v);
      asize_t sz, i;
      CAMLassert (Is_young (caml_special_promote_value));
      CAMLassert (Is_in_heap (v));
      CAMLassert (Hd_val (caml_special_promote_value) == 0);
      if (t < No_scan_tag){
        sz = Wosize_val (v);
        for (i = 0; i < sz; ++i){
          value f = Field (v, i);
          if (Is_block (f) && Is_young (f)){
            Add_to_ref_table (caml_ref_table, &(Field (v, i)));
          }
        }
      }
      caml_special_promote_value = 0;
    }
    CAML_INSTR_TIME (tmr, "minor/update_ref_table");
    for (q = r = caml_weak_ref_table.base; r < caml_weak_ref_table.ptr; r++){
#ifdef DEBUG
      Debug_check (**r);
#endif
      if (Is_block (**r) && Is_young (**r) && Is_in_from_space (**r)){
        if (Hd_val (**r) == 0){
          **r = Field (**r, 0);
          if (Is_block (**r) && Is_young (**r)){
            CAMLassert (!Is_in_from_space (**r));
            *q++ = *r;
          }
        }else{
          **r = caml_weak_none;
        }
      }
    }
    caml_weak_ref_table.ptr = q;
#ifdef DEBUG
    for (r = caml_weak_ref_table.ptr; r < caml_weak_ref_table.end; r++)
      *r = (value *) Debug_ref_tables;
#endif
    if (caml_weak_ref_table.ptr < caml_weak_ref_table.threshold){
      caml_weak_ref_table.limit = caml_weak_ref_table.threshold;
    }
    CAML_INSTR_TIME (tmr, "minor/update_weak");
    CAMLassert (caml_young_ptr >= caml_young_alloc_start);
    caml_stat_minor_words += caml_young_alloc_end - caml_young_ptr;
    caml_gc_clock += (double) (caml_young_alloc_end - caml_young_ptr)
                     / caml_minor_heap_wsz;
    caml_young_ptr = caml_young_alloc_end;
    caml_gc_message (0x02, ">", 0);
    caml_in_minor_collection = 0;
    caml_final_transfer_young ();
    CAML_INSTR_TIME (tmr, "minor/finalized");
    ++ caml_stat_minor_collections;
    if (caml_do_full_minor){
      caml_minor_marking_counter = 0;
    }else{
      if (caml_minor_marking_counter > 0) --caml_minor_marking_counter;
    }
    caml_stat_promoted_words += caml_allocated_words - prev_alloc_words;
    CAML_INSTR_INT ("minor/promoted#", caml_allocated_words - prev_alloc_words);
#ifdef DEBUG
    caml_gc_debug_message (0x1000, "words promoted: %lu\n",
                           caml_allocated_words - prev_alloc_words);
    caml_gc_debug_message (0x1000, "words in aging zone: %lu\n",
                           caml_allocated_in_aging);
#endif
    if (caml_minor_gc_end_hook != NULL) (*caml_minor_gc_end_hook) ();
  }

#ifdef DEBUG
  CAMLassert (oldify_todo_list == 0);
  {
    value *p;
    for (p = caml_young_alloc_start; p < caml_young_alloc_end; ++p){
      *p = Debug_free_minor;
    }
    for (p = From_space_start; p < From_space_end; ++p){
      *p = Debug_free_minor;
    }
    caml_minor_do_fields (check_minor_value);
  }
#endif
}

/* A normal minor collection: empties the allocation zone, adds 1 to the
   age of every minor block, promotes the ones that are over the age limit.
   Also promotes caml_special_promote_value, whatever its age might be.
*/
CAMLexport void caml_minor_collection_clean (void)
{
  /* Set [age_limit] to guarantee that there is enough space to copy
     all the [alloc] space. */
  if (caml_young_aging_ptr - To_space_start >= 3 * caml_minor_heap_wsz / 2){
    age_limit = caml_young_age_limit;
  }else if (caml_minor_aging_wsz >= 3 * caml_minor_heap_wsz / 2){
    age_limit = 1;
  }else{
    age_limit = 0;
  }
  clean_minor_heap ();
}

/* A full minor collection: completely empties the minor heap.
   Also resets [minor_marking_counter] to 0 because the ref_tables are emptied.
*/
CAMLexport void caml_minor_collection_empty (void)
{
  age_limit = 0;
  clean_minor_heap ();
  caml_requested_minor_gc = 0;
  caml_young_trigger = caml_young_alloc_mid;
  caml_young_limit = caml_young_trigger;

  CAMLassert (caml_ref_table.ptr == caml_ref_table.base);
  CAMLassert (caml_weak_ref_table.ptr == caml_weak_ref_table.base);
  caml_minor_marking_counter = 0;
}

#ifdef CAML_INSTR
extern uintnat caml_instr_alloc_fast;
extern uintnat caml_instr_alloc_slow;
extern uintnat caml_instr_alloc_jump;
#endif

/* Do a minor collection or a slice of major collection, call finalisation
   functions, etc.
   Leave enough room in the minor heap to allocate at least one object.
*/
CAMLexport void caml_gc_dispatch (void)
{
  value *trigger = caml_young_trigger; /* save old value of trigger */
#ifdef CAML_INSTR
  CAML_INSTR_SETUP(tmr, "dispatch");
  CAML_INSTR_TIME (tmr, "overhead");
  CAML_INSTR_INT ("alloc/jump#", caml_instr_alloc_jump);
  caml_instr_alloc_jump = 0;
  CAML_INSTR_INT ("alloc/fast#", caml_instr_alloc_fast);
  caml_instr_alloc_fast = 0;
  CAML_INSTR_INT ("alloc/slow#", caml_instr_alloc_slow);
  caml_instr_alloc_slow = 0;
#endif

  if (trigger == caml_young_alloc_start || caml_requested_minor_gc){
    /* The minor heap is full, we must do a minor collection. */
    /* reset the pointers first because the end hooks might allocate */
    caml_requested_minor_gc = 0;
    caml_young_trigger = caml_young_alloc_mid;
    caml_young_limit = caml_young_trigger;
    caml_minor_collection_clean ();
    if (caml_gc_phase == Phase_idle) caml_major_collection_slice (-1);
    CAML_INSTR_TIME (tmr, "dispatch/minor");

    caml_final_do_calls ();
    CAML_INSTR_TIME (tmr, "dispatch/finalizers");

    if (caml_young_ptr - caml_young_alloc_start < Max_young_whsize){
      /* The finalizers have filled up the minor heap, we must do
         a second minor collection. */
      caml_requested_minor_gc = 0;
      caml_young_trigger = caml_young_alloc_mid;
      caml_young_limit = caml_young_trigger;
      caml_minor_collection_clean ();
      if (caml_gc_phase == Phase_idle) caml_major_collection_slice (-1);
      CAML_INSTR_TIME (tmr, "dispatch/finalizers_minor");
    }
  }
  if (trigger != caml_young_alloc_start || caml_requested_major_slice){
    /* The minor heap is half-full, do a major GC slice. */
    caml_requested_major_slice = 0;
    caml_young_trigger = caml_young_alloc_start;
    caml_young_limit = caml_young_trigger;
    caml_major_collection_slice (-1);
    CAML_INSTR_TIME (tmr, "dispatch/major");
  }
}

/* For backward compatibility with Lablgtk: do a minor collection to
   ensure that the minor heap is empty.
   For backward compatibility with Coq: first do a slice of major collection
   if appropriate.
*/
CAMLexport void caml_minor_collection (void)
{
  caml_gc_dispatch ();
  caml_minor_collection_empty ();
}

CAMLexport value caml_check_urgent_gc (value extra_root)
{
  CAMLparam1 (extra_root);
  if (caml_requested_major_slice || caml_requested_minor_gc){
    CAML_INSTR_INT ("force_minor/check_urgent_gc@", 1);
    caml_gc_dispatch();
  }
  CAMLreturn (extra_root);
}

void caml_realloc_ref_table (struct caml_ref_table *tbl)
{                                           Assert (tbl->ptr == tbl->limit);
                                            Assert (tbl->limit <= tbl->end);
                                      Assert (tbl->limit >= tbl->threshold);

  if (tbl->base == NULL){
    caml_alloc_table (tbl, caml_minor_heap_wsz / 8, 256);
  }else if (tbl->limit == tbl->threshold){
    CAML_INSTR_INT ("request_minor/realloc_ref_table@", 1);
    caml_gc_message (0x08, "ref_table threshold crossed\n", 0);
    tbl->limit = tbl->end;
    caml_request_minor_gc ();
  }else{
    asize_t sz;
    asize_t cur_ptr = tbl->ptr - tbl->base;

    caml_request_major_slice ();
    tbl->size *= 2;
    sz = (tbl->size + tbl->reserve) * sizeof (value *);
    caml_gc_message (0x08, "Growing ref_table to %"
                           ARCH_INTNAT_PRINTF_FORMAT "dk bytes\n",
                     (intnat) sz/1024);
    tbl->base = (value **) realloc ((char *) tbl->base, sz);
    if (tbl->base == NULL){
      caml_fatal_error ("Fatal error: ref_table overflow\n");
    }
    tbl->end = tbl->base + tbl->size + tbl->reserve;
    tbl->threshold = tbl->base + tbl->size;
    tbl->ptr = tbl->base + cur_ptr;
    tbl->limit = tbl->end;
  }
}

/* Call [f] on each field of each block present in the minor heap.
   The minor heap must be clean. */
extern void caml_minor_do_fields (scanning_action f)
{
  value *p;
  asize_t i, sz;
  value v;

  for (p = caml_young_ptr; p < caml_young_alloc_end; p += Whsize_wosize (sz)){
    sz = Wosize_hp (p);
#if defined (NATIVE_CODE) && defined (NO_NAKED_POINTERS)
    if (Tag_hp (p) == Closure_tag){
      for (i = 0; i < sz; ++i){
        v = Field (Val_hp (p), i);
        if (Is_block (v) && Is_in_heap (v)){
          (*f) (v, &Field (Val_hp (p), i));
        }
      }
      continue;
    }
#endif
    if (Tag_hp (p) < No_scan_tag){
      for (i = 0; i < sz; ++i){
        v = Field (Val_hp (p), i);
        if (Is_block (v) && !Is_young (v)){
          (*f) (v, &Field (Val_hp (p), i));
        }
      }
    }
  }
  for (p = caml_young_aging_ptr + 1;
       p < To_space_end;
       p += Whsize_wosize (sz) + 1){
    while (Age(Val_hp(p)) == 0){
      /* Skip fragments; see [caml_obj_truncate]. */
      ++p;
    }
    sz = Wosize_hp (p);
    CAMLassert (Op_hp (p) + sz <= To_space_end);
#if defined (NATIVE_CODE) && defined (NO_NAKED_POINTERS)
    if (Tag_hp (p) == Closure_tag){
      for (i = 0; i < sz; ++i){
        v = Field (Val_hp (p), i);
        if (Is_block (v) && Is_in_heap (v)){
          (*f) (v, &Field (Val_hp (p), i));
        }
      }
      continue;
    }
#endif
    if (Tag_hp (p) < No_scan_tag){
      for (i = 0; i < sz; ++i){
        v = Field (Val_hp (p), i);
        if (Is_block (v) && !Is_young(v)){
          (*f) (v, &Field (Val_hp (p), i));
        }
      }
    }
  }
}<|MERGE_RESOLUTION|>--- conflicted
+++ resolved
@@ -186,7 +186,6 @@
     caml_minor_collection_empty ();
   }
   CAMLassert (caml_young_ptr == caml_young_alloc_end);
-<<<<<<< HEAD
 #ifdef MMAP_INTERVAL
   {
     static uintnat minor_heap_mapped_bsz = 0;
@@ -218,8 +217,6 @@
     }
   }
 #else
-=======
->>>>>>> bbf91832
   new_heap = caml_aligned_malloc (Bsize_wsize (full_wsz),
                                   0, &new_heap_base);
   if (new_heap == NULL) caml_raise_out_of_memory();
@@ -234,11 +231,7 @@
 #endif
   caml_young_base = new_heap_base;
   caml_young_start = (value *) new_heap;
-<<<<<<< HEAD
   caml_young_end = (value *) new_heap + full_wsz;
-=======
-  caml_young_end = caml_young_start + full_wsz;
->>>>>>> bbf91832
   caml_young_alloc_start = caml_young_start;
   caml_young_alloc_mid = caml_young_alloc_start + alloc_wsz / 2;
   caml_young_alloc_end = caml_young_alloc_start + alloc_wsz;
