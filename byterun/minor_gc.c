--- conflicted
+++ resolved
@@ -208,6 +208,7 @@
   CAMLassert (caml_young_aging_end == caml_young_aging_start + aging_wsz);
   caml_minor_heap_wsz = alloc_wsz;
   caml_minor_aging_wsz = aging_wsz;
+  caml_aging_size_factor = aging_factor;
 
   reset_table (&caml_ref_table);
   reset_table (&caml_weak_ref_table);
@@ -569,7 +570,6 @@
 #endif
 }
 
-<<<<<<< HEAD
 /* A normal minor collection: empties the allocation zone, adds 1 to the
    age of every minor block, promotes the ones that are over the age limit.
    Also promotes caml_special_promote_value, whatever its age might be.
@@ -603,11 +603,10 @@
   CAMLassert (caml_weak_ref_table.ptr == caml_weak_ref_table.base);
   caml_minor_marking_counter = 0;
 }
-=======
+
 #ifdef CAML_INSTR
 extern uintnat caml_instr_alloc_jump;
 #endif
->>>>>>> f038a506
 
 /* Do a minor collection or a slice of major collection, call finalisation
    functions, etc.
