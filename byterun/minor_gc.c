--- conflicted
+++ resolved
@@ -359,35 +359,18 @@
   CAML_INSTR_TIME (tmr, "overhead");
   CAML_INSTR_INT ("alloc/jump#", caml_instr_alloc_jump);
   caml_instr_alloc_jump = 0;
+  CAML_INSTR_INT ("alloc/fast#", caml_instr_alloc_fast);
+  caml_instr_alloc_fast = 0;
+  CAML_INSTR_INT ("alloc/slow#", caml_instr_alloc_slow);
+  caml_instr_alloc_slow = 0;
 #endif
 
-<<<<<<< HEAD
   if (trigger == caml_young_alloc_start || caml_requested_minor_gc){
     /* The minor heap is full, we must do a minor collection. */
     /* reset the pointers first because the end hooks might allocate */
     caml_requested_minor_gc = 0;
     caml_young_trigger = caml_young_alloc_mid;
     caml_young_limit = caml_young_trigger;
-=======
-#ifdef CAML_INSTR
-  CAML_INSTR_INT ("alloc/fast#", caml_instr_alloc_fast);
-  caml_instr_alloc_fast = 0;
-  CAML_INSTR_INT ("alloc/slow#", caml_instr_alloc_slow);
-  caml_instr_alloc_slow = 0;
-#endif
-
-  caml_empty_minor_heap ();
-  CAML_INSTR_TIME (tmr, "coll/minor");
-
-  caml_major_collection_slice (0);
-  CAML_INSTR_TIME (tmr, "coll/major");
-  caml_force_major_slice = 0;
-
-  caml_final_do_calls ();
-  CAML_INSTR_TIME (tmr, "coll/finalizers");
-
-  if (caml_young_ptr != caml_young_end){
->>>>>>> bead17e9
     caml_empty_minor_heap ();
     if (caml_gc_phase == Phase_idle) caml_major_collection_slice (-1);
     CAML_INSTR_TIME (tmr, "dispatch/minor");
