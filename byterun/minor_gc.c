/***********************************************************************/
/*                                                                     */
/*                                OCaml                                */
/*                                                                     */
/*             Damien Doligez, projet Para, INRIA Rocquencourt         */
/*                                                                     */
/*  Copyright 1996 Institut National de Recherche en Informatique et   */
/*  en Automatique.  All rights reserved.  This file is distributed    */
/*  under the terms of the GNU Library General Public License, with    */
/*  the special exception on linking described in file ../LICENSE.     */
/*                                                                     */
/***********************************************************************/

#include <string.h>
#include "config.h"
#include "fail.h"
#include "finalise.h"
#include "gc.h"
#include "gc_ctrl.h"
#include "major_gc.h"
#include "memory.h"
#include "minor_gc.h"
#include "misc.h"
#include "mlvalues.h"
#include "roots.h"
#include "signals.h"
#include "weak.h"

/* Pointers into the minor heap.
   [caml_young_base]
       The [malloc] block that contains the heap.
   [caml_young_start] ... [caml_young_end]
       The whole range of the minor heap: all young blocks are inside
       this interval.

   There are two sub-intervals:
   [caml_young_alloc_start]...[caml_young_alloc_mid]...[caml_young_alloc_end]
       The allocation arena: newly-allocated blocks are carved from
       this interval. [caml_young_alloc_mid] is the mid-point of this
       interval.
   [caml_young_aging_start]...[caml_young_aging_mid]...[caml_young_aging_end]
       The aging area, divided in two semi-spaces, which rotate roles:
       each space goes through 4 roles in a cycle:
       - from space (during GC)
       - inactive space (between GCs)
       - to space (during GC)
       - active space (between GCs)
       They are 180 degrees out of phase: when one is From, the other
       is To, and when one is Active, the other is Inactive.
       Blocks in this interval have an additional word just before
       their header: their generation counter.

       Layout:
         caml_young_start = caml_young_alloc_start
                            caml_young_alloc_mid
                            caml_young_alloc_end = caml_young_aging_start
                                                   caml_young_aging_mid
         caml_young_end =                          caml_young_aging_end

   Pointers into these spaces:
   [caml_young_ptr], [caml_young_trigger], [caml_young_limit]
       These pointers are all inside the allocation arena.
       - [caml_young_ptr] is where the next allocation will take place.
       - [caml_young_trigger] is how far we can allocate before triggering
         [caml_gc_dispatch]. Currently, it is either [caml_young_alloc_start]
         or the mid-point of the allocation arena.
       - [caml_young_limit] is the pointer that is compared to
         [caml_young_ptr] for allocation. It is either
         [caml_young_alloc_end] if a signal is pending and we are in
         native code, or [caml_young_trigger].
   [caml_young_aging_ptr]
       This is the allocation pointer for the aging area. It is always
       within the current To/Active space.
*/

asize_t caml_minor_heap_wsz, caml_minor_aging_wsz;
asize_t caml_aging_size_factor;
static void *caml_young_base = NULL;
CAMLexport value *caml_young_start = NULL, *caml_young_end = NULL;
CAMLexport value *caml_young_alloc_start = NULL,
                 *caml_young_alloc_mid = NULL,
                 *caml_young_alloc_end = NULL;
CAMLexport value *caml_young_ptr = NULL, *caml_young_limit = NULL;
CAMLexport value *caml_young_trigger = NULL;

CAMLexport value *caml_young_aging_start = NULL,
                 *caml_young_aging_mid = NULL,
                 *caml_young_aging_end = NULL;
CAMLexport value *caml_young_aging_ptr = NULL;

/* [aging_phase] is always 0 or 1.
   When it is 0, [caml_young_aging_start]...[caml_young_aging_mid] is the
   To or Active space. When it is 1, it is the From or Inactive space.
   [aging_phase] changes at the beginning of each minor collection.
*/
static int aging_phase = 0;

/* [caml_special_promote_value] holds a value that must be promoted
   to the major heap by the minor GC, regardless of its age.
*/
CAMLexport value caml_special_promote_value = 0;

CAMLexport struct caml_ref_table
  caml_ref_table = { NULL, NULL, NULL, NULL, NULL, 0, 0},
  caml_weak_ref_table = { NULL, NULL, NULL, NULL, NULL, 0, 0};

int caml_young_age_limit = 0;
int caml_in_minor_collection = 0;

<<<<<<< HEAD
#ifdef DEBUG
static unsigned long minor_gc_counter = 0;
extern uintnat caml_global_event_count;  /* defined in debugger.c */
static asize_t caml_allocated_in_aging;
#endif /* DEBUG */

/* [promoted_list] holds a chained list of values that were promoted
   to the major heap by this collection. */
static value promoted_list;

/* Macros for managing the aging heap:
   Age(v): access the age field (located before the header) (read/write).
   Is_in_from_space(v): true iff [v] is in the From/Active space or in
     the allocation space.
*/
#define Age(v) (((value *)(v))[-2])

/* Note: [Is_in_from_space (v)] implies [Is_young (v)]. */
#define Is_in_from_space(v)                                                   \
  (Is_young (v) && ((value *)(v) < caml_young_alloc_end                       \
                    || ((value *)(v) < caml_young_aging_mid) == aging_phase))
#define To_space_start \
  (aging_phase ? caml_young_aging_mid : caml_young_aging_start)
#define To_space_end \
  (aging_phase ? caml_young_aging_end : caml_young_aging_mid)
#define From_space_start \
  (aging_phase ? caml_young_aging_start : caml_young_aging_mid)
#define From_space_end \
  (aging_phase ? caml_young_aging_mid : caml_young_aging_end)


=======
>>>>>>> 5f3d3102
void caml_alloc_table (struct caml_ref_table *tbl, asize_t sz, asize_t rsv)
{
  value **new_table;

  tbl->size = sz;
  tbl->reserve = rsv;
  new_table = (value **) caml_stat_alloc ((tbl->size + tbl->reserve)
                                          * sizeof (value *));
  if (tbl->base != NULL) caml_stat_free (tbl->base);
  tbl->base = new_table;
  tbl->ptr = tbl->base;
  tbl->threshold = tbl->base + tbl->size;
  tbl->limit = tbl->threshold;
  tbl->end = tbl->base + tbl->size + tbl->reserve;
}

static void reset_table (struct caml_ref_table *tbl)
{
  tbl->size = 0;
  tbl->reserve = 0;
  if (tbl->base != NULL) caml_stat_free (tbl->base);
  tbl->base = tbl->ptr = tbl->threshold = tbl->limit = tbl->end = NULL;
}

/* Note: the GC is already initialized iff [caml_young_base != NULL]. */
void caml_set_minor_heap_size (asize_t alloc_wsz, asize_t aging_factor)
{
  value *new_heap;
  void *new_heap_base;
  asize_t full_wsz;
  asize_t aging_wsz;

  Assert ((alloc_wsz & 1) == 0);
  Assert (alloc_wsz >= Minor_heap_min);
  Assert (alloc_wsz <= Minor_heap_max);
  aging_wsz = aging_factor * alloc_wsz;
  full_wsz = alloc_wsz + aging_wsz;

  if (caml_young_ptr != caml_young_alloc_end){
    CAML_INSTR_EVENT ("force_minor/set_minor_heap_size");
    caml_minor_collection_empty ();
    caml_young_trigger = caml_young_alloc_mid;
    caml_young_limit = caml_young_trigger;
  }
  CAMLassert (caml_young_ptr == caml_young_alloc_end);
  new_heap = (value *) caml_aligned_malloc (Bsize_wsize (full_wsz),
                                            0, &new_heap_base);
  if (new_heap == NULL) caml_raise_out_of_memory();
  if (caml_page_table_add(In_young, new_heap,
                          new_heap + Bsize_wsize (full_wsz)) != 0)
    caml_raise_out_of_memory();

  if (caml_young_base != NULL){
    caml_page_table_remove(In_young, caml_young_start, caml_young_end);
    free (caml_young_base);
  }
  caml_young_base = new_heap_base;
  caml_young_start = new_heap;
  caml_young_end = new_heap + full_wsz;
  caml_young_alloc_start = caml_young_start;
  caml_young_alloc_mid = caml_young_start + alloc_wsz / 2;
  caml_young_alloc_end = caml_young_start + alloc_wsz;
  caml_young_trigger = caml_young_alloc_start;
  caml_young_limit = caml_young_trigger;
  caml_young_ptr = caml_young_alloc_end;
  caml_young_aging_start = caml_young_alloc_end;
  caml_young_aging_mid = caml_young_aging_start + aging_wsz / 2;
  caml_young_aging_end = caml_young_end;
  aging_phase = 0;
  caml_young_aging_ptr = caml_young_aging_mid;
  CAMLassert (caml_young_aging_end == caml_young_aging_start + aging_wsz);
  caml_minor_heap_wsz = alloc_wsz;
  caml_minor_aging_wsz = aging_wsz;

  reset_table (&caml_ref_table);
  reset_table (&caml_weak_ref_table);
}

void caml_set_minor_age_limit (asize_t limit)
{
  if (limit > caml_young_age_limit){
    caml_minor_marking_counter = limit;
  }
  caml_young_age_limit = limit;
}


/* Maximum age of non-promoted blocks after this minor collection. */
static int age_limit;

/* Allocate space of size [wosz] and tag [tag].
   Where to allocate it, depends on [v]'s age and the [age_limit]
   variable. [v] is guaranteed to be in the minor heap.
   To do a full minor GC, set [age_limit] to 0.

   This function will also chain together in [promoted_list] all
   the [v]s that are in the aging heap and that get promoted.
*/
static value alloc_next_gen (asize_t wosz, tag_t tag, value v)
{
  CAMLassert (Is_young (v));
  if (v == caml_special_promote_value){
    /* FIXME find a way to get rid of this test. */
    return caml_alloc_shr (wosz, tag);
  }else{
    value result;
    int age = 0;
    if ((value *) v >= caml_young_aging_start){
      age = Age (v);
    }

    if (age >= age_limit){
      if (age > 0){
        CAMLassert ((value *) v >= caml_young_aging_start);
        Age (v) = promoted_list;
        promoted_list = v;
      }else{
        CAMLassert ((value *) v < caml_young_aging_start);
      }
      return caml_alloc_shr (wosz, tag);
    }else{
#ifdef DEBUG
      caml_allocated_in_aging += Whsize_wosize (wosz);
#endif
      caml_young_aging_ptr -= Whsize_wosize (wosz) + 1;
      CAMLassert (caml_young_aging_ptr >= To_space_start);
      result = Val_hp (caml_young_aging_ptr + 1);
      Hd_val (result) = Make_header (wosz, tag, Caml_white);
      Age (result) = age + 1;
      return result;
    }
  }
}

static value oldify_todo_list = 0;
int caml_do_full_minor = 0;

/* Note that the tests on the tag depend on the fact that Infix_tag,
   Forward_tag, and No_scan_tag are contiguous.
*/

void caml_oldify_one (value v, value *p)
{
  value result;
  header_t hd;
  mlsize_t sz, i;
  tag_t tag;

  CAMLassert (oldify_todo_list == 0
              || (Is_young (oldify_todo_list) && Hd_val (oldify_todo_list) == 0));
 tail_call:
  if (Is_block (v) && Is_young (v) && Is_in_from_space (v)){
    Assert ((value *) Hp_val (v) >= caml_young_ptr);
    hd = Hd_val (v);
    if (hd == 0){         /* If already forwarded */
      *p = Field (v, 0);  /*  then forward pointer is first field. */
    }else{
      tag = Tag_hd (hd);
      if (tag < Infix_tag){
        value field0;

        sz = Wosize_hd (hd);
        result = alloc_next_gen (sz, tag, v);
        *p = result;
        field0 = Field (v, 0);
        Hd_val (v) = 0;            /* Set forward flag */
        Field (v, 0) = result;     /*  and forward pointer. */
        if (sz > 1){
          Field (result, 0) = field0;
          Field (result, 1) = oldify_todo_list;    /* Add this block */
          oldify_todo_list = v;                    /*  to the "to do" list. */
        }else{
          Assert (sz == 1);
          p = &Field (result, 0);
          v = field0;
          goto tail_call;
        }
      }else if (tag >= No_scan_tag){
        sz = Wosize_hd (hd);
        result = alloc_next_gen (sz, tag, v);
        for (i = 0; i < sz; i++) Field (result, i) = Field (v, i);
        Hd_val (v) = 0;            /* Set forward flag */
        Field (v, 0) = result;     /*  and forward pointer. */
        *p = result;
      }else if (tag == Infix_tag){
        mlsize_t offset = Infix_offset_hd (hd);
        caml_oldify_one (v - offset, p);   /* Cannot recurse deeper than 1. */
        *p += offset;
      }else{
        value f = Forward_val (v);
        tag_t ft = 0;
        int vv = 1;

        Assert (tag == Forward_tag);
        if (Is_block (f)){
          if (Is_young (f)){
            vv = 1;
            ft = Tag_val (Hd_val (f) == 0 ? Field (f, 0) : f);
          }else{
            vv = Is_in_value_area(f);
            if (vv){
              ft = Tag_val (f);
            }
          }
        }
        if (!vv || ft == Forward_tag || ft == Lazy_tag || ft == Double_tag){
          /* Do not short-circuit the pointer.  Copy as a normal block. */
          Assert (Wosize_hd (hd) == 1);
          result = alloc_next_gen (1, Forward_tag, v);
          *p = result;
          Hd_val (v) = 0;             /* Set (GC) forward flag */
          Field (v, 0) = result;      /*  and forward pointer. */
          p = &Field (result, 0);
          v = f;
          goto tail_call;
        }else{
          v = f;                        /* Follow the forwarding */
          goto tail_call;               /*  then oldify. */
        }
      }
    }
  }else{
    *p = v;
  }
  CAMLassert (oldify_todo_list == 0
              || (Is_young (oldify_todo_list) && Hd_val (oldify_todo_list) == 0));
}

/* Finish the work that was put off by [caml_oldify_one].
   Note that [caml_oldify_one] itself is called by oldify_mopup, so we
   have to be careful to remove the first entry from the list before
   oldifying its fields. */
void caml_oldify_mopup (void)
{
  value v, new_v, f;
  mlsize_t i;

  CAMLassert (oldify_todo_list == 0
              || (Is_young (oldify_todo_list) && Hd_val (oldify_todo_list) == 0));

  while (oldify_todo_list != 0){
    v = oldify_todo_list;                /* Get the head. */
    Assert (Hd_val (v) == 0);            /* It must be forwarded. */
    new_v = Field (v, 0);                /* Follow forward pointer. */
    oldify_todo_list = Field (new_v, 1); /* Remove from list. */

    f = Field (new_v, 0);
    if (Is_block (f) && Is_young (f)){
      caml_oldify_one (f, &Field (new_v, 0));
    }
    for (i = 1; i < Wosize_val (new_v); i++){
      f = Field (v, i);
      if (Is_block (f) && Is_young (f)){
        caml_oldify_one (f, &Field (new_v, i));
      }else{
        Field (new_v, i) = f;
      }
    }
  }
}

#ifdef DEBUG
void check_minor_value (value v, value *p)
{
  if (Is_block (v) && Is_young (v)){
    Debug_check (Hd_val(v));
    if (Tag_val (v) < No_scan_tag) Debug_check (Field(v, 0));
  }
}
int caml_check_minor_heap_empty (void)
{
  CAMLassert (caml_young_ptr == caml_young_alloc_end);
  CAMLassert (caml_young_aging_ptr == To_space_end);
  CAMLassert (caml_ref_table.ptr == caml_ref_table.base);
  CAMLassert (caml_weak_ref_table.ptr == caml_weak_ref_table.base);
  return 1;
}
#endif

/* Do a minor collection.
   If [age_limit > 0] leave the minor heap clean but maybe not empty.
   If [age_limit == 0] leave the minor heap empty.
*/
static void clean_minor_heap (void)
{
  value **r, **q;
  uintnat prev_alloc_words;

  CAMLassert (oldify_todo_list == 0);
  if (age_limit == 0 || caml_young_ptr != caml_young_alloc_end){
    if (caml_minor_gc_begin_hook != NULL) (*caml_minor_gc_begin_hook) ();
    CAML_INSTR_SETUP (tmr, "minor");
    caml_gc_message (0x02, "<", 0);
    prev_alloc_words = caml_allocated_words;
#ifdef DEBUG
    caml_allocated_in_aging = 0;
#endif
    caml_in_minor_collection = 1;
    aging_phase = 1 - aging_phase;
    caml_young_aging_ptr = To_space_end;
    promoted_list = 0;
    if (caml_special_promote_value != 0){
      value dummy;
      caml_oldify_one (caml_special_promote_value, &dummy);
    }
    caml_oldify_local_roots();
    CAML_INSTR_TIME (tmr, "minor/local_roots");
    for (q = r = caml_ref_table.base; r < caml_ref_table.ptr; r++){
#ifdef DEBUG
      Debug_check (**r);
#endif
      caml_oldify_one (**r, *r);
      if (Is_block (**r) && Is_young (**r)){
        *q++ = *r;
      }
    }
    caml_ref_table.ptr = q;

#ifdef DEBUG
    for (r = caml_ref_table.ptr; r < caml_ref_table.end; r++)
      *r = (value *) Debug_ref_tables;
#endif
    if (caml_ref_table.ptr < caml_ref_table.threshold){
      caml_ref_table.limit = caml_ref_table.threshold;
    }
    CAML_INSTR_TIME (tmr, "minor/ref_table");
    caml_oldify_mopup ();
    CAML_INSTR_TIME (tmr, "minor/copy");

    /* We have to add to ref_table all the pointers from
       newly-promoted blocks to the non-promoted ones. */
    if (caml_young_aging_ptr != To_space_end){
      value v;
      asize_t sz, i;
      for (v = promoted_list; v != 0; v = Age (v)){
        Assert (Hd_val (v) == 0);
        value w = Field (v, 0);
        tag_t t = Tag_val (w);
        if (t < No_scan_tag){
          sz = Wosize_val (w);
          for (i = 0; i < sz; ++i){
            value f = Field (w, i);
            if (Is_block (f) && Is_young (f)){
              Add_to_ref_table (caml_ref_table, &(Field (w, i)));
            }
          }
        }
      }
    }
    if (caml_special_promote_value != 0){
      value v = Field (caml_special_promote_value, 0);
      tag_t t = Tag_val (v);
      asize_t sz, i;
      CAMLassert (Is_young (caml_special_promote_value));
      CAMLassert (Is_in_heap (v));
      CAMLassert (Hd_val (caml_special_promote_value) == 0);
      if (t < No_scan_tag){
        sz = Wosize_val (v);
        for (i = 0; i < sz; ++i){
          value f = Field (v, i);
          if (Is_block (f) && Is_young (f)){
            Add_to_ref_table (caml_ref_table, &(Field (v, i)));
          }
        }
      }
      caml_special_promote_value = 0;
    }
    CAML_INSTR_TIME (tmr, "minor/update_ref_table");
    for (q = r = caml_weak_ref_table.base; r < caml_weak_ref_table.ptr; r++){
#ifdef DEBUG
      Debug_check (**r);
#endif
      if (Is_block (**r) && Is_young (**r) && Is_in_from_space (**r)){
        if (Hd_val (**r) == 0){
          **r = Field (**r, 0);
          if (Is_block (**r) && Is_young (**r)){
            CAMLassert (!Is_in_from_space (**r));
            *q++ = *r;
          }
        }else{
          **r = caml_weak_none;
        }
      }
    }
    caml_weak_ref_table.ptr = q;
#ifdef DEBUG
    for (r = caml_weak_ref_table.ptr; r < caml_weak_ref_table.end; r++)
      *r = (value *) Debug_ref_tables;
#endif
    if (caml_weak_ref_table.ptr < caml_weak_ref_table.threshold){
      caml_weak_ref_table.limit = caml_weak_ref_table.threshold;
    }
    CAML_INSTR_TIME (tmr, "minor/update_weak");
    CAMLassert (caml_young_ptr >= caml_young_alloc_start);
    caml_stat_minor_words += caml_young_alloc_end - caml_young_ptr;
    caml_young_ptr = caml_young_alloc_end;
    caml_gc_message (0x02, ">", 0);
    caml_in_minor_collection = 0;
    caml_final_transfer_young ();
    CAML_INSTR_TIME (tmr, "minor/finalized");
    ++ caml_stat_minor_collections;
    if (caml_do_full_minor){
      caml_minor_marking_counter = 0;
    }else{
      if (caml_minor_marking_counter > 0) --caml_minor_marking_counter;
    }
    caml_stat_promoted_words += caml_allocated_words - prev_alloc_words;
    CAML_INSTR_INT ("minor/promoted", caml_allocated_words - prev_alloc_words);
#ifdef DEBUG
    caml_gc_debug_message (0x1000, "words promoted: %lu\n",
                           caml_allocated_words - prev_alloc_words);
    caml_gc_debug_message (0x1000, "words in aging zone: %lu\n",
                           caml_allocated_in_aging);
#endif
    if (caml_minor_gc_end_hook != NULL) (*caml_minor_gc_end_hook) ();
  }

#ifdef DEBUG
  CAMLassert (oldify_todo_list == 0);
  {
    value *p;
    for (p = caml_young_alloc_start; p < caml_young_alloc_end; ++p){
      *p = Debug_free_minor;
    }
<<<<<<< HEAD
    for (p = From_space_start; p < From_space_end; ++p){
      *p = Debug_free_minor;
    }
    ++ minor_gc_counter;
    caml_minor_do_fields (check_minor_value);
=======
>>>>>>> 5f3d3102
  }
#endif
}

/* A normal minor collection: empties the allocation zone, adds 1 to the
   age of every minor block, promotes the ones that are over the age limit.
   Also promotes caml_special_promote_value, whatever its age might be.
*/
CAMLexport void caml_minor_collection_clean (void)
{
  /* Set [age_limit] to guarantee that there is enough space to copy
     all the [alloc] space. */
  if (caml_young_aging_ptr - To_space_start >= 3 * caml_minor_heap_wsz / 2){
    age_limit = caml_young_age_limit;
  }else if (caml_minor_aging_wsz >= 3 * caml_minor_heap_wsz / 2){
    age_limit = 1;
  }else{
    age_limit = 0;
  }
  clean_minor_heap ();
}

/* A full minor collection: completely empties the minor heap.
   Also resets [minor_marking_counter] to 0 because the ref_tables are emptied.
*/
CAMLexport void caml_minor_collection_empty (void)
{
  age_limit = 0;
  clean_minor_heap ();
  caml_requested_minor_gc = 0;
  caml_young_trigger = caml_young_alloc_mid;
  caml_young_limit = caml_young_trigger;

  CAMLassert (caml_ref_table.ptr == caml_ref_table.base);
  CAMLassert (caml_weak_ref_table.ptr == caml_weak_ref_table.base);
  caml_minor_marking_counter = 0;
}

/* Do a minor collection or a slice of major collection, call finalisation
   functions, etc.
   Leave enough room in the minor heap to allocate at least one object.
*/
CAMLexport void caml_gc_dispatch (void)
{
  value *trigger = caml_young_trigger; /* save old value of trigger */

  CAML_INSTR_SETUP(tmr, "dispatch");
  CAML_INSTR_TIME (tmr, "overhead");

  if (trigger == caml_young_alloc_start || caml_requested_minor_gc){
    /* The minor heap is full, we must do a minor collection. */
<<<<<<< HEAD
    caml_minor_collection_clean ();
=======
    caml_empty_minor_heap ();
    if (caml_gc_phase == Phase_idle) caml_major_collection_slice (-1);
>>>>>>> 5f3d3102
    caml_requested_minor_gc = 0;
    caml_young_trigger = caml_young_alloc_mid;
    caml_young_limit = caml_young_trigger;
    CAML_INSTR_TIME (tmr, "dispatch/minor");

    caml_final_do_calls ();
    CAML_INSTR_TIME (tmr, "dispatch/finalizers");

    if (caml_young_ptr - caml_young_alloc_start < Max_young_whsize){
      /* The finalizers have filled up the minor heap, we must do
         a second minor collection. */
<<<<<<< HEAD
      caml_minor_collection_clean ();
=======
      caml_empty_minor_heap ();
      if (caml_gc_phase == Phase_idle) caml_major_collection_slice (-1);
>>>>>>> 5f3d3102
      caml_requested_minor_gc = 0;
      caml_young_trigger = caml_young_alloc_mid;
      caml_young_limit = caml_young_trigger;
      CAML_INSTR_TIME (tmr, "dispatch/finalizers_minor");
    }
  }
  if (trigger != caml_young_alloc_start || caml_requested_major_slice){
    /* The minor heap is half-full, do a major GC slice. */
    caml_major_collection_slice (-1);
    caml_requested_major_slice = 0;
    caml_young_trigger = caml_young_alloc_start;
    caml_young_limit = caml_young_trigger;
    CAML_INSTR_TIME (tmr, "dispatch/major");
  }
}

/* For backward compatibility with Lablgtk: do a minor collection to
   ensure that the minor heap is empty.
   For backward compatibility with Coq: first do a slice of major collection
   if appropriate.
*/
CAMLexport void caml_minor_collection (void)
{
  caml_gc_dispatch ();
  caml_minor_collection_empty ();
}

CAMLexport value caml_check_urgent_gc (value extra_root)
{
  CAMLparam1 (extra_root);
  if (caml_requested_major_slice || caml_requested_minor_gc){
    CAML_INSTR_EVENT ("force_minor/check_urgent_gc");
    caml_gc_dispatch();
  }
  CAMLreturn (extra_root);
}

void caml_realloc_ref_table (struct caml_ref_table *tbl)
{                                           Assert (tbl->ptr == tbl->limit);
                                            Assert (tbl->limit <= tbl->end);
                                      Assert (tbl->limit >= tbl->threshold);

  if (tbl->base == NULL){
    caml_alloc_table (tbl, caml_minor_heap_wsz / 8, 256);
  }else if (tbl->limit == tbl->threshold){
    CAML_INSTR_EVENT ("request_minor/realloc_ref_table");
    caml_gc_message (0x08, "ref_table threshold crossed\n", 0);
    tbl->limit = tbl->end;
    caml_request_minor_gc ();
  }else{
    asize_t sz;
    asize_t cur_ptr = tbl->ptr - tbl->base;

    caml_request_major_slice ();
    tbl->size *= 2;
    sz = (tbl->size + tbl->reserve) * sizeof (value *);
    caml_gc_message (0x08, "Growing ref_table to %"
                           ARCH_INTNAT_PRINTF_FORMAT "dk bytes\n",
                     (intnat) sz/1024);
    tbl->base = (value **) realloc ((char *) tbl->base, sz);
    if (tbl->base == NULL){
      caml_fatal_error ("Fatal error: ref_table overflow\n");
    }
    tbl->end = tbl->base + tbl->size + tbl->reserve;
    tbl->threshold = tbl->base + tbl->size;
    tbl->ptr = tbl->base + cur_ptr;
    tbl->limit = tbl->end;
  }
}

/* Call [f] on each field of each block present in the minor heap.
   The minor heap must be clean. */
extern void caml_minor_do_fields (scanning_action f)
{
  value *p;
  asize_t i, sz;
  value v;

  for (p = caml_young_ptr; p < caml_young_alloc_end; p += Whsize_wosize (sz)){
    sz = Wosize_hp (p);
#if defined (NATIVE_CODE) && defined (NO_NAKED_POINTERS)
    if (Tag_hp (p) == Closure_tag){
      for (i = 0; i < sz; ++i){
        v = Field (Val_hp (p), i);
        if (Is_block (v) && Is_in_heap (v)){
          (*f) (v, &Field (Val_hp (p), i));
        }
      }
      continue;
    }
#endif
    if (Tag_hp (p) < No_scan_tag){
      for (i = 0; i < sz; ++i){
        v = Field (Val_hp (p), i);
        if (Is_block (v) && !Is_young (v)){
          (*f) (v, &Field (Val_hp (p), i));
        }
      }
    }
  }
  for (p = caml_young_aging_ptr + 1;
       p < To_space_end;
       p += Whsize_wosize (sz) + 1){
    while (Age(Val_hp(p)) == 0){
      /* Skip fragments; see [caml_obj_truncate]. */
      ++p;
    }
    sz = Wosize_hp (p);
    CAMLassert (Op_hp (p) + sz <= To_space_end);
#if defined (NATIVE_CODE) && defined (NO_NAKED_POINTERS)
    if (Tag_hp (p) == Closure_tag){
      for (i = 0; i < sz; ++i){
        v = Field (Val_hp (p), i);
        if (Is_block (v) && Is_in_heap (v)){
          (*f) (v, &Field (Val_hp (p), i));
        }
      }
      continue;
    }
#endif
    if (Tag_hp (p) < No_scan_tag){
      for (i = 0; i < sz; ++i){
        v = Field (Val_hp (p), i);
        if (Is_block (v) && !Is_young(v)){
          (*f) (v, &Field (Val_hp (p), i));
        }
      }
    }
  }
}<|MERGE_RESOLUTION|>--- conflicted
+++ resolved
@@ -107,9 +107,7 @@
 int caml_young_age_limit = 0;
 int caml_in_minor_collection = 0;
 
-<<<<<<< HEAD
-#ifdef DEBUG
-static unsigned long minor_gc_counter = 0;
+#ifdef DEBUG
 extern uintnat caml_global_event_count;  /* defined in debugger.c */
 static asize_t caml_allocated_in_aging;
 #endif /* DEBUG */
@@ -139,8 +137,6 @@
   (aging_phase ? caml_young_aging_mid : caml_young_aging_end)
 
 
-=======
->>>>>>> 5f3d3102
 void caml_alloc_table (struct caml_ref_table *tbl, asize_t sz, asize_t rsv)
 {
   value **new_table;
@@ -565,14 +561,10 @@
     for (p = caml_young_alloc_start; p < caml_young_alloc_end; ++p){
       *p = Debug_free_minor;
     }
-<<<<<<< HEAD
     for (p = From_space_start; p < From_space_end; ++p){
       *p = Debug_free_minor;
     }
-    ++ minor_gc_counter;
     caml_minor_do_fields (check_minor_value);
-=======
->>>>>>> 5f3d3102
   }
 #endif
 }
@@ -624,12 +616,8 @@
 
   if (trigger == caml_young_alloc_start || caml_requested_minor_gc){
     /* The minor heap is full, we must do a minor collection. */
-<<<<<<< HEAD
     caml_minor_collection_clean ();
-=======
-    caml_empty_minor_heap ();
     if (caml_gc_phase == Phase_idle) caml_major_collection_slice (-1);
->>>>>>> 5f3d3102
     caml_requested_minor_gc = 0;
     caml_young_trigger = caml_young_alloc_mid;
     caml_young_limit = caml_young_trigger;
@@ -641,12 +629,8 @@
     if (caml_young_ptr - caml_young_alloc_start < Max_young_whsize){
       /* The finalizers have filled up the minor heap, we must do
          a second minor collection. */
-<<<<<<< HEAD
       caml_minor_collection_clean ();
-=======
-      caml_empty_minor_heap ();
       if (caml_gc_phase == Phase_idle) caml_major_collection_slice (-1);
->>>>>>> 5f3d3102
       caml_requested_minor_gc = 0;
       caml_young_trigger = caml_young_alloc_mid;
       caml_young_limit = caml_young_trigger;
