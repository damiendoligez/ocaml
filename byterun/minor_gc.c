--- conflicted
+++ resolved
@@ -73,12 +73,8 @@
        within the current To/Active space.
 */
 
-<<<<<<< HEAD
-asize_t caml_minor_heap_size;  /* bytes */
-=======
 asize_t caml_minor_heap_wsz, caml_minor_aging_wsz;
 asize_t caml_aging_size_factor;
->>>>>>> 8db586cf
 static void *caml_young_base = NULL;
 CAMLexport value *caml_young_start = NULL, *caml_young_end = NULL;
 CAMLexport value *caml_young_alloc_start = NULL,
@@ -165,18 +161,14 @@
   tbl->base = tbl->ptr = tbl->threshold = tbl->limit = tbl->end = NULL;
 }
 
-<<<<<<< HEAD
 static void clear_table (struct caml_ref_table *tbl)
 {
     tbl->ptr = tbl->base;
     tbl->limit = tbl->threshold;
 }
 
-void caml_set_minor_heap_size (asize_t bsz)
-=======
 /* Note: the GC is already initialized iff [caml_young_base != NULL]. */
 void caml_set_minor_heap_size (asize_t alloc_wsz, asize_t aging_factor)
->>>>>>> 8db586cf
 {
   char *new_heap;
   void *new_heap_base;
@@ -189,23 +181,16 @@
   aging_wsz = aging_factor * alloc_wsz;
   full_wsz = alloc_wsz + aging_wsz;
 
-<<<<<<< HEAD
-  Assert (bsz >= Bsize_wsize(Minor_heap_min));
-  Assert (bsz <= Bsize_wsize(Minor_heap_max));
-  Assert (bsz % sizeof (value) == 0);
-=======
->>>>>>> 8db586cf
   if (caml_young_ptr != caml_young_alloc_end){
     CAML_INSTR_INT ("force_minor/set_minor_heap_size@", 1);
     caml_minor_collection_empty ();
   }
   CAMLassert (caml_young_ptr == caml_young_alloc_end);
-<<<<<<< HEAD
 #ifdef MMAP_INTERVAL
   {
     static uintnat minor_heap_mapped_bsz = 0;
     uintnat new_mapped_bsz;
-    new_mapped_bsz = Round_mmap_size (bsz);
+    new_mapped_bsz = Round_mmap_size (Bsize_wsize (full_wsz));
     void *block;
 
     CAMLassert (caml_young_start != NULL);
@@ -232,16 +217,11 @@
     }
   }
 #else
-  new_heap = caml_aligned_malloc(bsz, 0, &new_heap_base);
-  if (new_heap == NULL) caml_raise_out_of_memory();
-  if (caml_page_table_add(In_young, new_heap, new_heap + bsz) != 0)
-=======
-  new_heap = (value *) caml_aligned_malloc (Bsize_wsize (full_wsz),
-                                            0, &new_heap_base);
+  new_heap = caml_aligned_malloc (Bsize_wsize (full_wsz),
+                                  0, &new_heap_base);
   if (new_heap == NULL) caml_raise_out_of_memory();
   if (caml_page_table_add(In_young, new_heap,
                           new_heap + Bsize_wsize (full_wsz)) != 0)
->>>>>>> 8db586cf
     caml_raise_out_of_memory();
 
   if (caml_young_base != NULL){
@@ -250,22 +230,11 @@
   }
 #endif
   caml_young_base = new_heap_base;
-<<<<<<< HEAD
   caml_young_start = (value *) new_heap;
-  caml_young_end = (value *) (new_heap + bsz);
+  caml_young_end = (value *) new_heap + full_wsz;
   caml_young_alloc_start = caml_young_start;
-  caml_young_alloc_mid = caml_young_alloc_start + Wsize_bsize (bsz) / 2;
-  caml_young_alloc_end = caml_young_end;
-  caml_young_trigger = caml_young_alloc_start;
-  caml_young_limit = caml_young_trigger;
-  caml_young_ptr = caml_young_alloc_end;
-  caml_minor_heap_size = bsz;
-=======
-  caml_young_start = new_heap;
-  caml_young_end = new_heap + full_wsz;
-  caml_young_alloc_start = caml_young_start;
-  caml_young_alloc_mid = caml_young_start + alloc_wsz / 2;
-  caml_young_alloc_end = caml_young_start + alloc_wsz;
+  caml_young_alloc_mid = caml_young_alloc_start + alloc_wsz / 2;
+  caml_young_alloc_end = caml_young_alloc_start + alloc_wsz;
   caml_young_trigger = caml_young_alloc_start;
   caml_young_limit = caml_young_trigger;
   caml_young_ptr = caml_young_alloc_end;
@@ -278,7 +247,6 @@
   caml_minor_heap_wsz = alloc_wsz;
   caml_minor_aging_wsz = aging_wsz;
   caml_aging_size_factor = aging_factor;
->>>>>>> 8db586cf
 
   reset_table (&caml_ref_table);
   reset_table (&caml_weak_ref_table);
