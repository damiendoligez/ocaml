--- conflicted
+++ resolved
@@ -183,14 +183,7 @@
 
   if (caml_young_ptr != caml_young_alloc_end){
     CAML_INSTR_INT ("force_minor/set_minor_heap_size@", 1);
-<<<<<<< HEAD
     caml_minor_collection_empty ();
-=======
-    caml_requested_minor_gc = 0;
-    caml_young_trigger = caml_young_alloc_mid;
-    caml_young_limit = caml_young_trigger;
-    caml_empty_minor_heap ();
->>>>>>> facdc6b5
   }
   CAMLassert (caml_young_ptr == caml_young_alloc_end);
 #ifdef MMAP_INTERVAL
@@ -639,10 +632,10 @@
 CAMLexport void caml_minor_collection_empty (void)
 {
   age_limit = 0;
-  clean_minor_heap ();
   caml_requested_minor_gc = 0;
   caml_young_trigger = caml_young_alloc_mid;
   caml_young_limit = caml_young_trigger;
+  clean_minor_heap ();
 
   CAMLassert (caml_ref_table.ptr == caml_ref_table.base);
   CAMLassert (caml_weak_ref_table.ptr == caml_weak_ref_table.base);
