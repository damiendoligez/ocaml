/***********************************************************************/
/*                                                                     */
/*                                OCaml                                */
/*                                                                     */
/*             Damien Doligez, projet Para, INRIA Rocquencourt         */
/*                                                                     */
/*  Copyright 1996 Institut National de Recherche en Informatique et   */
/*  en Automatique.  All rights reserved.  This file is distributed    */
/*  under the terms of the GNU Library General Public License, with    */
/*  the special exception on linking described in file ../LICENSE.     */
/*                                                                     */
/***********************************************************************/

#include <string.h>
#include "config.h"
#include "fail.h"
#include "finalise.h"
#include "gc.h"
#include "gc_ctrl.h"
#include "major_gc.h"
#include "memory.h"
#include "minor_gc.h"
#include "misc.h"
#include "mlvalues.h"
#include "roots.h"
#include "signals.h"
#include "weak.h"

/* Pointers into the minor heap.
   [caml_young_base]
       The [malloc] block that contains the heap.
   [caml_young_start] ... [caml_young_end]
       The whole range of the minor heap: all young blocks are inside
       this interval.

   There are two sub-intervals:
   [caml_young_alloc_start]...[caml_young_alloc_mid]...[caml_young_alloc_end]
       The allocation arena: newly-allocated blocks are carved from
<<<<<<< HEAD
       this interval. [caml_young_alloc_mid] is the mid-point of this
       interval.
   [caml_young_aging_start]...[caml_young_aging_mid]...[caml_young_aging_end]
       The aging area, divided in two semi-spaces, which rotate roles:
       each space goes through 4 roles in a cycle:
       - from space (during GC)
       - inactive space (between GCs)
       - to space (during GC)
       - active space (between GCs)
       They are 180 degrees out of phase: when one is From, the other
       is To, and when one is Active, the other is Inactive.
       Blocks in this interval have an additional word just before
       their header: their generation counter.

       Layout:
         caml_young_start = caml_young_alloc_start
                            caml_young_alloc_mid
                            caml_young_alloc_end = caml_young_aging_start
                                                   caml_young_aging_mid
         caml_young_end =                          caml_young_aging_end

   Pointers into these spaces:
=======
       this interval.
   [caml_young_alloc_mid] is the mid-point of this interval.
>>>>>>> c5ca91dd
   [caml_young_ptr], [caml_young_trigger], [caml_young_limit]
       These pointers are all inside the allocation arena.
       - [caml_young_ptr] is where the next allocation will take place.
       - [caml_young_trigger] is how far we can allocate before triggering
         [caml_gc_dispatch]. Currently, it is either [caml_young_alloc_start]
         or the mid-point of the allocation arena.
       - [caml_young_limit] is the pointer that is compared to
         [caml_young_ptr] for allocation. It is either
         [caml_young_alloc_end] if a signal is pending and we are in
         native code, or [caml_young_trigger].
   [caml_young_aging_ptr]
       This is the allocation pointer for the aging area. It is always
       within the current To/Active space.
*/

asize_t caml_minor_heap_wsz, caml_minor_aging_wsz;
static void *caml_young_base = NULL;
CAMLexport value *caml_young_start = NULL, *caml_young_end = NULL;
CAMLexport value *caml_young_alloc_start = NULL,
                 *caml_young_alloc_mid = NULL,
                 *caml_young_alloc_end = NULL;
CAMLexport value *caml_young_ptr = NULL, *caml_young_limit = NULL;
CAMLexport value *caml_young_trigger = NULL;

CAMLexport value *caml_young_aging_start = NULL,
                 *caml_young_aging_mid = NULL,
                 *caml_young_aging_end = NULL;
CAMLexport value *caml_young_aging_ptr = NULL;

/* [caml_young_aging_phase] is always 0 or 1.
   When it is 0, [caml_young_aging_start]...[caml_young_aging_mid] is the
   To or Active space. When it is 1, it is the From or Inactive space.
   [caml_young_aging_phase] changes at the beginning of each minor collection.
*/
static int caml_young_aging_phase = 0;

CAMLexport struct caml_ref_table
  caml_ref_table = { NULL, NULL, NULL, NULL, NULL, 0, 0},
  caml_weak_ref_table = { NULL, NULL, NULL, NULL, NULL, 0, 0};

int caml_in_minor_collection = 0;

#define YOUNG_BASE(g) (caml_young_start_total + (g) * caml_minor_heap_size * 2)

#ifdef DEBUG
static unsigned long minor_gc_counter = 0;
extern uintnat caml_global_event_count;  /* defined in debugger.c */
#endif /* DEBUG */

void caml_alloc_table (struct caml_ref_table *tbl, asize_t sz, asize_t rsv)
{
  value **new_table;

  tbl->size = sz;
  tbl->reserve = rsv;
  new_table = (value **) caml_stat_alloc ((tbl->size + tbl->reserve)
                                          * sizeof (value *));
  if (tbl->base != NULL) caml_stat_free (tbl->base);
  tbl->base = new_table;
  tbl->ptr = tbl->base;
  tbl->threshold = tbl->base + tbl->size;
  tbl->limit = tbl->threshold;
  tbl->end = tbl->base + tbl->size + tbl->reserve;
}

static void reset_table (struct caml_ref_table *tbl)
{
  tbl->size = 0;
  tbl->reserve = 0;
  if (tbl->base != NULL) caml_stat_free (tbl->base);
  tbl->base = tbl->ptr = tbl->threshold = tbl->limit = tbl->end = NULL;
}

/* Note: the GC is already initialized iff [caml_young_base != NULL]. */
void caml_set_minor_heap_size (asize_t alloc_wsz, int aging_wsz)
{
  value *new_heap;
  void *new_heap_base;
  asize_t full_wsz;

  if (alloc_wsz & 1) ++ alloc_wsz;
  Assert (alloc_wsz >= Minor_heap_min);
  Assert (alloc_wsz <= Minor_heap_max);
  if (aging_wsz < 3 * alloc_wsz) aging_wsz = 0;
  full_wsz = alloc_wsz + aging_wsz;

  if (caml_young_ptr != caml_young_alloc_end){
<<<<<<< HEAD
    CAML_TIMER_SETUP (tmr, "force_minor/set_minor_heap_size");
    caml_minor_collection_empty ();
    caml_young_trigger = caml_young_alloc_start + caml_minor_heap_wsz / 2;
=======
    CAML_INSTR_EVENT ("force_minor/set_minor_heap_size");
    caml_empty_minor_heap ();
    caml_requested_minor_gc = 0;
    caml_young_trigger = caml_young_alloc_mid;
>>>>>>> c5ca91dd
    caml_young_limit = caml_young_trigger;
  }
  CAMLassert (caml_young_ptr == caml_young_alloc_end);
  new_heap = (value *) caml_aligned_malloc (Bsize_wsize (full_wsz),
                                            0, &new_heap_base);
  if (new_heap == NULL) caml_raise_out_of_memory();
  if (caml_page_table_add(In_young, new_heap, new_heap + fullsize) != 0)
    caml_raise_out_of_memory();

  if (caml_young_base != NULL){
    caml_page_table_remove(In_young, caml_young_start_total, caml_young_end);
    free (caml_young_base);
  }
  caml_young_base = new_heap_base;
  caml_young_start = new_heap;
<<<<<<< HEAD
  caml_young_end = new_heap + full_wsz;
  caml_young_alloc_start = caml_young_start;
  caml_young_alloc_mid = caml_young_start + alloc_wsz / 2;
  caml_young_alloc_end = caml_young_start + alloc_wsz;
=======
  caml_young_end = caml_young_start + Wsize_bsize (size);
  caml_young_alloc_start = caml_young_start;
  caml_young_alloc_mid = caml_young_alloc_start + Wsize_bsize (size) / 2;
  caml_young_alloc_end = caml_young_end;
>>>>>>> c5ca91dd
  caml_young_trigger = caml_young_alloc_start;
  caml_young_limit = caml_young_trigger;
  caml_young_ptr = caml_young_alloc_end;
  caml_young_aging_start = caml_young_alloc_end;
  caml_young_aging_mid = caml_young_aging_start + aging_wsz / 2;
  caml_young_aging_end = caml_young_end;
  CAMLassert (caml_young_aging_end == caml_young_aging_start + aging_wsz);
  caml_minor_heap_wsz = alloc_wsz;

  reset_table (&caml_ref_table);
  reset_table (&caml_weak_ref_table);
}

/* Allocate space of size [wosz] and tag [tag].
   Where to allocate it, depends on [v]'s age and the [age_limit]
   variable. [v] is guaranteed to be in the minor heap.
   To do a full minor GC, set [age_limit] to 0.
*/
static value alloc_next_gen (asize_t wosz, tag_t tag, value v)
{
  if (v == caml_special_promote_value){
    /* FIXME find a way to get rid of this test. */
    return caml_alloc_shr (wosz, tag);
  }else{
    value result;
    int age = 0;
    if (v >= caml_young_aging_start){
      age = Get_age (v);
    }

    if (age >= age_limit){
      return caml_alloc_shr (wosz, tag);
    }else{
      caml_young_aging_ptr -= Whsize_wosize (wosz) + 1;
      CAMLassert (caml_young_aging_ptr >= To_space_start);
      result = Val_hp (caml_young_aging_ptr + 1);
      Hd_val (result) = Make_header (wosz, tag, Caml_white);
      return result;
    }
  }
}

static value oldify_todo_list = 0;
int caml_do_full_minor = 0;

/* Note how this computation would be nicer with a different layout of the
   intermediate heaps. */
#define Is_in_from_space(v)                                             \
  ((value *) (v) >= caml_young_start_first                              \
   || (((((value *) (v) - caml_young_start_total) / caml_minor_heap_size) & 1) \
       == (young_shift != caml_minor_heap_size)))

/* Note that the tests on the tag depend on the fact that Infix_tag,
   Forward_tag, and No_scan_tag are contiguous.
*/

void caml_oldify_one (value v, value *p)
{
  value result;
  header_t hd;
  mlsize_t sz, i;
  tag_t tag;

  CAMLassert (oldify_todo_list == 0
              || (Is_young (oldify_todo_list) && Hd_val (oldify_todo_list) == 0));
 tail_call:
  if (Is_block (v) && Is_young (v) && Is_in_from_space (v)){
    Assert ((value *) Hp_val (v) >= caml_young_ptr);
    hd = Hd_val (v);
    if (hd == 0){         /* If already forwarded */
      *p = Field (v, 0);  /*  then forward pointer is first field. */
    }else{
      tag = Tag_hd (hd);
      if (tag < Infix_tag){
        value field0;

        sz = Wosize_hd (hd);
        result = alloc_next_gen (sz, tag, v);
        *p = result;
        field0 = Field (v, 0);
        Hd_val (v) = 0;            /* Set forward flag */
        Field (v, 0) = result;     /*  and forward pointer. */
        if (sz > 1){
          Field (result, 0) = field0;
          Field (result, 1) = oldify_todo_list;    /* Add this block */
          oldify_todo_list = v;                    /*  to the "to do" list. */
        }else{
          Assert (sz == 1);
          p = &Field (result, 0);
          v = field0;
          goto tail_call;
        }
      }else if (tag >= No_scan_tag){
        sz = Wosize_hd (hd);
        result = alloc_next_gen (sz, tag, v);
        for (i = 0; i < sz; i++) Field (result, i) = Field (v, i);
        Hd_val (v) = 0;            /* Set forward flag */
        Field (v, 0) = result;     /*  and forward pointer. */
        *p = result;
      }else if (tag == Infix_tag){
        mlsize_t offset = Infix_offset_hd (hd);
        caml_oldify_one (v - offset, p);   /* Cannot recurse deeper than 1. */
        *p += offset;
      }else{
        value f = Forward_val (v);
        tag_t ft = 0;
        int vv = 1;

        Assert (tag == Forward_tag);
        if (Is_block (f)){
          if (Is_young (f)){
            vv = 1;
            ft = Tag_val (Hd_val (f) == 0 ? Field (f, 0) : f);
          }else{
            vv = Is_in_value_area(f);
            if (vv){
              ft = Tag_val (f);
            }
          }
        }
        if (!vv || ft == Forward_tag || ft == Lazy_tag || ft == Double_tag){
          /* Do not short-circuit the pointer.  Copy as a normal block. */
          Assert (Wosize_hd (hd) == 1);
          result = alloc_next_gen (1, Forward_tag, v);
          *p = result;
          Hd_val (v) = 0;             /* Set (GC) forward flag */
          Field (v, 0) = result;      /*  and forward pointer. */
          p = &Field (result, 0);
          v = f;
          goto tail_call;
        }else{
          v = f;                        /* Follow the forwarding */
          goto tail_call;               /*  then oldify. */
        }
      }
    }
  }else{
    *p = v;
  }
  CAMLassert (oldify_todo_list == 0
              || (Is_young (oldify_todo_list) && Hd_val (oldify_todo_list) == 0));
}

/* Finish the work that was put off by [caml_oldify_one].
   Note that [caml_oldify_one] itself is called by oldify_mopup, so we
   have to be careful to remove the first entry from the list before
   oldifying its fields. */
void caml_oldify_mopup (void)
{
  value v, new_v, f;
  mlsize_t i;

  CAMLassert (oldify_todo_list == 0
              || (Is_young (oldify_todo_list) && Hd_val (oldify_todo_list) == 0));

  while (oldify_todo_list != 0){
    v = oldify_todo_list;                /* Get the head. */
    Assert (Hd_val (v) == 0);            /* It must be forwarded. */
    new_v = Field (v, 0);                /* Follow forward pointer. */
    oldify_todo_list = Field (new_v, 1); /* Remove from list. */

    f = Field (new_v, 0);
    if (Is_block (f) && Is_young (f)){
      caml_oldify_one (f, &Field (new_v, 0));
    }
    for (i = 1; i < Wosize_val (new_v); i++){
      f = Field (v, i);
      if (Is_block (f) && Is_young (f)){
        caml_oldify_one (f, &Field (new_v, i));
      }else{
        Field (new_v, i) = f;
      }
    }
  }
}

#ifdef DEBUG
void check_minor_value (value v, value *p)
{
  if (Is_block (v) && Is_young (v)){
    Debug_check (Hd_val(v));
    if (Tag_val (v) < No_scan_tag) Debug_check (Field(v, 0));
  }
}
#endif

/* Do a minor collection.
   If [age_limit > 0] leave the minor heap clean but maybe not empty.
   If [age_limit == 0] leave the minor heap empty.
*/
static void clean_minor_heap (void)
{
  value **r, **q;
  uintnat prev_alloc_words;

<<<<<<< HEAD
  CAMLassert (oldify_todo_list == 0);
  if (age_limit == 0 || caml_young_ptr != caml_young_alloc_end){
    CAML_TIMER_SETUP (tmr, "minor");
    caml_gc_message (0x02, "<", 0);
=======
  if (caml_young_ptr != caml_young_alloc_end){
    CAML_INSTR_SETUP (tmr, "minor");
    if (caml_minor_gc_begin_hook != NULL) (*caml_minor_gc_begin_hook) ();
>>>>>>> c5ca91dd
    prev_alloc_words = caml_allocated_words;
    caml_in_minor_collection = 1;
    caml_young_aging_phase = 1 - caml_young_aging_phase;
    caml_young_aging_ptr = To_space_end;
    if (caml_special_promote_value != 0){
      value dummy;
      caml_oldify_one (caml_special_promote_value, &dummy);
    }
    caml_oldify_local_roots();
<<<<<<< HEAD
    CAML_TIMER_TIME (tmr, "minor/local_roots");
    for (q = r = caml_ref_table.base; r < caml_ref_table.ptr; r++){
#ifdef DEBUG
      Debug_check (**r);
#endif
=======
    CAML_INSTR_TIME (tmr, "minor/local_roots");
    for (r = caml_ref_table.base; r < caml_ref_table.ptr; r++){
>>>>>>> c5ca91dd
      caml_oldify_one (**r, *r);
      if (Is_block (**r) && Is_young (**r)){
        *q++ = *r;
      }
    }
    caml_ref_table.ptr = q;

#ifdef DEBUG
    for (r = caml_ref_table.ptr; r < caml_ref_table.end; r++)
      *r = (value *) Debug_ref_tables;
#endif
    if (caml_ref_table.ptr < caml_ref_table.threshold){
      caml_ref_table.limit = caml_ref_table.threshold;
    }
    CAML_INSTR_TIME (tmr, "minor/ref_table");
    caml_oldify_mopup ();
<<<<<<< HEAD
    CAML_TIMER_TIME (tmr, "minor/copy");

    /* We have to add to ref_table all the pointers from
       newly-promoted blocks to the non-promoted ones. */
    if (caml_young_aging_ptr != To_space_end){
      value *p;
      asize_t sz, i;
      for (p = promoted_list; p != 0; p = Age_field (p)){
        Assert (Hd_hp (p) == 0);
        value v = Field (Val_hp (p), 0);
        tag_t t = Tag_val (v);
        if (t < No_scan_tag){
          sz = Wosize_val (v);
          for (i = 0; i < sz; ++i){
            value f = Field (v, i);
            if (Is_block (f) && Is_young (f)){
              ADD_TO_REF_TABLE (caml_ref_table, &(Field (v, i)));
            }
          }
        }
      }
    }
    if (caml_special_promote_value != 0){
      value v = Field (caml_special_promote_value, 0);
      tag_t t = Tag_val (v);
      CAMLassert (Is_young (v));
      CAMLassert (Hd_val (caml_special_promote_value) == 0);
      if (t < No_scan_tag){
        sz = Wosize_val (v);
        for (i = 0; i < sz; ++i){
          value f = Field (v, i);
          if (Is_block (f) && Is_young (f)){
            ADD_TO_REF_TABLE (caml_ref_table, &(Field (v, i)));
          }
        }
      }
      caml_special_promote_value = 0;
    }
    CAML_TIMER_TIME (tmr, "minor/update_ref_table");
    for (q = r = caml_weak_ref_table.base; r < caml_weak_ref_table.ptr; r++){
#ifdef DEBUG
      Debug_check (**r);
#endif
      if (Is_block (**r) && Is_young (**r) && Is_in_from_space (**r)){
=======
    CAML_INSTR_TIME (tmr, "minor/copy");
    for (r = caml_weak_ref_table.base; r < caml_weak_ref_table.ptr; r++){
      if (Is_block (**r) && Is_young (**r)){
>>>>>>> c5ca91dd
        if (Hd_val (**r) == 0){
          **r = Field (**r, 0);
          if (Is_block (**r) && Is_young (**r)){
            CAMLassert (!Is_in_from_space (**r));
            *q++ = *r;
          }
        }else{
          **r = caml_weak_none;
        }
      }
    }
<<<<<<< HEAD
    caml_weak_ref_table.ptr = q;
#ifdef DEBUG
    for (r = caml_weak_ref_table.ptr; r < caml_weak_ref_table.end; r++)
      *r = (value *) Debug_ref_tables;
#endif
    if (caml_weak_ref_table.ptr < caml_weak_ref_table.threshold){
      caml_weak_ref_table.limit = caml_weak_ref_table.threshold;
    }
    CAML_TIMER_TIME (tmr, "minor/update_weak");
=======
    CAML_INSTR_TIME (tmr, "minor/update_weak");
>>>>>>> c5ca91dd
    CAMLassert (caml_young_ptr >= caml_young_alloc_start);
    caml_stat_minor_words += caml_young_alloc_end - caml_young_ptr;
    caml_young_ptr = caml_young_alloc_end;
    caml_gc_message (0x02, ">", 0);
    caml_in_minor_collection = 0;
<<<<<<< HEAD
    caml_final_transfer_young ();
    CAML_TIMER_TIME (tmr, "minor/finalized");
=======
    caml_final_empty_young ();
    if (caml_minor_gc_end_hook != NULL) (*caml_minor_gc_end_hook) ();
    CAML_INSTR_TIME (tmr, "minor/finalized");
>>>>>>> c5ca91dd
    caml_stat_promoted_words += caml_allocated_words - prev_alloc_words;
    CAML_INSTR_INT ("minor/promoted", caml_allocated_words - prev_alloc_words);
    ++ caml_stat_minor_collections;
    if (caml_do_full_minor){
      caml_minor_marking_counter = 0;
    }else{
      if (caml_minor_marking_counter > 0) --caml_minor_marking_counter;
    }
    caml_final_transfer_young ();
    ++ caml_stat_minor_collections;
    caml_stat_promoted_words += caml_allocated_words - prev_alloc_words;
  }

#ifdef DEBUG
  CAMLassert (oldify_todo_list == 0);
  {
    value *p;
    for (p = caml_young_alloc_start; p < caml_young_alloc_end; ++p){
      *p = Debug_free_minor;
    }
    for (p = From_space_start; p < From_space_end; ++p){
      *p = Debug_free_minor;
    }
    ++ minor_gc_counter;
    caml_minor_do_fields (check_minor_value);
  }
#endif
}

/* A normal minor collection: empties the allocation zone, adds 1 to the
   age of every minor block, promotes the ones that are over the age limit.
   Also promotes caml_special_promote_value, whatever its age might be.
*/
CAMLexport void caml_minor_collection_clean (uintnat slice_size)
{
  todo ("set age_limit depending on available size and caml_young_age_limit");
  clean_minor_heap ();
}

/* A full minor collection: completely empties the minor heap.
*/
CAMLexport void caml_minor_collection_empty (void)
{
  age_limit = 0;
  clean_minor_heap ();
}

/* Do a minor collection or a slice of major collection, call finalisation
   functions, etc.
   Leave enough room in the minor heap to allocate at least one object.
*/
CAMLexport void caml_gc_dispatch (void)
{
  value *trigger = caml_young_trigger; /* save old value of trigger */

  CAML_INSTR_SETUP(tmr, "dispatch");
  CAML_INSTR_TIME (tmr, "overhead");

  if (trigger == caml_young_alloc_start || caml_requested_minor_gc){
    /* The minor heap is full, we must do a minor collection. */
    caml_minor_collection_clean ();
    caml_requested_minor_gc = 0;
<<<<<<< HEAD
    caml_young_trigger = caml_young_alloc_start + caml_minor_heap_wsz / 2;
=======
    caml_young_trigger = caml_young_alloc_mid;
>>>>>>> c5ca91dd
    caml_young_limit = caml_young_trigger;
    CAML_INSTR_TIME (tmr, "dispatch/minor");

    caml_final_do_calls ();
    CAML_INSTR_TIME (tmr, "dispatch/finalizers");

    if (caml_young_ptr - caml_young_alloc_start < Max_young_whsize){
      /* The finalizers have filled up the minor heap, we must do
         a second minor collection. */
      caml_minor_collection_clean ();
      caml_requested_minor_gc = 0;
<<<<<<< HEAD
      caml_young_trigger = caml_young_alloc_start + caml_minor_heap_wsz / 2;
=======
      caml_young_trigger = caml_young_alloc_mid;
>>>>>>> c5ca91dd
      caml_young_limit = caml_young_trigger;
      CAML_INSTR_TIME (tmr, "dispatch/finalizers_minor");
    }
  }
  if (trigger != caml_young_alloc_start || caml_requested_major_slice){
    /* The minor heap is half-full, do a major GC slice. */
    caml_major_collection_slice (0);
    caml_requested_major_slice = 0;
    caml_young_trigger = caml_young_alloc_start;
    caml_young_limit = caml_young_trigger;
    CAML_INSTR_TIME (tmr, "dispatch/major");
  }
}

/* For backward compatibility with Lablgtk: do a minor collection to
   ensure that the minor heap is empty.
*/
CAMLexport void caml_minor_collection (void)
{
  caml_minor_collection_empty ();
}

CAMLexport value caml_check_urgent_gc (value extra_root)
{
  CAMLparam1 (extra_root);
  if (caml_requested_major_slice || caml_requested_minor_gc){
    CAML_INSTR_EVENT ("force_minor/check_urgent_gc");
    caml_gc_dispatch();
  }
  CAMLreturn (extra_root);
}

void caml_realloc_ref_table (struct caml_ref_table *tbl)
{                                           Assert (tbl->ptr == tbl->limit);
                                            Assert (tbl->limit <= tbl->end);
                                      Assert (tbl->limit >= tbl->threshold);

  if (tbl->base == NULL){
    caml_alloc_table (tbl, caml_minor_heap_wsz / 8, 256);
  }else if (tbl->limit == tbl->threshold){
    CAML_INSTR_EVENT ("request_minor/realloc_ref_table");
    caml_gc_message (0x08, "ref_table threshold crossed\n", 0);
    tbl->limit = tbl->end;
    caml_request_minor_gc ();
  }else{
    asize_t sz;
    asize_t cur_ptr = tbl->ptr - tbl->base;

    caml_urge_major_slice ();
    tbl->size *= 2;
    sz = (tbl->size + tbl->reserve) * sizeof (value *);
    caml_gc_message (0x08, "Growing ref_table to %"
                           ARCH_INTNAT_PRINTF_FORMAT "dk bytes\n",
                     (intnat) sz/1024);
    tbl->base = (value **) realloc ((char *) tbl->base, sz);
    if (tbl->base == NULL){
      caml_fatal_error ("Fatal error: ref_table overflow\n");
    }
    tbl->end = tbl->base + tbl->size + tbl->reserve;
    tbl->threshold = tbl->base + tbl->size;
    tbl->ptr = tbl->base + cur_ptr;
    tbl->limit = tbl->end;
  }
}

/* Call [f] on each field of each block present in the minor heap.
   The minor heap must be clean. */
extern void caml_minor_do_fields (scanning_action f)
{
  int g;
  value *p;
  asize_t i, sz;

  for (p = caml_young_alloc_ptr;
       p < caml_young_alloc_end;
       p += Whsize_wosize (sz)){
    sz = Wosize_hp (p);
    if (Tag_hp (p) < No_scan_tag){
      for (i = 0; i < sz; ++i){
        (*f) (Field (Val_hp (p), i), &Field (Val_hp (p), i));
      }
    }
  }
  for (p = caml_young_aging_ptr + 1;
       p < To_space_end;
       p += Whsize_wosize (sz) + 1){
    sz = Wosize_hp (p);
    if (Tag_hp (p) < No_scan_tag){
      for (i = 0; i < sz; ++i){
        (*f) (Field (Val_hp (p), i), &Field (Val_hp (p), i));
      }
    }
  }
}<|MERGE_RESOLUTION|>--- conflicted
+++ resolved
@@ -36,7 +36,6 @@
    There are two sub-intervals:
    [caml_young_alloc_start]...[caml_young_alloc_mid]...[caml_young_alloc_end]
        The allocation arena: newly-allocated blocks are carved from
-<<<<<<< HEAD
        this interval. [caml_young_alloc_mid] is the mid-point of this
        interval.
    [caml_young_aging_start]...[caml_young_aging_mid]...[caml_young_aging_end]
@@ -59,10 +58,6 @@
          caml_young_end =                          caml_young_aging_end
 
    Pointers into these spaces:
-=======
-       this interval.
-   [caml_young_alloc_mid] is the mid-point of this interval.
->>>>>>> c5ca91dd
    [caml_young_ptr], [caml_young_trigger], [caml_young_limit]
        These pointers are all inside the allocation arena.
        - [caml_young_ptr] is where the next allocation will take place.
@@ -150,16 +145,9 @@
   full_wsz = alloc_wsz + aging_wsz;
 
   if (caml_young_ptr != caml_young_alloc_end){
-<<<<<<< HEAD
-    CAML_TIMER_SETUP (tmr, "force_minor/set_minor_heap_size");
+    CAML_INSTR_EVENT ("force_minor/set_minor_heap_size");
     caml_minor_collection_empty ();
-    caml_young_trigger = caml_young_alloc_start + caml_minor_heap_wsz / 2;
-=======
-    CAML_INSTR_EVENT ("force_minor/set_minor_heap_size");
-    caml_empty_minor_heap ();
-    caml_requested_minor_gc = 0;
     caml_young_trigger = caml_young_alloc_mid;
->>>>>>> c5ca91dd
     caml_young_limit = caml_young_trigger;
   }
   CAMLassert (caml_young_ptr == caml_young_alloc_end);
@@ -175,17 +163,10 @@
   }
   caml_young_base = new_heap_base;
   caml_young_start = new_heap;
-<<<<<<< HEAD
   caml_young_end = new_heap + full_wsz;
   caml_young_alloc_start = caml_young_start;
   caml_young_alloc_mid = caml_young_start + alloc_wsz / 2;
   caml_young_alloc_end = caml_young_start + alloc_wsz;
-=======
-  caml_young_end = caml_young_start + Wsize_bsize (size);
-  caml_young_alloc_start = caml_young_start;
-  caml_young_alloc_mid = caml_young_alloc_start + Wsize_bsize (size) / 2;
-  caml_young_alloc_end = caml_young_end;
->>>>>>> c5ca91dd
   caml_young_trigger = caml_young_alloc_start;
   caml_young_limit = caml_young_trigger;
   caml_young_ptr = caml_young_alloc_end;
@@ -231,12 +212,8 @@
 static value oldify_todo_list = 0;
 int caml_do_full_minor = 0;
 
-/* Note how this computation would be nicer with a different layout of the
-   intermediate heaps. */
-#define Is_in_from_space(v)                                             \
-  ((value *) (v) >= caml_young_start_first                              \
-   || (((((value *) (v) - caml_young_start_total) / caml_minor_heap_size) & 1) \
-       == (young_shift != caml_minor_heap_size)))
+/* Note: [Is_in_from_space (v)] implies [Is_young (v)]. */
+#define Is_in_from_space(v) todo()
 
 /* Note that the tests on the tag depend on the fact that Infix_tag,
    Forward_tag, and No_scan_tag are contiguous.
@@ -381,16 +358,11 @@
   value **r, **q;
   uintnat prev_alloc_words;
 
-<<<<<<< HEAD
   CAMLassert (oldify_todo_list == 0);
   if (age_limit == 0 || caml_young_ptr != caml_young_alloc_end){
-    CAML_TIMER_SETUP (tmr, "minor");
+    if (caml_minor_gc_begin_hook != NULL) (*caml_minor_gc_begin_hook) ();
+    CAML_INSTR_SETUP (tmr, "minor");
     caml_gc_message (0x02, "<", 0);
-=======
-  if (caml_young_ptr != caml_young_alloc_end){
-    CAML_INSTR_SETUP (tmr, "minor");
-    if (caml_minor_gc_begin_hook != NULL) (*caml_minor_gc_begin_hook) ();
->>>>>>> c5ca91dd
     prev_alloc_words = caml_allocated_words;
     caml_in_minor_collection = 1;
     caml_young_aging_phase = 1 - caml_young_aging_phase;
@@ -400,16 +372,11 @@
       caml_oldify_one (caml_special_promote_value, &dummy);
     }
     caml_oldify_local_roots();
-<<<<<<< HEAD
-    CAML_TIMER_TIME (tmr, "minor/local_roots");
+    CAML_INSTR_TIME (tmr, "minor/local_roots");
     for (q = r = caml_ref_table.base; r < caml_ref_table.ptr; r++){
 #ifdef DEBUG
       Debug_check (**r);
 #endif
-=======
-    CAML_INSTR_TIME (tmr, "minor/local_roots");
-    for (r = caml_ref_table.base; r < caml_ref_table.ptr; r++){
->>>>>>> c5ca91dd
       caml_oldify_one (**r, *r);
       if (Is_block (**r) && Is_young (**r)){
         *q++ = *r;
@@ -426,8 +393,7 @@
     }
     CAML_INSTR_TIME (tmr, "minor/ref_table");
     caml_oldify_mopup ();
-<<<<<<< HEAD
-    CAML_TIMER_TIME (tmr, "minor/copy");
+    CAML_INSTR_TIME (tmr, "minor/copy");
 
     /* We have to add to ref_table all the pointers from
        newly-promoted blocks to the non-promoted ones. */
@@ -471,11 +437,6 @@
       Debug_check (**r);
 #endif
       if (Is_block (**r) && Is_young (**r) && Is_in_from_space (**r)){
-=======
-    CAML_INSTR_TIME (tmr, "minor/copy");
-    for (r = caml_weak_ref_table.base; r < caml_weak_ref_table.ptr; r++){
-      if (Is_block (**r) && Is_young (**r)){
->>>>>>> c5ca91dd
         if (Hd_val (**r) == 0){
           **r = Field (**r, 0);
           if (Is_block (**r) && Is_young (**r)){
@@ -487,7 +448,6 @@
         }
       }
     }
-<<<<<<< HEAD
     caml_weak_ref_table.ptr = q;
 #ifdef DEBUG
     for (r = caml_weak_ref_table.ptr; r < caml_weak_ref_table.end; r++)
@@ -496,23 +456,14 @@
     if (caml_weak_ref_table.ptr < caml_weak_ref_table.threshold){
       caml_weak_ref_table.limit = caml_weak_ref_table.threshold;
     }
-    CAML_TIMER_TIME (tmr, "minor/update_weak");
-=======
     CAML_INSTR_TIME (tmr, "minor/update_weak");
->>>>>>> c5ca91dd
     CAMLassert (caml_young_ptr >= caml_young_alloc_start);
     caml_stat_minor_words += caml_young_alloc_end - caml_young_ptr;
     caml_young_ptr = caml_young_alloc_end;
     caml_gc_message (0x02, ">", 0);
     caml_in_minor_collection = 0;
-<<<<<<< HEAD
     caml_final_transfer_young ();
-    CAML_TIMER_TIME (tmr, "minor/finalized");
-=======
-    caml_final_empty_young ();
-    if (caml_minor_gc_end_hook != NULL) (*caml_minor_gc_end_hook) ();
     CAML_INSTR_TIME (tmr, "minor/finalized");
->>>>>>> c5ca91dd
     caml_stat_promoted_words += caml_allocated_words - prev_alloc_words;
     CAML_INSTR_INT ("minor/promoted", caml_allocated_words - prev_alloc_words);
     ++ caml_stat_minor_collections;
@@ -521,9 +472,8 @@
     }else{
       if (caml_minor_marking_counter > 0) --caml_minor_marking_counter;
     }
-    caml_final_transfer_young ();
-    ++ caml_stat_minor_collections;
     caml_stat_promoted_words += caml_allocated_words - prev_alloc_words;
+    if (caml_minor_gc_end_hook != NULL) (*caml_minor_gc_end_hook) ();
   }
 
 #ifdef DEBUG
@@ -575,11 +525,7 @@
     /* The minor heap is full, we must do a minor collection. */
     caml_minor_collection_clean ();
     caml_requested_minor_gc = 0;
-<<<<<<< HEAD
-    caml_young_trigger = caml_young_alloc_start + caml_minor_heap_wsz / 2;
-=======
     caml_young_trigger = caml_young_alloc_mid;
->>>>>>> c5ca91dd
     caml_young_limit = caml_young_trigger;
     CAML_INSTR_TIME (tmr, "dispatch/minor");
 
@@ -591,11 +537,7 @@
          a second minor collection. */
       caml_minor_collection_clean ();
       caml_requested_minor_gc = 0;
-<<<<<<< HEAD
-      caml_young_trigger = caml_young_alloc_start + caml_minor_heap_wsz / 2;
-=======
       caml_young_trigger = caml_young_alloc_mid;
->>>>>>> c5ca91dd
       caml_young_limit = caml_young_trigger;
       CAML_INSTR_TIME (tmr, "dispatch/finalizers_minor");
     }
