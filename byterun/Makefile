--- conflicted
+++ resolved
@@ -13,13 +13,8 @@
 
 include Makefile.common
 
-<<<<<<< HEAD
-CFLAGS=-DCAML_NAME_SPACE -g -O $(BYTECCCOMPOPTS) $(IFLEXDIR)
+CFLAGS=-DCAML_NAME_SPACE $(BYTECCCOMPOPTS) $(IFLEXDIR)
 DFLAGS=-DCAML_NAME_SPACE -g -DDEBUG $(BYTECCCOMPOPTS) $(IFLEXDIR) -Werror-implicit-function-declaration
-=======
-CFLAGS=-DCAML_NAME_SPACE $(BYTECCCOMPOPTS) $(IFLEXDIR)
-DFLAGS=-DCAML_NAME_SPACE -g -DDEBUG $(BYTECCCOMPOPTS) $(IFLEXDIR)
->>>>>>> a60a6b49
 
 OBJS=$(COMMONOBJS) $(UNIX_OR_WIN32).o main.o
 DOBJS=$(OBJS:.o=.d.o) instrtrace.d.o
@@ -67,13 +62,6 @@
 	cd $(INSTALL_LIBDIR); $(RANLIB) libcamlrun_pic.a
 .PHONY: install-shared
 
-<<<<<<< HEAD
-.c.d.o:
-	$(CC) -c $(DFLAGS) $*.c -o $*.d.o
-
-.c.pic.o:
-	$(CC) -c $(CFLAGS) $(SHAREDCCCOMPOPTS) $*.c -o $*.pic.o
-=======
 clean::
 	rm -f libcamlrun_shared.so libcamlrun_pic.a
 
@@ -82,7 +70,6 @@
 
 %.pic.o: %.c
 	$(CC) -c $(CFLAGS) $(SHAREDCCCOMPOPTS) $< -o $@
->>>>>>> a60a6b49
 
 depend : prims.c caml/opnames.h caml/jumptbl.h caml/version.h
 	-$(CC) -MM $(BYTECCCOMPOPTS) *.c > .depend
