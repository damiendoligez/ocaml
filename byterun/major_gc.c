/***********************************************************************/
/*                                                                     */
/*                                OCaml                                */
/*                                                                     */
/*             Damien Doligez, projet Para, INRIA Rocquencourt         */
/*                                                                     */
/*  Copyright 1996 Institut National de Recherche en Informatique et   */
/*  en Automatique.  All rights reserved.  This file is distributed    */
/*  under the terms of the GNU Library General Public License, with    */
/*  the special exception on linking described in file ../LICENSE.     */
/*                                                                     */
/***********************************************************************/

#include <limits.h>

#include "compact.h"
#include "custom.h"
#include "config.h"
#include "fail.h"
#include "finalise.h"
#include "freelist.h"
#include "gc.h"
#include "gc_ctrl.h"
#include "major_gc.h"
#include "misc.h"
#include "mlvalues.h"
#include "roots.h"
#include "weak.h"

#if defined (NATIVE_CODE) && defined (NO_NAKED_POINTERS)
#define NATIVE_CODE_AND_NO_NAKED_POINTERS
#else
#undef NATIVE_CODE_AND_NO_NAKED_POINTERS
#endif

#ifdef DEBUG

#include "minor_gc.h"
int caml_check_minor_heap_empty (void)
{
  CAMLassert (caml_young_ptr == caml_young_end);
  CAMLassert (caml_ref_table.ptr == caml_ref_table.base);
  CAMLassert (caml_weak_ref_table.ptr == caml_weak_ref_table.base);
  return 1;
}
#endif

uintnat caml_percent_free;
uintnat caml_major_heap_increment;
CAMLexport char *caml_heap_start;
char *caml_gc_sweep_hp;
int caml_gc_phase;        /* always Phase_mark, Phase_sweep, or Phase_idle */
static value *gray_vals;
static value *gray_vals_cur, *gray_vals_end;
static asize_t gray_vals_size;
static int heap_is_pure;   /* The heap is pure if the only gray objects
                              below [markhp] are also in [gray_vals]. */
uintnat caml_allocated_words;
uintnat caml_dependent_size, caml_dependent_allocated;
double caml_extra_heap_resources;
uintnat caml_fl_size_at_phase_change = 0;
uintnat caml_major_slice_credit = 0;

extern char *caml_fl_merge;  /* Defined in freelist.c. */

static char *markhp, *chunk, *limit;

int caml_gc_subphase;     /* Subphase_{main,weak1,weak2,final} */
static value *weak_prev;

#ifdef DEBUG
static unsigned long major_gc_counter = 0;
#endif

/* We need to ensure that enough minor collections are done during the
   marking phase, to guarantee that all ref_table entries point to
   live objects before we start sweeping. Otherwise, the objects can be
   reallocated before the minor GC looks at their ref_table entries,
   which breaks the minor GC invariants when the ref_table entry hits
   the oldify_todo_list links.

   [caml_minor_marking_counter] counts down from [caml_minor_generations - 1].
   It is unsafe to begin sweeping until it reaches 0.
 */
uintnat caml_minor_marking_counter = 0;

static void realloc_gray_vals (void)
{
  value *new;

  Assert (gray_vals_cur == gray_vals_end);
  if (gray_vals_size < caml_stat_heap_size / 128){
    caml_gc_message (0x08, "Growing gray_vals to %"
                           ARCH_INTNAT_PRINTF_FORMAT "uk bytes\n",
                     (intnat) gray_vals_size * sizeof (value) / 512);
    new = (value *) realloc ((char *) gray_vals,
                             2 * gray_vals_size * sizeof (value));
    if (new == NULL){
      caml_gc_message (0x08, "No room for growing gray_vals\n", 0);
      gray_vals_cur = gray_vals;
      heap_is_pure = 0;
    }else{
      gray_vals = new;
      gray_vals_cur = gray_vals + gray_vals_size;
      gray_vals_size *= 2;
      gray_vals_end = gray_vals + gray_vals_size;
    }
  }else{
    gray_vals_cur = gray_vals + gray_vals_size / 2;
    heap_is_pure = 0;
  }
}

void caml_darken (value v, value *p /* not used */)
{
#ifdef NATIVE_CODE_AND_NO_NAKED_POINTERS
  if (Is_block (v) && Wosize_val (v) > 0) {
    /* We insist that naked pointers to outside the heap point to things that
       look like values with headers coloured black.  This isn't always
       strictly necessary but is essential in certain cases---in particular
       when the value is allocated in a read-only section.  (For the values
       where it would be safe it is a performance improvement since we avoid
       putting them on the grey list.) */
    CAMLassert (Is_in_heap (v) || Is_black_hd (Hd_val (v)));
#else
  if (Is_block (v) && Is_in_heap (v)) {
#endif
    header_t h = Hd_val (v);
    tag_t t = Tag_hd (h);
    if (t == Infix_tag){
      v -= Infix_offset_val(v);
      h = Hd_val (v);
      t = Tag_hd (h);
    }
    CAMLassert (!Is_blue_hd (h));
    if (Is_white_hd (h)){
      if (t < No_scan_tag){
        Hd_val (v) = Grayhd_hd (h);
        *gray_vals_cur++ = v;
        if (gray_vals_cur >= gray_vals_end) realloc_gray_vals ();
      }else{
        Hd_val (v) = Blackhd_hd (h);
      }
    }
  }
}

static void start_cycle (void)
{
  Assert (caml_gc_phase == Phase_idle);
  Assert (gray_vals_cur == gray_vals);
  caml_gc_message (0x01, "Starting new major GC cycle\n", 0);
  caml_darken_all_roots_start ();
  caml_gc_phase = Phase_mark;
  caml_gc_subphase = Subphase_roots;
  markhp = NULL;
  caml_minor_marking_counter = caml_minor_generations - 1;
    /* Note: we are counting the minor GC that was just done. */
#ifdef DEBUG
  ++ major_gc_counter;
  caml_heap_check ();
#endif
}

/* We may stop the slice inside values, in order to avoid large latencies
   on large arrays. In this case, [current_value] is the partially-marked
   value and [current_index] is the index of the next field to be marked.
*/
static value current_value = 0;
static mlsize_t current_index = 0;

static void mark_slice (intnat work)
{
  value *gray_vals_ptr;  /* Local copy of [gray_vals_cur] */
  value v, child;
  header_t hd, chd;
  mlsize_t size, i, start, end; /* [start] is a local copy of [current_index] */
#ifdef NATIVE_CODE_AND_NO_NAKED_POINTERS
  int marking_closure = 0;
#endif

  if (caml_major_slice_begin_hook != NULL) (*caml_major_slice_begin_hook) ();
  caml_gc_message (0x40, "Marking %ld words\n", work);
  caml_gc_message (0x40, "Subphase = %ld\n", caml_gc_subphase);
  gray_vals_ptr = gray_vals_cur;
  v = current_value;
  start = current_index;
  while (work > 0){
    if (v == 0 && gray_vals_ptr > gray_vals){
      CAMLassert (start == 0);
      v = *--gray_vals_ptr;
      CAMLassert (Is_gray_val (v));
    }
    if (v != 0){
      hd = Hd_val(v);
#ifdef NATIVE_CODE_AND_NO_NAKED_POINTERS
      marking_closure =
        (Tag_hd (hd) == Closure_tag || Tag_hd (hd) == Infix_tag);
#endif
      Assert (Is_gray_hd (hd));
      size = Wosize_hd (hd);
      if (Tag_hd (hd) < No_scan_tag){
        end = (size - start < work) ? size : (start + work);
        CAMLassert (end > start);
        for (i = start; i < end; i++){
          child = Field (v, i);
#ifdef NATIVE_CODE_AND_NO_NAKED_POINTERS
          if (Is_block (child)
                && Wosize_val (child) > 0  /* Atoms never need to be marked. */
                /* Closure blocks contain code pointers at offsets that cannot
                   be reliably determined, so we always use the page table when
                   marking such values. */
                && (!marking_closure || Is_in_heap (child))) {
            /* See [caml_darken] for a description of this assertion. */
            CAMLassert (Is_in_heap (child) || Is_black_hd (Hd_val (child)));
#else
          if (Is_block (child) && Is_in_heap (child)) {
#endif
            chd = Hd_val (child);
            if (Tag_hd (chd) == Forward_tag){
              value f = Forward_val (child);
              if (Is_block (f)
                  && (!Is_in_value_area(f) || Tag_val (f) == Forward_tag
                      || Tag_val (f) == Lazy_tag || Tag_val (f) == Double_tag)){
                /* Do not short-circuit the pointer. */
              }else{
                Field (v, i) = f;
                if (Is_block (f) && Is_young (f) && !Is_young (child))
                  Add_to_ref_table (caml_ref_table, &Field (v, i));
              }
            }else if (Tag_hd(chd) == Infix_tag) {
              child -= Infix_offset_val(child);
              chd = Hd_val(child);
            }
            if (Is_white_hd (chd)){
              Hd_val (child) = Grayhd_hd (chd);
              *gray_vals_ptr++ = child;
              if (gray_vals_ptr >= gray_vals_end) {
                gray_vals_cur = gray_vals_ptr;
                realloc_gray_vals ();
                gray_vals_ptr = gray_vals_cur;
              }
            }
          }
        }
        if (end < size){
          start = end;
          work = 0;
          /* [v] doesn't change. */
          CAMLassert (Is_gray_val (v));
        }else{
          CAMLassert (end == size);
          Hd_val (v) = Blackhd_hd (hd);
          work -= Whsize_wosize(end - start);
          start = 0;
          v = 0;
        }
      }else{
        /* The block doesn't contain any pointers. */
        CAMLassert (start == 0);
        Hd_val (v) = Blackhd_hd (hd);
        work -= Whsize_wosize(size);
        v = 0;
      }
    }else if (markhp != NULL){
      if (markhp == limit){
        chunk = Chunk_next (chunk);
        if (chunk == NULL){
          markhp = NULL;
        }else{
          markhp = chunk;
          limit = chunk + Chunk_size (chunk);
        }
      }else{
        if (Is_gray_val (Val_hp (markhp))){
          Assert (gray_vals_ptr == gray_vals);
          CAMLassert (v == 0 && start == 0);
          v = Val_hp (markhp);
        }
        markhp += Bhsize_hp (markhp);
      }
    }else if (!heap_is_pure){
      heap_is_pure = 1;
      chunk = caml_heap_start;
      markhp = chunk;
      limit = chunk + Chunk_size (chunk);
    }else{
      switch (caml_gc_subphase){
      case Subphase_roots: {
        intnat work_done;
        gray_vals_cur = gray_vals_ptr;
        work_done = caml_darken_all_roots_slice (work);
        gray_vals_ptr = gray_vals_cur;
        if (work_done < work){
          caml_gc_subphase = Subphase_main;
        }
        work -= work_done;
      }
        break;
      case Subphase_main: {
        /* The main marking phase is over.  Start removing weak pointers to
           dead values. */
        caml_gc_subphase = Subphase_weak1;
        weak_prev = &caml_weak_list_head;
      }
        break;
      case Subphase_weak1: {
        value cur, curfield;
        mlsize_t sz, i;
        header_t hd;

        cur = *weak_prev;
        if (cur != (value) NULL){
          hd = Hd_val (cur);
          sz = Wosize_hd (hd);
          for (i = 1; i < sz; i++){
            curfield = Field (cur, i);
          weak_again:
            if (curfield != caml_weak_none
                && Is_block (curfield) && Is_in_heap_or_young (curfield)){
              if (Tag_val (curfield) == Forward_tag){
                value f = Forward_val (curfield);
                if (Is_block (f)) {
                  if (!Is_in_value_area(f) || Tag_val (f) == Forward_tag
                      || Tag_val (f) == Lazy_tag || Tag_val (f) == Double_tag){
                    /* Do not short-circuit the pointer. */
                  }else{
                    Field (cur, i) = curfield = f;
                    if (Is_block (f) && Is_young (f))
                      Add_to_ref_table (caml_weak_ref_table, &Field (cur, i));
                    goto weak_again;
                  }
                }
              }
              if (Is_white_val (curfield) && !Is_young (curfield)){
                Field (cur, i) = caml_weak_none;
              }
            }
          }
          weak_prev = &Field (cur, 0);
          work -= Whsize_hd (hd);
        }else{
          /* Subphase_weak1 is done.
             Handle finalised values and start removing dead weak arrays. */
          gray_vals_cur = gray_vals_ptr;
          caml_final_update ();
          gray_vals_ptr = gray_vals_cur;
          if (gray_vals_ptr > gray_vals){
            v = *--gray_vals_ptr;
            CAMLassert (start == 0);
          }
          caml_gc_subphase = Subphase_weak2;
          weak_prev = &caml_weak_list_head;
        }
      }
        break;
      case Subphase_weak2: {
        value cur;
        header_t hd;

        cur = *weak_prev;
        if (cur != (value) NULL){
          hd = Hd_val (cur);
          if (Color_hd (hd) == Caml_white){
            /* The whole array is dead, remove it from the list. */
            *weak_prev = Field (cur, 0);
          }else{
            weak_prev = &Field (cur, 0);
          }
          work -= 1;
        }else{
          /* Subphase_weak2 is done.  Go to Subphase_final. */
          caml_gc_subphase = Subphase_final;
        }
      }
        break;
      case Subphase_final: {
        /* Initialise the sweep phase. */
        caml_gc_sweep_hp = caml_heap_start;
        caml_fl_init_merge ();
        caml_gc_phase = Phase_sweep;
        chunk = caml_heap_start;
        caml_gc_sweep_hp = chunk;
        limit = chunk + Chunk_size (chunk);
        work = 0;
        caml_fl_size_at_phase_change = caml_fl_cur_size;
      }
        break;
      default: Assert (0);
      }
    }
  }
  gray_vals_cur = gray_vals_ptr;
  current_value = v;
  current_index = start;
  if (caml_major_slice_end_hook != NULL) (*caml_major_slice_end_hook) ();
}

static void sweep_slice (intnat work)
{
  char *hp;
  header_t hd;
  asize_t sz;

  if (caml_major_slice_begin_hook != NULL) (*caml_major_slice_begin_hook) ();
  caml_gc_message (0x40, "Sweeping %ld words\n", work);
  while (work > 0){
    if (caml_gc_sweep_hp < limit){
      hp = caml_gc_sweep_hp;
      hd = Hd_hp (hp);
      sz = Whsize_hd (hd);
      work -= sz;
      caml_gc_sweep_hp += Bsize_wsize (sz);
      switch (Color_hd (hd)){
      case Caml_white:
        if (Tag_hd (hd) == Custom_tag){
          void (*final_fun)(value) = Custom_ops_val(Val_hp(hp))->finalize;
          if (final_fun != NULL) final_fun(Val_hp(hp));
        }
        caml_gc_sweep_hp = caml_fl_merge_block (Bp_hp (hp));
        break;
      case Caml_blue:
        /* Only the blocks of the free-list are blue.  See [freelist.c]. */
        caml_fl_merge = Bp_hp (hp);
        break;
      default:          /* gray or black */
        Assert (Color_hd (hd) == Caml_black);
        Hd_hp (hp) = Whitehd_hd (hd);
        break;
      }
      Assert (caml_gc_sweep_hp <= limit);
    }else{
      chunk = Chunk_next (chunk);
      if (chunk == NULL){
        /* Sweeping is done. */
        ++ caml_stat_major_collections;
        work = 0;
        caml_gc_phase = Phase_idle;
      }else{
        caml_gc_sweep_hp = chunk;
        limit = chunk + Chunk_size (chunk);
      }
    }
  }
  if (caml_major_slice_end_hook != NULL) (*caml_major_slice_end_hook) ();
}

#ifdef CAML_INSTR
static char *mark_slice_name[] = {
  /* 0 */ NULL,
  /* 1 */ NULL,
  /* 2 */ NULL,
  /* 3 */ NULL,
  /* 4 */ NULL,
  /* 5 */ NULL,
  /* 6 */ NULL,
  /* 7 */ NULL,
  /* 8 */ NULL,
  /* 9 */ NULL,
  /* 10 */ "major/mark_roots",
  /* 11 */ "major/mark_main",
  /* 12 */ "major/mark_weak1",
  /* 13 */ "major/mark_weak2",
  /* 14 */ "major/mark_final",
};
#endif

/* The main entry point for the GC.  Called after each minor GC.
   [howmuch] is the amount of work to do, 0 to let the GC compute it.
 */
void caml_major_collection_slice (intnat howmuch)
{
  double p, dp;
  intnat computed_work;
  /*
     Free memory at the start of the GC cycle (garbage + free list) (assumed):
                 FM = caml_stat_heap_size * caml_percent_free
                      / (100 + caml_percent_free)

     Assuming steady state and enforcing a constant allocation rate, then
     FM is divided in 2/3 for garbage and 1/3 for free list.
                 G = 2 * FM / 3
     G is also the amount of memory that will be used during this cycle
     (still assuming steady state).

     Proportion of G consumed since the previous slice:
                 PH = caml_allocated_words / G
                    = caml_allocated_words * 3 * (100 + caml_percent_free)
                      / (2 * caml_stat_heap_size * caml_percent_free)
     Proportion of extra-heap resources consumed since the previous slice:
                 PE = caml_extra_heap_resources
     Proportion of total work to do in this slice:
                 P  = max (PH, PE)
     Amount of marking work for the GC cycle:
                 MW = caml_stat_heap_size * 100 / (100 + caml_percent_free)
                      + caml_incremental_roots_count
     Amount of sweeping work for the GC cycle:
                 SW = caml_stat_heap_size

     In order to finish marking with a non-empty free list, we will
     use 40% of the time for marking, and 60% for sweeping.

     If TW is the total work for this cycle,
                 MW = 40/100 * TW
                 SW = 60/100 * TW

     Amount of work to do for this slice:
                 W  = P * TW

     Amount of marking work for a marking slice:
                 MS = P * MW / (40/100)
                 MS = P * (caml_stat_heap_size * 250 / (100 + caml_percent_free)
                           + 2.5 * caml_incremental_roots_count)
     Amount of sweeping work for a sweeping slice:
                 SS = P * SW / (60/100)
                 SS = P * caml_stat_heap_size * 5 / 3

     This slice will either mark MS words or sweep SS words.
  */

  CAML_INSTR_SETUP (tmr, "major");

  if (caml_gc_phase == Phase_idle){
    start_cycle ();
    CAML_INSTR_TIME (tmr, "major/roots");
    computed_work = 0;
    goto finished;
  }

  p = (double) caml_allocated_words * 3.0 * (100 + caml_percent_free)
      / Wsize_bsize (caml_stat_heap_size) / caml_percent_free / 2.0;
  if (caml_dependent_size > 0){
    dp = (double) caml_dependent_allocated * (100 + caml_percent_free)
         / caml_dependent_size / caml_percent_free;
  }else{
    dp = 0.0;
  }
  if (p < dp) p = dp;
  if (p < caml_extra_heap_resources) p = caml_extra_heap_resources;
  CAML_INSTR_INT ("major/work/extra",
                  (uintnat) (caml_extra_heap_resources * 1000000));

  caml_gc_message (0x40, "allocated_words = %"
                         ARCH_INTNAT_PRINTF_FORMAT "u\n",
                   caml_allocated_words);
  caml_gc_message (0x40, "extra_heap_resources = %"
                         ARCH_INTNAT_PRINTF_FORMAT "uu\n",
                   (uintnat) (caml_extra_heap_resources * 1000000));
  caml_gc_message (0x40, "amount of work to do = %"
                         ARCH_INTNAT_PRINTF_FORMAT "uu\n",
                   (uintnat) (p * 1000000));

  if (caml_gc_phase == Phase_mark){
    computed_work = (intnat) (p * (Wsize_bsize (caml_stat_heap_size) * 250
                                   / (100 + caml_percent_free)
                                   + caml_incremental_roots_count));
  }else{
    computed_work = (intnat) (p * Wsize_bsize (caml_stat_heap_size) * 5 / 3);
  }

  if (caml_major_slice_credit > computed_work){
    computed_work = 0;
    caml_major_slice_credit -= computed_work;
  }else{
    /* Note [caml_major_slice_credit] may be negative. */
    computed_work -= caml_major_slice_credit;
    caml_major_slice_credit = 0;
  }
  caml_gc_message (0x40, "ordered work = %ld words\n", howmuch);
  caml_gc_message (0x40, "computed work = %ld words\n", computed_work);
  if (howmuch == 0) howmuch = computed_work;
  if (caml_gc_phase == Phase_mark){
    CAML_INSTR_INT ("major/work/mark", howmuch);
    mark_slice (howmuch);
    CAML_INSTR_TIME (tmr, mark_slice_name[caml_gc_subphase]);
    caml_gc_message (0x02, "!", 0);
  }else{
    Assert (caml_gc_phase == Phase_sweep);
<<<<<<< HEAD
    if (caml_minor_marking_counter == 0){
      sweep_slice (howmuch);
      CAML_TIMER_TIME (tmr, "major/sweep");
      caml_gc_message (0x02, "$", 0);
    }else{
#ifdef DEBUG
      caml_gc_debug_message (0x02, "_", 0);
#endif
    }
=======
    CAML_INSTR_INT ("major/work/sweep", howmuch);
    sweep_slice (howmuch);
    CAML_INSTR_TIME (tmr, "major/sweep");
    caml_gc_message (0x02, "$", 0);
>>>>>>> c5ca91dd
  }

  if (caml_gc_phase == Phase_idle){
    caml_compact_heap_maybe ();
    CAML_INSTR_TIME (tmr, "major/check_and_compact");
  }

 finished:
  caml_stat_major_words += caml_allocated_words;
  caml_allocated_words = 0;
  caml_dependent_allocated = 0;
  caml_extra_heap_resources = 0.0;
}

/* This does not call [caml_compact_heap_maybe] because the estimations of
   free and live memory are only valid for a cycle done incrementally.
   Besides, this function itself is called by [caml_compact_heap_maybe].
*/
void caml_finish_major_cycle (void)
{
  CAMLassert (caml_check_minor_heap_empty ());
  if (caml_gc_phase == Phase_idle) start_cycle ();
  while (caml_gc_phase == Phase_mark) mark_slice (LONG_MAX);
  Assert (caml_gc_phase == Phase_sweep);
  while (caml_gc_phase == Phase_sweep) sweep_slice (LONG_MAX);
  Assert (caml_gc_phase == Phase_idle);
  caml_stat_major_words += caml_allocated_words;
  caml_allocated_words = 0;
  caml_major_slice_credit = 0;
}

/* Make sure the request is at least Heap_chunk_min and round it up
   to a multiple of the page size.
*/
static asize_t clip_heap_chunk_size (asize_t request)
{
  if (request < Bsize_wsize (Heap_chunk_min)){
    request = Bsize_wsize (Heap_chunk_min);
  }
  return ((request + Page_size - 1) >> Page_log) << Page_log;
}

/* Compute the heap increment, make sure the request is at least that big,
   then call clip_heap_chunk_size, then make sure the result is >= request.
*/
asize_t caml_round_heap_chunk_size (asize_t request)
{
  asize_t result = request;
  uintnat incr;

  /* Compute the heap increment as a byte size. */
  if (caml_major_heap_increment > 1000){
    incr = Bsize_wsize (caml_major_heap_increment);
  }else{
    incr = caml_stat_heap_size / 100 * caml_major_heap_increment;
  }

  if (result < incr){
    result = incr;
  }
  result = clip_heap_chunk_size (result);

  if (result < request){
    caml_raise_out_of_memory ();
    return 0; /* not reached */
  }
  return result;
}

void caml_init_major_heap (asize_t heap_size)
{
  caml_stat_heap_size = clip_heap_chunk_size (heap_size);
  caml_stat_top_heap_size = caml_stat_heap_size;
  Assert (caml_stat_heap_size % Page_size == 0);
  caml_heap_start = (char *) caml_alloc_for_heap (caml_stat_heap_size);
  if (caml_heap_start == NULL)
    caml_fatal_error ("Fatal error: not enough memory for the initial heap.\n");
  Chunk_next (caml_heap_start) = NULL;
  caml_stat_heap_chunks = 1;

  if (caml_page_table_add(In_heap, caml_heap_start,
                          caml_heap_start + caml_stat_heap_size) != 0) {
    caml_fatal_error ("Fatal error: not enough memory "
                      "for the initial page table.\n");
  }

  caml_fl_init_merge ();
  caml_make_free_blocks ((value *) caml_heap_start,
                         Wsize_bsize (caml_stat_heap_size), 1, Caml_white);
  caml_gc_phase = Phase_idle;
  gray_vals_size = 2048;
  gray_vals = (value *) malloc (gray_vals_size * sizeof (value));
  if (gray_vals == NULL)
    caml_fatal_error ("Fatal error: not enough memory for the gray cache.\n");
  gray_vals_cur = gray_vals;
  gray_vals_end = gray_vals + gray_vals_size;
  heap_is_pure = 1;
  caml_allocated_words = 0;
  caml_extra_heap_resources = 0.0;
}<|MERGE_RESOLUTION|>--- conflicted
+++ resolved
@@ -576,22 +576,16 @@
     caml_gc_message (0x02, "!", 0);
   }else{
     Assert (caml_gc_phase == Phase_sweep);
-<<<<<<< HEAD
     if (caml_minor_marking_counter == 0){
+      CAML_INSTR_INT ("major/work/sweep", howmuch);
       sweep_slice (howmuch);
-      CAML_TIMER_TIME (tmr, "major/sweep");
+      CAML_INSTR_TIME (tmr, "major/sweep");
       caml_gc_message (0x02, "$", 0);
     }else{
 #ifdef DEBUG
       caml_gc_debug_message (0x02, "_", 0);
 #endif
     }
-=======
-    CAML_INSTR_INT ("major/work/sweep", howmuch);
-    sweep_slice (howmuch);
-    CAML_INSTR_TIME (tmr, "major/sweep");
-    caml_gc_message (0x02, "$", 0);
->>>>>>> c5ca91dd
   }
 
   if (caml_gc_phase == Phase_idle){
