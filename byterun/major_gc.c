--- conflicted
+++ resolved
@@ -380,13 +380,8 @@
         break;
       case Subphase_final: {
         /* Initialise the sweep phase. */
-<<<<<<< HEAD
-        caml_gc_sweep_hp = caml_heap_start;
-=======
-        gray_vals_cur = gray_vals_ptr;
         caml_gc_sweep_hp = caml_gc_sweep_counted = caml_heap_start;
         caml_gc_sweep_prev_wosz = 0;
->>>>>>> bead17e9
         caml_fl_init_merge ();
         caml_gc_phase = Phase_sweep;
         chunk = caml_heap_start;
