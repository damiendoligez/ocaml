/***********************************************************************/
/*                                                                     */
/*                                OCaml                                */
/*                                                                     */
/*             Damien Doligez, projet Para, INRIA Rocquencourt         */
/*                                                                     */
/*  Copyright 1996 Institut National de Recherche en Informatique et   */
/*  en Automatique.  All rights reserved.  This file is distributed    */
/*  under the terms of the GNU Library General Public License, with    */
/*  the special exception on linking described in file ../LICENSE.     */
/*                                                                     */
/***********************************************************************/

#include <limits.h>

#include "compact.h"
#include "custom.h"
#include "config.h"
#include "fail.h"
#include "finalise.h"
#include "freelist.h"
#include "gc.h"
#include "gc_ctrl.h"
#include "major_gc.h"
#include "misc.h"
#include "mlvalues.h"
#include "roots.h"
#include "weak.h"

#if defined (NATIVE_CODE) && defined (NO_NAKED_POINTERS)
#define NATIVE_CODE_AND_NO_NAKED_POINTERS
#else
#undef NATIVE_CODE_AND_NO_NAKED_POINTERS
#endif

#ifdef DEBUG
int caml_check_minor_heap_empty (void); /* from minor_gc.c */
#endif

uintnat caml_percent_free;
uintnat caml_major_heap_increment;
CAMLexport char *caml_heap_start;
char *caml_gc_sweep_hp;
int caml_gc_phase;        /* always Phase_mark, Phase_sweep, or Phase_idle */
static value *gray_vals;
static value *gray_vals_cur, *gray_vals_end;
static asize_t gray_vals_size;
static int heap_is_pure;   /* The heap is pure if the only gray objects
                              below [markhp] are also in [gray_vals]. */
uintnat caml_allocated_words;
uintnat caml_dependent_size, caml_dependent_allocated;
double caml_extra_heap_resources;
uintnat caml_fl_size_at_phase_change = 0;
uintnat caml_major_slice_credit = 0;

extern char *caml_fl_merge;  /* Defined in freelist.c. */

static char *markhp, *chunk, *limit;

int caml_gc_subphase;     /* Subphase_{main,weak1,weak2,final} */
static value *weak_prev;

static double caml_major_backlog = 0.0;
static double caml_major_backlog_history = 0.0;

#ifdef DEBUG
static unsigned long major_gc_counter = 0;
#endif

/* We need to ensure that enough minor collections are done during the
   marking phase, to guarantee that all ref_table entries point to
   live objects before we start sweeping. Otherwise, the objects can be
   reallocated before the minor GC looks at their ref_table entries,
   which breaks the minor GC invariants when the ref_table entry hits
   the oldify_todo_list links.

   [caml_minor_marking_counter] counts down from [caml_young_age_limit + 1].
   It is unsafe to begin sweeping until it reaches 0.
 */
uintnat caml_minor_marking_counter = 0;

static void realloc_gray_vals (void)
{
  value *new;

  Assert (gray_vals_cur == gray_vals_end);
  if (gray_vals_size < caml_stat_heap_size / 128){
    caml_gc_message (0x08, "Growing gray_vals to %"
                           ARCH_INTNAT_PRINTF_FORMAT "uk bytes\n",
                     (intnat) gray_vals_size * sizeof (value) / 512);
    new = (value *) realloc ((char *) gray_vals,
                             2 * gray_vals_size * sizeof (value));
    if (new == NULL){
      caml_gc_message (0x08, "No room for growing gray_vals\n", 0);
      gray_vals_cur = gray_vals;
      heap_is_pure = 0;
    }else{
      gray_vals = new;
      gray_vals_cur = gray_vals + gray_vals_size;
      gray_vals_size *= 2;
      gray_vals_end = gray_vals + gray_vals_size;
    }
  }else{
    gray_vals_cur = gray_vals + gray_vals_size / 2;
    heap_is_pure = 0;
  }
}

void caml_darken (value v, value *p /* not used */)
{
#ifdef NATIVE_CODE_AND_NO_NAKED_POINTERS
  if (Is_block (v) && !Is_young (v) && Wosize_val (v) > 0) {
    /* We insist that naked pointers to outside the heap point to things that
       look like values with headers coloured black.  This isn't always
       strictly necessary but is essential in certain cases---in particular
       when the value is allocated in a read-only section.  (For the values
       where it would be safe it is a performance improvement since we avoid
       putting them on the grey list.) */
    CAMLassert (Is_in_heap (v) || Is_black_val (v) || Tag_val (v) == Infix_tag);
#else
  if (Is_block (v) && Is_in_heap (v)) {
#endif
    header_t h = Hd_val (v);
    tag_t t = Tag_hd (h);
    if (t == Infix_tag){
      v -= Infix_offset_val(v);
      h = Hd_val (v);
      t = Tag_hd (h);
    }
    CAMLassert (!Is_blue_hd (h));
    if (Is_white_hd (h)){
      if (t < No_scan_tag){
        Hd_val (v) = Grayhd_hd (h);
        *gray_vals_cur++ = v;
        if (gray_vals_cur >= gray_vals_end) realloc_gray_vals ();
      }else{
        Hd_val (v) = Blackhd_hd (h);
      }
    }
  }
}

static void start_cycle (void)
{
  Assert (caml_gc_phase == Phase_idle);
  Assert (gray_vals_cur == gray_vals);
  caml_gc_message (0x01, "Starting new major GC cycle\n", 0);
  caml_darken_all_roots_start ();
  caml_gc_phase = Phase_mark;
  caml_gc_subphase = Subphase_roots;
  markhp = NULL;
  caml_minor_marking_counter = caml_young_age_limit + 1;
#ifdef DEBUG
  ++ major_gc_counter;
  caml_heap_check ();
#endif
}

/* We may stop the slice inside values, in order to avoid large latencies
   on large arrays. In this case, [current_value] is the partially-marked
   value and [current_index] is the index of the next field to be marked.
*/
static value current_value = 0;
static mlsize_t current_index = 0;

static void mark_slice (intnat work)
{
  value *gray_vals_ptr;  /* Local copy of [gray_vals_cur] */
  value v, child;
  header_t hd, chd;
  mlsize_t size, i, start, end; /* [start] is a local copy of [current_index] */
#ifdef NATIVE_CODE_AND_NO_NAKED_POINTERS
  int marking_closure = 0;
#endif

  if (caml_major_slice_begin_hook != NULL) (*caml_major_slice_begin_hook) ();
  caml_gc_message (0x40, "Marking %ld words\n", work);
  caml_gc_message (0x40, "Subphase = %ld\n", caml_gc_subphase);
  gray_vals_ptr = gray_vals_cur;
  v = current_value;
  start = current_index;
  while (work > 0){
    if (v == 0 && gray_vals_ptr > gray_vals){
      CAMLassert (start == 0);
      v = *--gray_vals_ptr;
      CAMLassert (Is_gray_val (v));
    }
    if (v != 0){
      hd = Hd_val(v);
#ifdef NATIVE_CODE_AND_NO_NAKED_POINTERS
      marking_closure =
        (Tag_hd (hd) == Closure_tag || Tag_hd (hd) == Infix_tag);
#endif
      Assert (Is_gray_hd (hd));
      size = Wosize_hd (hd);
      if (Tag_hd (hd) < No_scan_tag){
        end = (size - start < work) ? size : (start + work);
        CAMLassert (end > start);
        for (i = start; i < end; i++){
          child = Field (v, i);
#ifdef NATIVE_CODE_AND_NO_NAKED_POINTERS
          if (Is_block (child)
                && !Is_young (child)
                && Wosize_val (child) > 0  /* Atoms never need to be marked. */
                /* Closure blocks contain code pointers at offsets that cannot
                   be reliably determined, so we always use the page table when
                   marking such values. */
                && (!marking_closure || Is_in_heap (child))) {
            /* See [caml_darken] for a description of this assertion. */
            CAMLassert (Is_in_heap (child) || Is_black_hd (Hd_val (child))
                        || Tag_val (child) == Infix_tag);
#else
          if (Is_block (child) && Is_in_heap (child)) {
#endif
            chd = Hd_val (child);
            if (Tag_hd (chd) == Forward_tag){
              value f = Forward_val (child);
              if (Is_block (f)
                  && (!Is_in_value_area(f) || Tag_val (f) == Forward_tag
                      || Tag_val (f) == Lazy_tag || Tag_val (f) == Double_tag)){
                /* Do not short-circuit the pointer. */
              }else{
                Field (v, i) = f;
                if (Is_block (f) && Is_young (f) && !Is_young (child))
                  Add_to_ref_table (caml_ref_table, &Field (v, i));
              }
            }else if (Tag_hd(chd) == Infix_tag) {
              child -= Infix_offset_val(child);
              chd = Hd_val(child);
            }
            if (Is_white_hd (chd)){
              Hd_val (child) = Grayhd_hd (chd);
              *gray_vals_ptr++ = child;
              if (gray_vals_ptr >= gray_vals_end) {
                gray_vals_cur = gray_vals_ptr;
                realloc_gray_vals ();
                gray_vals_ptr = gray_vals_cur;
              }
            }
          }
        }
        if (end < size){
          start = end;
          work = 0;
          /* [v] doesn't change. */
          CAMLassert (Is_gray_val (v));
        }else{
          CAMLassert (end == size);
          Hd_val (v) = Blackhd_hd (hd);
          work -= Whsize_wosize(end - start);
          start = 0;
          v = 0;
        }
      }else{
        /* The block doesn't contain any pointers. */
        CAMLassert (start == 0);
        Hd_val (v) = Blackhd_hd (hd);
        work -= Whsize_wosize(size);
        v = 0;
      }
    }else if (markhp != NULL){
      if (markhp == limit){
        chunk = Chunk_next (chunk);
        if (chunk == NULL){
          markhp = NULL;
        }else{
          markhp = chunk;
          limit = chunk + Chunk_size (chunk);
        }
      }else{
        if (Is_gray_val (Val_hp (markhp))){
          Assert (gray_vals_ptr == gray_vals);
          CAMLassert (v == 0 && start == 0);
          v = Val_hp (markhp);
        }
        markhp += Bhsize_hp (markhp);
      }
    }else if (!heap_is_pure){
      heap_is_pure = 1;
      chunk = caml_heap_start;
      markhp = chunk;
      limit = chunk + Chunk_size (chunk);
    }else{
      switch (caml_gc_subphase){
      case Subphase_roots: {
        intnat work_done;
        gray_vals_cur = gray_vals_ptr;
        work_done = caml_darken_all_roots_slice (work);
        gray_vals_ptr = gray_vals_cur;
        if (work_done < work){
          caml_gc_subphase = Subphase_main;
        }
        work -= work_done;
      }
        break;
      case Subphase_main: {
        /* The main marking phase is over.  Start removing weak pointers to
           dead values. */
        caml_gc_subphase = Subphase_weak1;
        weak_prev = &caml_weak_list_head;
      }
        break;
      case Subphase_weak1: {
        value cur, curfield;
        mlsize_t sz, i;
        header_t hd;

        cur = *weak_prev;
        if (cur != (value) NULL){
          hd = Hd_val (cur);
          sz = Wosize_hd (hd);
          for (i = 1; i < sz; i++){
            curfield = Field (cur, i);
          weak_again:
            if (curfield != caml_weak_none
                && Is_block (curfield) && Is_in_heap_or_young (curfield)){
              if (Tag_val (curfield) == Forward_tag){
                value f = Forward_val (curfield);
                if (Is_block (f)) {
                  if (!Is_in_value_area(f) || Tag_val (f) == Forward_tag
                      || Tag_val (f) == Lazy_tag || Tag_val (f) == Double_tag){
                    /* Do not short-circuit the pointer. */
                  }else{
                    Field (cur, i) = curfield = f;
                    if (Is_block (f) && Is_young (f))
                      Add_to_ref_table (caml_weak_ref_table, &Field (cur, i));
                    goto weak_again;
                  }
                }
              }
              if (Is_white_val (curfield) && !Is_young (curfield)){
                Field (cur, i) = caml_weak_none;
              }
            }
          }
          weak_prev = &Field (cur, 0);
          work -= Whsize_hd (hd);
        }else{
          /* Subphase_weak1 is done.
             Handle finalised values and start removing dead weak arrays. */
          gray_vals_cur = gray_vals_ptr;
          caml_final_update ();
          gray_vals_ptr = gray_vals_cur;
          if (gray_vals_ptr > gray_vals){
            v = *--gray_vals_ptr;
            CAMLassert (start == 0);
          }
          caml_gc_subphase = Subphase_weak2;
          weak_prev = &caml_weak_list_head;
        }
      }
        break;
      case Subphase_weak2: {
        value cur;
        header_t hd;

        cur = *weak_prev;
        if (cur != (value) NULL){
          hd = Hd_val (cur);
          if (Color_hd (hd) == Caml_white){
            /* The whole array is dead, remove it from the list. */
            *weak_prev = Field (cur, 0);
          }else{
            weak_prev = &Field (cur, 0);
          }
          work -= 1;
        }else{
          /* Subphase_weak2 is done.  Go to Subphase_final. */
          caml_gc_subphase = Subphase_final;
        }
      }
        break;
      case Subphase_final: {
        /* Initialise the sweep phase. */
        caml_gc_sweep_hp = caml_heap_start;
        caml_fl_init_merge ();
        caml_gc_phase = Phase_sweep;
        chunk = caml_heap_start;
        caml_gc_sweep_hp = chunk;
        limit = chunk + Chunk_size (chunk);
        work = 0;
        caml_fl_size_at_phase_change = caml_fl_cur_size;
      }
        break;
      default: Assert (0);
      }
    }
  }
  gray_vals_cur = gray_vals_ptr;
  current_value = v;
  current_index = start;
  if (caml_major_slice_end_hook != NULL) (*caml_major_slice_end_hook) ();
}

static void sweep_slice (intnat work)
{
  char *hp;
  header_t hd;
  asize_t sz;

  if (caml_major_slice_begin_hook != NULL) (*caml_major_slice_begin_hook) ();
  caml_gc_message (0x40, "Sweeping %ld words\n", work);
  while (work > 0){
    if (caml_gc_sweep_hp < limit){
      hp = caml_gc_sweep_hp;
      hd = Hd_hp (hp);
      sz = Whsize_hd (hd);
      work -= sz;
      caml_gc_sweep_hp += Bsize_wsize (sz);
      switch (Color_hd (hd)){
      case Caml_white:
        if (Tag_hd (hd) == Custom_tag){
          void (*final_fun)(value) = Custom_ops_val(Val_hp(hp))->finalize;
          if (final_fun != NULL) final_fun(Val_hp(hp));
        }
        caml_gc_sweep_hp = caml_fl_merge_block (Bp_hp (hp));
        break;
      case Caml_blue:
        /* Only the blocks of the free-list are blue.  See [freelist.c]. */
        caml_fl_merge = Bp_hp (hp);
        break;
      default:          /* gray or black */
        Assert (Color_hd (hd) == Caml_black);
        Hd_hp (hp) = Whitehd_hd (hd);
        break;
      }
      Assert (caml_gc_sweep_hp <= limit);
    }else{
      chunk = Chunk_next (chunk);
      if (chunk == NULL){
        /* Sweeping is done. */
        ++ caml_stat_major_collections;
        work = 0;
        caml_gc_phase = Phase_idle;
      }else{
        caml_gc_sweep_hp = chunk;
        limit = chunk + Chunk_size (chunk);
      }
    }
  }
  if (caml_major_slice_end_hook != NULL) (*caml_major_slice_end_hook) ();
}

#ifdef CAML_INSTR
static char *mark_slice_name[] = {
  /* 0 */ NULL,
  /* 1 */ NULL,
  /* 2 */ NULL,
  /* 3 */ NULL,
  /* 4 */ NULL,
  /* 5 */ NULL,
  /* 6 */ NULL,
  /* 7 */ NULL,
  /* 8 */ NULL,
  /* 9 */ NULL,
  /* 10 */ "major/mark_roots",
  /* 11 */ "major/mark_main",
  /* 12 */ "major/mark_weak1",
  /* 13 */ "major/mark_weak2",
  /* 14 */ "major/mark_final",
};
#endif

/* The main entry point for the GC.  Called after each minor GC.
   [howmuch] is the amount of work to do, 0 to let the GC compute it.
 */
void caml_major_collection_slice (intnat howmuch)
{
  double p, dp;
  intnat computed_work;
  /*
     Free memory at the start of the GC cycle (garbage + free list) (assumed):
                 FM = caml_stat_heap_size * caml_percent_free
                      / (100 + caml_percent_free)

     Assuming steady state and enforcing a constant allocation rate, then
     FM is divided in 2/3 for garbage and 1/3 for free list.
                 G = 2 * FM / 3
     G is also the amount of memory that will be used during this cycle
     (still assuming steady state).

     Proportion of G consumed since the previous slice:
                 PH = caml_allocated_words / G
                    = caml_allocated_words * 3 * (100 + caml_percent_free)
                      / (2 * caml_stat_heap_size * caml_percent_free)
     Proportion of extra-heap resources consumed since the previous slice:
                 PE = caml_extra_heap_resources
     Proportion of total work to do in this slice:
                 P  = max (PH, PE)

     Here, we insert a time-based filter on the P variable to avoid large
     latency spikes in the GC, so the P below is a smoothed-out version of
     the P above.

     Amount of marking work for the GC cycle:
                 MW = caml_stat_heap_size * 100 / (100 + caml_percent_free)
                      + caml_incremental_roots_count
     Amount of sweeping work for the GC cycle:
                 SW = caml_stat_heap_size

     In order to finish marking with a non-empty free list, we will
     use 40% of the time for marking, and 60% for sweeping.

     Let MT be the time spent marking, ST the time spent sweeping, and TT
     the total time for this cycle. We have:
                 MT = 40/100 * TT
                 ST = 60/100 * TT

     Amount of time to spend on this slice:
                 T  = P * TT = P * MT / (40/100) = P * ST / (60/100)

     Since we must do MW work in MT time or SW work in ST time, the amount
     of work for this slice is:
                 MS = P * MW / (40/100)  if marking
                 SS = P * SW / (60/100)  if sweeping

     Amount of marking work for a marking slice:
                 MS = P * MW / (40/100)
                 MS = P * (caml_stat_heap_size * 250 / (100 + caml_percent_free)
                           + 2.5 * caml_incremental_roots_count)
     Amount of sweeping work for a sweeping slice:
                 SS = P * SW / (60/100)
                 SS = P * caml_stat_heap_size * 5 / 3

     This slice will either mark MS words or sweep SS words.
  */

  CAML_INSTR_SETUP (tmr, "major");

  p = (double) caml_allocated_words * 3.0 * (100 + caml_percent_free)
      / Wsize_bsize (caml_stat_heap_size) / caml_percent_free / 2.0;
  if (caml_dependent_size > 0){
    dp = (double) caml_dependent_allocated * (100 + caml_percent_free)
         / caml_dependent_size / caml_percent_free;
  }else{
    dp = 0.0;
  }
  if (p < dp) p = dp;
  if (p < caml_extra_heap_resources) p = caml_extra_heap_resources;
  CAML_INSTR_INT ("major/work/extra",
                  (uintnat) (caml_extra_heap_resources * 1000000));

  caml_gc_message (0x40, "ordered work = %ld words\n", howmuch);
  caml_gc_message (0x40, "allocated_words = %"
                         ARCH_INTNAT_PRINTF_FORMAT "u\n",
                   caml_allocated_words);
  caml_gc_message (0x40, "extra_heap_resources = %"
                         ARCH_INTNAT_PRINTF_FORMAT "uu\n",
                   (uintnat) (caml_extra_heap_resources * 1000000));
  caml_gc_message (0x40, "raw work-to-do = %"
                         ARCH_INTNAT_PRINTF_FORMAT "uu\n",
                   (uintnat) (p * 1000000));

  /* add this "work to do" to the backlog counter */
  caml_major_backlog += p;
  if (howmuch == -1){
    /* naturally-triggered GC */
    /* compute the new "work to do" based on backlog and history */
    p = 0.1 * caml_major_backlog + 0.1 * caml_major_backlog_history;
  }else if (howmuch == 0){
    /* forced GC, automatic computation of work */
    p = caml_major_backlog + (0.1 / 0.1) * caml_major_backlog_history;
  }else{
    /* forced GC, manual setting of work */
    p = (double) howmuch * 3.0 * (100 + caml_percent_free)
        / Wsize_bsize (caml_stat_heap_size) / caml_percent_free / 2.0;
  }

  caml_gc_message (0x40, "filtered work-to-do = %"
                         ARCH_INTNAT_PRINTF_FORMAT "uu\n",
                   (uintnat) (p * 1000000));

  if (caml_gc_phase == Phase_idle){
    start_cycle ();
    CAML_INSTR_TIME (tmr, "major/roots");
    p = 0;
    goto finished;
  }

  if (p < 0){
    p = 0;
    goto finished;
  }

  if (caml_gc_phase == Phase_mark){
    computed_work = (intnat) (p * (Wsize_bsize (caml_stat_heap_size) * 250
                                   / (100 + caml_percent_free)
                                   + caml_incremental_roots_count));
  }else{
    computed_work = (intnat) (p * Wsize_bsize (caml_stat_heap_size) * 5 / 3);
  }
<<<<<<< HEAD

  if (caml_major_slice_credit > computed_work){
    computed_work = 0;
    caml_major_slice_credit -= computed_work;
  }else{
    /* Note [caml_major_slice_credit] may be negative. */
    computed_work -= caml_major_slice_credit;
    caml_major_slice_credit = 0;
  }
  caml_gc_message (0x40, "ordered work = %ld words\n", howmuch);
=======
>>>>>>> 52af2e16
  caml_gc_message (0x40, "computed work = %ld words\n", computed_work);
  if (caml_gc_phase == Phase_mark){
    CAML_INSTR_INT ("major/work/mark", computed_work);
    mark_slice (computed_work);
    CAML_INSTR_TIME (tmr, mark_slice_name[caml_gc_subphase]);
    caml_gc_message (0x02, "!", 0);
  }else{
    Assert (caml_gc_phase == Phase_sweep);
<<<<<<< HEAD
    if (caml_minor_marking_counter == 0){
      CAML_INSTR_INT ("major/work/sweep", howmuch);
      sweep_slice (howmuch);
      CAML_INSTR_TIME (tmr, "major/sweep");
      caml_gc_message (0x02, "$", 0);
    }else{
#ifdef DEBUG
      caml_gc_debug_message (0x02, "_", 0);
#endif
    }
=======
    CAML_INSTR_INT ("major/work/sweep", computed_work);
    sweep_slice (computed_work);
    CAML_INSTR_TIME (tmr, "major/sweep");
    caml_gc_message (0x02, "$", 0);
>>>>>>> 52af2e16
  }

  if (caml_gc_phase == Phase_idle){
    caml_compact_heap_maybe ();
    CAML_INSTR_TIME (tmr, "major/check_and_compact");
  }

 finished:
  caml_gc_message (0x40, "work-done = %"
                         ARCH_INTNAT_PRINTF_FORMAT "uu\n",
                   (uintnat) (p * 1000000));
  /* adjust backlog based on work actually done */
  caml_major_backlog -= p;
  /* adjust history unless forced GC */
  if (howmuch == -1) caml_major_backlog_history += caml_major_backlog;
  caml_stat_major_words += caml_allocated_words;
  caml_allocated_words = 0;
  caml_dependent_allocated = 0;
  caml_extra_heap_resources = 0.0;
<<<<<<< HEAD
=======
  return (intnat) (0.1 * caml_major_backlog + 0.1 * caml_major_backlog_history);
>>>>>>> 52af2e16
}

/* This does not call [caml_compact_heap_maybe] because the estimations of
   free and live memory are only valid for a cycle done incrementally.
   Besides, this function itself is called by [caml_compact_heap_maybe].
*/
void caml_finish_major_cycle (void)
{
  CAMLassert (caml_check_minor_heap_empty ());
  if (caml_gc_phase == Phase_idle) start_cycle ();
  while (caml_gc_phase == Phase_mark) mark_slice (LONG_MAX);
  Assert (caml_gc_phase == Phase_sweep);
  while (caml_gc_phase == Phase_sweep) sweep_slice (LONG_MAX);
  Assert (caml_gc_phase == Phase_idle);
  caml_stat_major_words += caml_allocated_words;
  caml_allocated_words = 0;
  caml_major_slice_credit = 0;
}

/* Make sure the request is at least Heap_chunk_min and round it up
   to a multiple of the page size.
*/
static asize_t clip_heap_chunk_size (asize_t request)
{
  if (request < Bsize_wsize (Heap_chunk_min)){
    request = Bsize_wsize (Heap_chunk_min);
  }
  return ((request + Page_size - 1) >> Page_log) << Page_log;
}

/* Compute the heap increment, make sure the request is at least that big,
   then call clip_heap_chunk_size, then make sure the result is >= request.
*/
asize_t caml_round_heap_chunk_size (asize_t request)
{
  asize_t result = request;
  uintnat incr;

  /* Compute the heap increment as a byte size. */
  if (caml_major_heap_increment > 1000){
    incr = Bsize_wsize (caml_major_heap_increment);
  }else{
    incr = caml_stat_heap_size / 100 * caml_major_heap_increment;
  }

  if (result < incr){
    result = incr;
  }
  result = clip_heap_chunk_size (result);

  if (result < request){
    caml_raise_out_of_memory ();
    return 0; /* not reached */
  }
  return result;
}

void caml_init_major_heap (asize_t heap_size)
{
  caml_stat_heap_size = clip_heap_chunk_size (heap_size);
  caml_stat_top_heap_size = caml_stat_heap_size;
  Assert (caml_stat_heap_size % Page_size == 0);
  caml_heap_start = (char *) caml_alloc_for_heap (caml_stat_heap_size);
  if (caml_heap_start == NULL)
    caml_fatal_error ("Fatal error: not enough memory for the initial heap.\n");
  Chunk_next (caml_heap_start) = NULL;
  caml_stat_heap_chunks = 1;

  if (caml_page_table_add(In_heap, caml_heap_start,
                          caml_heap_start + caml_stat_heap_size) != 0) {
    caml_fatal_error ("Fatal error: not enough memory "
                      "for the initial page table.\n");
  }

  caml_fl_init_merge ();
  caml_make_free_blocks ((value *) caml_heap_start,
                         Wsize_bsize (caml_stat_heap_size), 1, Caml_white);
  caml_gc_phase = Phase_idle;
  gray_vals_size = 2048;
  gray_vals = (value *) malloc (gray_vals_size * sizeof (value));
  if (gray_vals == NULL)
    caml_fatal_error ("Fatal error: not enough memory for the gray cache.\n");
  gray_vals_cur = gray_vals;
  gray_vals_end = gray_vals + gray_vals_size;
  heap_is_pure = 1;
  caml_allocated_words = 0;
  caml_extra_heap_resources = 0.0;
}<|MERGE_RESOLUTION|>--- conflicted
+++ resolved
@@ -51,7 +51,6 @@
 uintnat caml_dependent_size, caml_dependent_allocated;
 double caml_extra_heap_resources;
 uintnat caml_fl_size_at_phase_change = 0;
-uintnat caml_major_slice_credit = 0;
 
 extern char *caml_fl_merge;  /* Defined in freelist.c. */
 
@@ -464,7 +463,7 @@
 /* The main entry point for the GC.  Called after each minor GC.
    [howmuch] is the amount of work to do, 0 to let the GC compute it.
  */
-void caml_major_collection_slice (intnat howmuch)
+intnat caml_major_collection_slice (intnat howmuch)
 {
   double p, dp;
   intnat computed_work;
@@ -589,19 +588,6 @@
   }else{
     computed_work = (intnat) (p * Wsize_bsize (caml_stat_heap_size) * 5 / 3);
   }
-<<<<<<< HEAD
-
-  if (caml_major_slice_credit > computed_work){
-    computed_work = 0;
-    caml_major_slice_credit -= computed_work;
-  }else{
-    /* Note [caml_major_slice_credit] may be negative. */
-    computed_work -= caml_major_slice_credit;
-    caml_major_slice_credit = 0;
-  }
-  caml_gc_message (0x40, "ordered work = %ld words\n", howmuch);
-=======
->>>>>>> 52af2e16
   caml_gc_message (0x40, "computed work = %ld words\n", computed_work);
   if (caml_gc_phase == Phase_mark){
     CAML_INSTR_INT ("major/work/mark", computed_work);
@@ -610,10 +596,9 @@
     caml_gc_message (0x02, "!", 0);
   }else{
     Assert (caml_gc_phase == Phase_sweep);
-<<<<<<< HEAD
     if (caml_minor_marking_counter == 0){
-      CAML_INSTR_INT ("major/work/sweep", howmuch);
-      sweep_slice (howmuch);
+      CAML_INSTR_INT ("major/work/sweep", computed_work);
+      sweep_slice (computed_work);
       CAML_INSTR_TIME (tmr, "major/sweep");
       caml_gc_message (0x02, "$", 0);
     }else{
@@ -621,12 +606,6 @@
       caml_gc_debug_message (0x02, "_", 0);
 #endif
     }
-=======
-    CAML_INSTR_INT ("major/work/sweep", computed_work);
-    sweep_slice (computed_work);
-    CAML_INSTR_TIME (tmr, "major/sweep");
-    caml_gc_message (0x02, "$", 0);
->>>>>>> 52af2e16
   }
 
   if (caml_gc_phase == Phase_idle){
@@ -646,10 +625,7 @@
   caml_allocated_words = 0;
   caml_dependent_allocated = 0;
   caml_extra_heap_resources = 0.0;
-<<<<<<< HEAD
-=======
   return (intnat) (0.1 * caml_major_backlog + 0.1 * caml_major_backlog_history);
->>>>>>> 52af2e16
 }
 
 /* This does not call [caml_compact_heap_maybe] because the estimations of
@@ -666,7 +642,6 @@
   Assert (caml_gc_phase == Phase_idle);
   caml_stat_major_words += caml_allocated_words;
   caml_allocated_words = 0;
-  caml_major_slice_credit = 0;
 }
 
 /* Make sure the request is at least Heap_chunk_min and round it up
