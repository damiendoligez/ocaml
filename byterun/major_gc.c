/***********************************************************************/
/*                                                                     */
/*                                OCaml                                */
/*                                                                     */
/*             Damien Doligez, projet Para, INRIA Rocquencourt         */
/*                                                                     */
/*  Copyright 1996 Institut National de Recherche en Informatique et   */
/*  en Automatique.  All rights reserved.  This file is distributed    */
/*  under the terms of the GNU Library General Public License, with    */
/*  the special exception on linking described in file ../LICENSE.     */
/*                                                                     */
/***********************************************************************/

#include <limits.h>
#include <math.h>

#include "compact.h"
#include "custom.h"
#include "config.h"
#include "fail.h"
#include "finalise.h"
#include "freelist.h"
#include "gc.h"
#include "gc_ctrl.h"
#include "major_gc.h"
#include "misc.h"
#include "mlvalues.h"
#include "roots.h"
#include "weak.h"

#if defined (NATIVE_CODE) && defined (NO_NAKED_POINTERS)
#define NATIVE_CODE_AND_NO_NAKED_POINTERS
#else
#undef NATIVE_CODE_AND_NO_NAKED_POINTERS
#endif

#ifdef DEBUG
int caml_check_minor_heap_empty (void); /* from minor_gc.c */
#endif

uintnat caml_percent_free;
uintnat caml_major_heap_increment;
CAMLexport char *caml_heap_start;
char *caml_gc_sweep_hp;
static char *caml_gc_sweep_counted;
mlsize_t caml_gc_sweep_prev_wosz;
int caml_gc_phase;        /* always Phase_mark, Phase_sweep, or Phase_idle */
static value *gray_vals;
static value *gray_vals_cur, *gray_vals_end;
static asize_t gray_vals_size;
static int heap_is_pure;   /* The heap is pure if the only gray objects
                              below [markhp] are also in [gray_vals]. */
uintnat caml_allocated_words;
uintnat caml_dependent_size, caml_dependent_allocated;
double caml_extra_heap_resources;
uintnat caml_fl_size_at_phase_change = 0;

extern char *caml_fl_merge [];   /* Defined in freelist.c. */
extern int caml_fl_small_max;    /* Defined in freelist.c. */

static char *markhp, *chunk, *limit;

int caml_gc_subphase;     /* Subphase_{main,weak1,weak2,final} */
static value *weak_prev;

int caml_major_window = 1;
double caml_major_ring[Max_major_window] = { 0. };
int caml_major_ring_index = 0;
double caml_major_work_credit = 0.0;
double caml_gc_clock = 0.0;

#ifdef DEBUG
static unsigned long major_gc_counter = 0;
#endif

/* We need to ensure that enough minor collections are done during the
   marking phase, to guarantee that all ref_table entries point to
   live objects before we start sweeping. Otherwise, the objects can be
   reallocated before the minor GC looks at their ref_table entries,
   which breaks the minor GC invariants when the ref_table entry hits
   the oldify_todo_list links.

   [caml_minor_marking_counter] counts down from [caml_young_age_limit + 1].
   It is unsafe to begin sweeping until it reaches 0.
 */
uintnat caml_minor_marking_counter = 0;

static void realloc_gray_vals (void)
{
  value *new;

  Assert (gray_vals_cur == gray_vals_end);
  if (gray_vals_size < caml_stat_heap_size / 128){
    caml_gc_message (0x08, "Growing gray_vals to %"
                           ARCH_INTNAT_PRINTF_FORMAT "uk bytes\n",
                     (intnat) gray_vals_size * sizeof (value) / 512);
    new = (value *) realloc ((char *) gray_vals,
                             2 * gray_vals_size * sizeof (value));
    if (new == NULL){
      caml_gc_message (0x08, "No room for growing gray_vals\n", 0);
      gray_vals_cur = gray_vals;
      heap_is_pure = 0;
    }else{
      gray_vals = new;
      gray_vals_cur = gray_vals + gray_vals_size;
      gray_vals_size *= 2;
      gray_vals_end = gray_vals + gray_vals_size;
    }
  }else{
    gray_vals_cur = gray_vals + gray_vals_size / 2;
    heap_is_pure = 0;
  }
}

void caml_darken (value v, value *p /* not used */)
{
#ifdef NATIVE_CODE_AND_NO_NAKED_POINTERS
  if (Is_block (v) && !Is_young (v) && Wosize_val (v) > 0) {
#else
  if (Is_block (v) && Is_in_heap (v)) {
#endif
    header_t h = Hd_val (v);
    tag_t t = Tag_hd (h);
    if (t == Infix_tag){
      v -= Infix_offset_val(v);
      h = Hd_val (v);
      t = Tag_hd (h);
    }
#ifdef NATIVE_CODE_AND_NO_NAKED_POINTERS
    /* We insist that naked pointers to outside the heap point to things that
       look like values with headers coloured black.  This isn't always
       strictly necessary but is essential in certain cases---in particular
       when the value is allocated in a read-only section.  (For the values
       where it would be safe it is a performance improvement since we avoid
       putting them on the grey list.) */
    CAMLassert (Is_in_heap (v) || Is_black_hd (h));
#endif
    CAMLassert (!Is_blue_hd (h));
    if (Is_white_hd (h)){
      if (t < No_scan_tag){
        Hd_val (v) = Grayhd_hd (h);
        *gray_vals_cur++ = v;
        if (gray_vals_cur >= gray_vals_end) realloc_gray_vals ();
      }else{
        Hd_val (v) = Blackhd_hd (h);
      }
    }
  }
}

static void start_cycle (void)
{
  Assert (caml_gc_phase == Phase_idle);
  Assert (gray_vals_cur == gray_vals);
  caml_gc_message (0x01, "Starting new major GC cycle\n", 0);
  caml_darken_all_roots_start ();
  caml_gc_phase = Phase_mark;
  caml_gc_subphase = Subphase_roots;
  markhp = NULL;
  caml_minor_marking_counter = caml_young_age_limit + 1;
#ifdef DEBUG
  ++ major_gc_counter;
  caml_heap_check ();
#endif
}

/* We may stop the slice inside values, in order to avoid large latencies
   on large arrays. In this case, [current_value] is the partially-marked
   value and [current_index] is the index of the next field to be marked.
*/
static value current_value = 0;
static mlsize_t current_index = 0;

#ifdef CAML_INSTR
#define INSTR(x) x
#else
#define INSTR(x) /**/
#endif

static void mark_slice (intnat work)
{
  value *gray_vals_ptr;  /* Local copy of [gray_vals_cur] */
  value v, child;
  header_t hd, chd;
  mlsize_t size, i, start, end; /* [start] is a local copy of [current_index] */
#ifdef NATIVE_CODE_AND_NO_NAKED_POINTERS
  int marking_closure = 0;
#endif
#ifdef CAML_INSTR
  int slice_fields = 0;
  int slice_pointers = 0;
#endif

  caml_gc_message (0x40, "Marking %ld words\n", work);
  caml_gc_message (0x40, "Subphase = %ld\n", caml_gc_subphase);
  gray_vals_ptr = gray_vals_cur;
  v = current_value;
  start = current_index;
  while (work > 0){
    if (v == 0 && gray_vals_ptr > gray_vals){
      CAMLassert (start == 0);
      v = *--gray_vals_ptr;
      CAMLassert (Is_gray_val (v));
    }
    if (v != 0){
      hd = Hd_val(v);
#ifdef NATIVE_CODE_AND_NO_NAKED_POINTERS
      marking_closure =
        (Tag_hd (hd) == Closure_tag || Tag_hd (hd) == Infix_tag);
#endif
      Assert (Is_gray_hd (hd));
      size = Wosize_hd (hd);
      if (Tag_hd (hd) < No_scan_tag){
        end = (size - start < work) ? size : (start + work);
        CAMLassert (end > start);
        INSTR (slice_fields += end - start;)
        INSTR (if (size - end > 0)
                 CAML_INSTR_INT ("major/mark/slice/remain", size - end);)
        for (i = start; i < end; i++){
          child = Field (v, i);
#ifdef NATIVE_CODE_AND_NO_NAKED_POINTERS
          if (Is_block (child)
                && ! Is_young (child)
                && Wosize_val (child) > 0  /* Atoms never need to be marked. */
                /* Closure blocks contain code pointers at offsets that cannot
                   be reliably determined, so we always use the page table when
                   marking such values. */
                && (!marking_closure || Is_in_heap (child))) {
#else
          if (Is_block (child) && Is_in_heap (child)) {
#endif
            INSTR (++ slice_pointers;)
            chd = Hd_val (child);
            if (Tag_hd (chd) == Forward_tag){
              value f = Forward_val (child);
              if (Is_block (f)
                  && (!Is_in_value_area(f) || Tag_val (f) == Forward_tag
                      || Tag_val (f) == Lazy_tag || Tag_val (f) == Double_tag)){
                /* Do not short-circuit the pointer. */
              }else{
                Field (v, i) = f;
                if (Is_block (f) && Is_young (f) && !Is_young (child))
                  Add_to_ref_table (caml_ref_table, &Field (v, i));
              }
            }else if (Tag_hd(chd) == Infix_tag) {
              child -= Infix_offset_val(child);
              chd = Hd_val(child);
            }
#ifdef NATIVE_CODE_AND_NO_NAKED_POINTERS
            /* See [caml_darken] for a description of this assertion. */
<<<<<<< HEAD
            CAMLassert (Is_in_heap (child) || Is_black_hd (chd));
=======
            CAMLassert (Is_in_heap (child) || Is_black_hd (hd));
>>>>>>> bbf91832
#endif
            if (Is_white_hd (chd)){
              Hd_val (child) = Grayhd_hd (chd);
              *gray_vals_ptr++ = child;
              if (gray_vals_ptr >= gray_vals_end) {
                gray_vals_cur = gray_vals_ptr;
                realloc_gray_vals ();
                gray_vals_ptr = gray_vals_cur;
              }
            }
          }
        }
        if (end < size){
          work = 0;
          start = end;
          /* [v] doesn't change. */
          CAMLassert (Is_gray_val (v));
        }else{
          CAMLassert (end == size);
          Hd_val (v) = Blackhd_hd (hd);
          work -= Whsize_wosize(end - start);
          start = 0;
          v = 0;
        }
      }else{
        /* The block doesn't contain any pointers. */
        CAMLassert (start == 0);
        Hd_val (v) = Blackhd_hd (hd);
        work -= Whsize_wosize(size);
        v = 0;
      }
    }else if (markhp != NULL){
      if (markhp == limit){
        chunk = Chunk_next (chunk);
        if (chunk == NULL){
          markhp = NULL;
        }else{
          markhp = chunk;
          limit = chunk + Chunk_size (chunk);
        }
      }else{
        if (Is_gray_val (Val_hp (markhp))){
          Assert (gray_vals_ptr == gray_vals);
          CAMLassert (v == 0 && start == 0);
          v = Val_hp (markhp);
        }
        markhp += Bhsize_hp (markhp);
      }
    }else if (!heap_is_pure){
      heap_is_pure = 1;
      chunk = caml_heap_start;
      markhp = chunk;
      limit = chunk + Chunk_size (chunk);
    }else{
      switch (caml_gc_subphase){
      case Subphase_roots: {
        intnat work_done;
        gray_vals_cur = gray_vals_ptr;
        work_done = caml_darken_all_roots_slice (work);
        gray_vals_ptr = gray_vals_cur;
        if (work_done < work){
          caml_gc_subphase = Subphase_main;
        }
        work -= work_done;
      }
        break;
      case Subphase_main: {
        /* The main marking phase is over.  Start removing weak pointers to
           dead values. */
        caml_gc_subphase = Subphase_weak1;
        weak_prev = &caml_weak_list_head;
      }
        break;
      case Subphase_weak1: {
        value cur, curfield;
        mlsize_t sz, i;
        header_t hd;

        cur = *weak_prev;
        if (cur != (value) NULL){
          hd = Hd_val (cur);
          sz = Wosize_hd (hd);
          for (i = 1; i < sz; i++){
            curfield = Field (cur, i);
          weak_again:
            if (curfield != caml_weak_none
                && Is_block (curfield) && Is_in_heap_or_young (curfield)){
              if (Tag_val (curfield) == Forward_tag){
                value f = Forward_val (curfield);
                if (Is_block (f)) {
                  if (!Is_in_value_area(f) || Tag_val (f) == Forward_tag
                      || Tag_val (f) == Lazy_tag || Tag_val (f) == Double_tag){
                    /* Do not short-circuit the pointer. */
                  }else{
                    Field (cur, i) = curfield = f;
                    if (Is_block (f) && Is_young (f))
                      Add_to_ref_table (caml_weak_ref_table, &Field (cur, i));
                    goto weak_again;
                  }
                }
              }
              if (Is_white_val (curfield) && !Is_young (curfield)){
                Field (cur, i) = caml_weak_none;
              }
            }
          }
          weak_prev = &Field (cur, 0);
          work -= Whsize_hd (hd);
        }else{
          /* Subphase_weak1 is done.
             Handle finalised values and start removing dead weak arrays. */
          gray_vals_cur = gray_vals_ptr;
          caml_final_update ();
          gray_vals_ptr = gray_vals_cur;
          if (gray_vals_ptr > gray_vals){
            v = *--gray_vals_ptr;
            CAMLassert (start == 0);
          }
          caml_gc_subphase = Subphase_weak2;
          weak_prev = &caml_weak_list_head;
        }
      }
        break;
      case Subphase_weak2: {
        value cur;
        header_t hd;

        cur = *weak_prev;
        if (cur != (value) NULL){
          hd = Hd_val (cur);
          if (Color_hd (hd) == Caml_white){
            /* The whole array is dead, remove it from the list. */
            *weak_prev = Field (cur, 0);
          }else{
            weak_prev = &Field (cur, 0);
          }
          work -= 1;
        }else{
          /* Subphase_weak2 is done.  Go to Subphase_final. */
          caml_gc_subphase = Subphase_final;
        }
      }
        break;
      case Subphase_final: {
        /* Initialise the sweep phase. */
        gray_vals_cur = gray_vals_ptr;
        caml_gc_sweep_hp = caml_gc_sweep_counted = caml_heap_start;
        caml_gc_sweep_prev_wosz = 0;
        caml_fl_init_merge ();
        caml_gc_phase = Phase_sweep;
        chunk = caml_heap_start;
        caml_gc_sweep_hp = chunk;
        limit = chunk + Chunk_size (chunk);
        work = 0;
        caml_fl_size_at_phase_change = caml_fl_cur_size;
      }
        break;
      default: Assert (0);
      }
    }
  }
  gray_vals_cur = gray_vals_ptr;
  current_value = v;
  current_index = start;
  INSTR (CAML_INSTR_INT ("major/mark/slice/fields#", slice_fields);)
  INSTR (CAML_INSTR_INT ("major/mark/slice/pointers#", slice_pointers);)
}

static void sweep_slice (intnat work)
{
  char *hp;
  header_t hd;

  caml_gc_message (0x40, "Sweeping %ld words\n", work);
  while (work > 0){
    if (caml_gc_sweep_hp < limit){
      hp = caml_gc_sweep_hp;
      hd = Hd_hp (hp);
      switch (Color_hd (hd)){
      case Caml_white:
        if (Tag_hd (hd) == Custom_tag){
          void (*final_fun)(value) = Custom_ops_val(Val_hp(hp))->finalize;
          if (final_fun != NULL) final_fun(Val_hp(hp));
        }
        caml_fl_merge_block (Bp_hp (hp), limit);
        hd = Hd_hp (hp);  /* set [hd] to correct value for fall through */
        if (Wosize_hd(hd) == 0){
          /* This is a fragment. */
          caml_gc_sweep_hp += Bhsize_wosize (0);
          break;
        }
        /* FALL THROUGH */
      case Caml_blue:
        hp += Bhsize_hd (hd);
        if (caml_gc_sweep_counted < caml_gc_sweep_hp){
          work -= Wsize_bsize (hp - caml_gc_sweep_hp);
          caml_gc_sweep_counted = caml_gc_sweep_hp;
        }
        if (hp < limit &&  Color_hp (hp) == Caml_white){
          if (Tag_hp (hp) == Custom_tag){
            void (*final_fun)(value) = Custom_ops_val(Val_hp(hp))->finalize;
            if (final_fun != NULL) final_fun(Val_hp(hp));
          }
          work -= Whsize_hp (hp);
          caml_gc_sweep_counted = hp;
          caml_gc_sweep_hp = caml_fl_extend_block (Bp_hp (caml_gc_sweep_hp));
        }else{
          mlsize_t wosz = Wosize_hd (hd);
          int list = wosz > caml_fl_small_max ? 0 : wosz;
          CAMLassert (wosz > 0);
          caml_fl_merge[list] = Bp_hp (caml_gc_sweep_hp);
          caml_gc_sweep_hp = hp;
        }
        break;
      default:          /* gray or black */
        Assert (Color_hd (hd) == Caml_black);
        Hd_hp (hp) = Whitehd_hd (hd);
        work -= Whsize_hd (hd);
        caml_gc_sweep_hp = hp + Bhsize_hd (hd);
        break;
      }
      Assert (caml_gc_sweep_hp <= limit);
    }else{
      chunk = Chunk_next (chunk);
      if (chunk == NULL){
        /* Sweeping is done. */
        ++ caml_stat_major_collections;
        work = 0;
        caml_gc_phase = Phase_idle;
      }else{
        caml_gc_sweep_hp = chunk;
        limit = chunk + Chunk_size (chunk);
      }
    }
  }
}

#ifdef CAML_INSTR
static char *mark_slice_name[] = {
  /* 0 */ NULL,
  /* 1 */ NULL,
  /* 2 */ NULL,
  /* 3 */ NULL,
  /* 4 */ NULL,
  /* 5 */ NULL,
  /* 6 */ NULL,
  /* 7 */ NULL,
  /* 8 */ NULL,
  /* 9 */ NULL,
  /* 10 */  "major/mark_roots",
  /* 11 */  "major/mark_main",
  /* 12 */  "major/mark_weak1",
  /* 13 */  "major/mark_weak2",
  /* 14 */  "major/mark_final",
};
#endif

/* The main entry point for the major GC. Called about once for each
   minor GC. [howmuch] is the amount of work to do:
   -1 if the GC is triggered automatically
   0 to let the GC compute the amount of work
   [n] to make the GC do enough work to (on average) free [n] words
 */
void caml_major_collection_slice (intnat howmuch)
{
  double p, dp, filt_p, spend;
  intnat computed_work;
  int i;
  /*
     Free memory at the start of the GC cycle (garbage + free list) (assumed):
                 FM = caml_stat_heap_size * caml_percent_free
                      / (100 + caml_percent_free)

     Assuming steady state and enforcing a constant allocation rate, then
     FM is divided in 2/3 for garbage and 1/3 for free list.
                 G = 2 * FM / 3
     G is also the amount of memory that will be used during this cycle
     (still assuming steady state).

     Proportion of G consumed since the previous slice:
                 PH = caml_allocated_words / G
                    = caml_allocated_words * 3 * (100 + caml_percent_free)
                      / (2 * caml_stat_heap_size * caml_percent_free)
     Proportion of extra-heap resources consumed since the previous slice:
                 PE = caml_extra_heap_resources
     Proportion of total work to do in this slice:
                 P  = max (PH, PE)

     Here, we insert a time-based filter on the P variable to avoid large
     latency spikes in the GC, so the P below is a smoothed-out version of
     the P above.

     Amount of marking work for the GC cycle:
                 MW = caml_stat_heap_size * 100 / (100 + caml_percent_free)
                      + caml_incremental_roots_count
     Amount of sweeping work for the GC cycle:
                 SW = caml_stat_heap_size

     In order to finish marking with a non-empty free list, we will
     use 40% of the time for marking, and 60% for sweeping.

     Let MT be the time spent marking, ST the time spent sweeping, and TT
     the total time for this cycle. We have:
                 MT = 40/100 * TT
                 ST = 60/100 * TT

     Amount of time to spend on this slice:
                 T  = P * TT = P * MT / (40/100) = P * ST / (60/100)

     Since we must do MW work in MT time or SW work in ST time, the amount
     of work for this slice is:
                 MS = P * MW / (40/100)  if marking
                 SS = P * SW / (60/100)  if sweeping

     Amount of marking work for a marking slice:
                 MS = P * MW / (40/100)
                 MS = P * (caml_stat_heap_size * 250 / (100 + caml_percent_free)
                           + 2.5 * caml_incremental_roots_count)
     Amount of sweeping work for a sweeping slice:
                 SS = P * SW / (60/100)
                 SS = P * caml_stat_heap_size * 5 / 3

     This slice will either mark MS words or sweep SS words.
  */

  if (caml_major_slice_begin_hook != NULL) (*caml_major_slice_begin_hook) ();
  CAML_INSTR_SETUP (tmr, "major");

  p = (double) caml_allocated_words * 3.0 * (100 + caml_percent_free)
      / Wsize_bsize (caml_stat_heap_size) / caml_percent_free / 2.0;
  if (caml_dependent_size > 0){
    dp = (double) caml_dependent_allocated * (100 + caml_percent_free)
         / caml_dependent_size / caml_percent_free;
  }else{
    dp = 0.0;
  }
  if (p < dp) p = dp;
  if (p < caml_extra_heap_resources) p = caml_extra_heap_resources;
  if (p > 0.3) p = 0.3;
  CAML_INSTR_INT ("major/work/extra#",
                  (uintnat) (caml_extra_heap_resources * 1000000));

  caml_gc_message (0x40, "ordered work = %ld words\n", howmuch);
  caml_gc_message (0x40, "allocated_words = %"
                         ARCH_INTNAT_PRINTF_FORMAT "u\n",
                   caml_allocated_words);
  caml_gc_message (0x40, "extra_heap_resources = %"
                         ARCH_INTNAT_PRINTF_FORMAT "uu\n",
                   (uintnat) (caml_extra_heap_resources * 1000000));
  caml_gc_message (0x40, "raw work-to-do = %"
                         ARCH_INTNAT_PRINTF_FORMAT "du\n",
                   (intnat) (p * 1000000));

  for (i = 0; i < caml_major_window; i++){
    caml_major_ring[i] += p / caml_major_window;
  }

  if (caml_gc_clock >= 1.0){
    caml_gc_clock -= 1.0;
    ++caml_major_ring_index;
    if (caml_major_ring_index >= caml_major_window){
      caml_major_ring_index = 0;
    }
  }
  if (howmuch == -1){
    /* auto-triggered GC slice: spend work credit on the current bucket,
       then do the remaining work, if any */
    /* Note that the minor GC guarantees that the major slice is called in
       automatic mode (with [howmuch] = -1) at least once per clock tick.
       This means we never leave a non-empty bucket behind. */
    spend = fmin (caml_major_work_credit,
                  caml_major_ring[caml_major_ring_index]);
    caml_major_work_credit -= spend;
    filt_p = caml_major_ring[caml_major_ring_index] - spend;
    caml_major_ring[caml_major_ring_index] = 0.0;
  }else{
    /* forced GC slice: do work and add it to the credit */
    if (howmuch == 0){
      /* automatic setting: size of next bucket
         we do not use the current bucket, as it may be empty */
      int i = caml_major_ring_index + 1;
      if (i >= caml_major_window) i = 0;
      filt_p = caml_major_ring[i];
    }else{
      /* manual setting */
      filt_p = (double) howmuch * 3.0 * (100 + caml_percent_free)
        / Wsize_bsize (caml_stat_heap_size) / caml_percent_free / 2.0;
    }
    caml_major_work_credit += filt_p;
  }

  p = filt_p;

  caml_gc_message (0x40, "filtered work-to-do = %"
                         ARCH_INTNAT_PRINTF_FORMAT "du\n",
                   (intnat) (p * 1000000));

  if (caml_gc_phase == Phase_idle){
    start_cycle ();
    CAML_INSTR_TIME (tmr, "major/roots");
    p = 0;
    goto finished;
  }

  if (p < 0){
    p = 0;
    goto finished;
  }

  if (caml_gc_phase == Phase_mark){
    computed_work = (intnat) (p * (Wsize_bsize (caml_stat_heap_size) * 250
                                   / (100 + caml_percent_free)
                                   + caml_incremental_roots_count));
  }else{
    computed_work = (intnat) (p * Wsize_bsize (caml_stat_heap_size) * 5 / 3);
  }
  caml_gc_message (0x40, "computed work = %ld words\n", computed_work);
  if (caml_gc_phase == Phase_mark){
    CAML_INSTR_INT ("major/work/mark#", computed_work);
    mark_slice (computed_work);
    CAML_INSTR_TIME (tmr, mark_slice_name[caml_gc_subphase]);
    caml_gc_message (0x02, "!", 0);
    /*
    remaining_p = remaining_work / (Wsize_bsize (caml_stat_heap_size) * 250
                                    / (100 + caml_percent_free)
                                    + caml_incremental_roots_count);
    */
  }else{
    Assert (caml_gc_phase == Phase_sweep);
    if (caml_minor_marking_counter == 0){
      CAML_INSTR_INT ("major/work/sweep#", computed_work);
      sweep_slice (computed_work);
      CAML_INSTR_TIME (tmr, "major/sweep");
      caml_gc_message (0x02, "$", 0);
    }else{
#ifdef DEBUG
      caml_gc_debug_message (0x02, "_", 0);
#endif
    }
  }

  if (caml_gc_phase == Phase_idle){
    caml_compact_heap_maybe ();
    CAML_INSTR_TIME (tmr, "major/check_and_compact");
  }

 finished:
  caml_gc_message (0x40, "work-done = %"
                         ARCH_INTNAT_PRINTF_FORMAT "du\n",
                   (intnat) (p * 1000000));

  /* if some of the work was not done, take it back from the credit
     or spread it over the buckets. */
  p = filt_p - p;
  spend = fmin (p, caml_major_work_credit);
  caml_major_work_credit -= spend;
  if (p > spend){
    p -= spend;
    p /= caml_major_window;
    for (i = 0; i < caml_major_window; i++) caml_major_ring[i] += p;
  }

  caml_stat_major_words += caml_allocated_words;
  caml_allocated_words = 0;
  caml_dependent_allocated = 0;
  caml_extra_heap_resources = 0.0;
  if (caml_major_slice_end_hook != NULL) (*caml_major_slice_end_hook) ();
}

/* This does not call [caml_compact_heap_maybe] because the estimates of
   free and live memory are only valid for a cycle done incrementally.
   Besides, this function itself is called by [caml_compact_heap_maybe].
*/
void caml_finish_major_cycle (void)
{
  CAMLassert (caml_check_minor_heap_empty ());
  if (caml_gc_phase == Phase_idle) start_cycle ();
  while (caml_gc_phase == Phase_mark) mark_slice (LONG_MAX);
  Assert (caml_gc_phase == Phase_sweep);
  while (caml_gc_phase == Phase_sweep) sweep_slice (LONG_MAX);
  Assert (caml_gc_phase == Phase_idle);
  caml_stat_major_words += caml_allocated_words;
  caml_allocated_words = 0;
}

/* Call this function to make sure [request] is greater than or equal
   to both [Heap_chunk_min] and the current heap increment.
*/
asize_t caml_clip_heap_chunk_size (asize_t bsz)
{
  asize_t result = bsz;
  uintnat incr;

  /* Compute the heap increment as a byte size. */
  if (caml_major_heap_increment > 1000){
    incr = Bsize_wsize (caml_major_heap_increment);
  }else{
    incr = caml_stat_heap_size / 100 * caml_major_heap_increment;
  }

  if (result < incr){
    result = incr;
  }
  if (result < Bsize_wsize (Heap_chunk_min)){
    result = Bsize_wsize (Heap_chunk_min);
  }
  return result;
}

void caml_init_major_heap (asize_t heap_size)
{
  int i;

  caml_stat_heap_size = caml_clip_heap_chunk_size (heap_size);
  caml_stat_top_heap_size = caml_stat_heap_size;
  Assert (caml_stat_heap_size % Page_size == 0);
  caml_heap_start = (char *) caml_alloc_for_heap (caml_stat_heap_size);
  if (caml_heap_start == NULL)
    caml_fatal_error ("Fatal error: cannot allocate initial major heap.\n");
  Chunk_next (caml_heap_start) = NULL;
  caml_stat_heap_size = Chunk_size (caml_heap_start);
  caml_stat_heap_chunks = 1;
  caml_stat_top_heap_size = caml_stat_heap_size;

  if (caml_page_table_add(In_heap, caml_heap_start,
                          caml_heap_start + caml_stat_heap_size) != 0) {
    caml_fatal_error ("Fatal error: cannot allocate "
                      "initial page table.\n");
  }

  caml_fl_init_merge ();
  caml_make_free_blocks ((value *) caml_heap_start,
                         Wsize_bsize (caml_stat_heap_size), 1, Caml_white);
  caml_gc_phase = Phase_idle;
  gray_vals_size = 2048;
  gray_vals = (value *) malloc (gray_vals_size * sizeof (value));
  if (gray_vals == NULL)
    caml_fatal_error ("Fatal error: not enough memory for the gray cache.\n");
  gray_vals_cur = gray_vals;
  gray_vals_end = gray_vals + gray_vals_size;
  heap_is_pure = 1;
  caml_allocated_words = 0;
  caml_extra_heap_resources = 0.0;
  for (i = 0; i < Max_major_window; i++) caml_major_ring[i] = 0.0;
}

void caml_set_major_window (int w){
  uintnat total = 0;
  int i;
  if (w == caml_major_window) return;
  CAMLassert (w <= Max_major_window);
  /* Collect the current work-to-do from the buckets. */
  for (i = 0; i < caml_major_window; i++){
    total += caml_major_ring[i];
  }
  /* Redistribute to the new buckets. */
  for (i = 0; i < w; i++){
    caml_major_ring[i] = total / w;
  }
  caml_major_window = w;
}<|MERGE_RESOLUTION|>--- conflicted
+++ resolved
@@ -248,11 +248,7 @@
             }
 #ifdef NATIVE_CODE_AND_NO_NAKED_POINTERS
             /* See [caml_darken] for a description of this assertion. */
-<<<<<<< HEAD
             CAMLassert (Is_in_heap (child) || Is_black_hd (chd));
-=======
-            CAMLassert (Is_in_heap (child) || Is_black_hd (hd));
->>>>>>> bbf91832
 #endif
             if (Is_white_hd (chd)){
               Hd_val (child) = Grayhd_hd (chd);
