--- conflicted
+++ resolved
@@ -305,9 +305,6 @@
 {
   char *opt = getenv ("OCAMLRUNPARAM");
   uintnat p;
-#ifdef DEBUG
-  int caml_verb_gc_set = 0;
-#endif
 
   if (opt == NULL) opt = getenv ("CAMLRUNPARAM");
 
@@ -330,17 +327,8 @@
       case 'q': caml_debug_quiet = 1; break;
       case 't': caml_trace_flag = 1; break;
 #endif
-<<<<<<< HEAD
-      case 'v':
-        scanmult (opt, &caml_verb_gc);
-#ifdef DEBUG
-        caml_verb_gc_set = 1;
-#endif
-        break;
-=======
       case 'v': scanmult (opt, &caml_verb_gc); break;
       case 'w': scanmult (opt, &major_window_init); break;
->>>>>>> 5f3d3102
       }
     }
   }
@@ -349,9 +337,10 @@
     char *v = getenv ("OCAMLDEBUGVAL");
     if (v != NULL) sscanf (v, "%x", &ocaml_debug_low_byte);
 
-    if (!caml_verb_gc_set && !caml_debug_quiet)
-      caml_verb_gc = 0x001 + 0x002 + 0x004 + 0x008 + 0x010 + 0x020;
-    caml_gc_debug_message (-1, "### OCaml runtime: debug mode ###\n", 0);
+    if (!caml_debug_quiet){
+      caml_verb_gc |= 0x001 + 0x002 + 0x004 + 0x008 + 0x010 + 0x020;
+      caml_gc_debug_message (-1, "### OCaml runtime: debug mode ###\n", 0);
+    }
   }
 #endif
 }
@@ -426,14 +415,9 @@
   /* Read the table of contents (section descriptors) */
   caml_read_section_descriptors(fd, &trail);
   /* Initialize the abstract machine */
-<<<<<<< HEAD
   caml_init_gc (minor_heap_init, age_limit_init, size_factor_init,
                 heap_size_init, heap_chunk_init,
-                percent_free_init, max_percent_free_init);
-=======
-  caml_init_gc (minor_heap_init, heap_size_init, heap_chunk_init,
                 percent_free_init, max_percent_free_init, major_window_init);
->>>>>>> 5f3d3102
   caml_init_stack (max_stack_init);
   init_atoms();
   /* Initialize the interpreter */
@@ -512,14 +496,9 @@
     exe_name = proc_self_exe;
   caml_external_raise = NULL;
   /* Initialize the abstract machine */
-<<<<<<< HEAD
   caml_init_gc (minor_heap_init, age_limit_init, size_factor_init,
                 heap_size_init, heap_chunk_init,
-                percent_free_init, max_percent_free_init);
-=======
-  caml_init_gc (minor_heap_init, heap_size_init, heap_chunk_init,
                 percent_free_init, max_percent_free_init, major_window_init);
->>>>>>> 5f3d3102
   caml_init_stack (max_stack_init);
   init_atoms();
   /* Initialize the interpreter */
