/***********************************************************************/
/*                                                                     */
/*                                OCaml                                */
/*                                                                     */
/*         Xavier Leroy and Damien Doligez, INRIA Rocquencourt         */
/*                                                                     */
/*  Copyright 1996 Institut National de Recherche en Informatique et   */
/*  en Automatique.  All rights reserved.  This file is distributed    */
/*  under the terms of the GNU Library General Public License, with    */
/*  the special exception on linking described in file ../LICENSE.     */
/*                                                                     */
/***********************************************************************/

#include <stdio.h>
#include <string.h>
#include <stdarg.h>
#include "config.h"
#include "misc.h"
#include "memory.h"
#include "version.h"

caml_timing_hook caml_major_slice_begin_hook = NULL;
caml_timing_hook caml_major_slice_end_hook = NULL;
caml_timing_hook caml_minor_gc_begin_hook = NULL;
caml_timing_hook caml_minor_gc_end_hook = NULL;
caml_timing_hook caml_finalise_begin_hook = NULL;
caml_timing_hook caml_finalise_end_hook = NULL;

#ifdef DEBUG

int caml_failed_assert (char * expr, char * file, int line)
{
  fprintf (stderr, "file %s; line %d ### Assertion failed: %s\n",
           file, line, expr);
  fflush (stderr);
  abort ();
  return 1; /* not reached */
}

void caml_set_fields (char *bp, unsigned long start, unsigned long filler)
{
  mlsize_t i;
  for (i = start; i < Wosize_bp (bp); i++){
    Field (Val_bp (bp), i) = (value) filler;
  }
}

#endif /* DEBUG */

uintnat caml_verb_gc = 0;

void caml_gc_message (int level, char *msg, uintnat arg)
{
<<<<<<< HEAD
  if (/*level < 0 ||*/ (caml_verb_gc & level) != 0){
=======
  if ((caml_verb_gc & level) != 0){
>>>>>>> 86496cbd
    fprintf (stderr, msg, arg);
    fflush (stderr);
  }
}

CAMLexport void caml_fatal_error (char *msg)
{
  fprintf (stderr, "%s", msg);
  exit(2);
}

CAMLexport void caml_fatal_error_arg (char *fmt, char *arg)
{
  fprintf (stderr, fmt, arg);
  exit(2);
}

CAMLexport void caml_fatal_error_arg2 (char *fmt1, char *arg1,
                                       char *fmt2, char *arg2)
{
  fprintf (stderr, fmt1, arg1);
  fprintf (stderr, fmt2, arg2);
  exit(2);
}

char *caml_aligned_malloc (asize_t size, int modulo, void **block)
{
  char *raw_mem;
  uintnat aligned_mem;
                                                  Assert (modulo < Page_size);
  raw_mem = (char *) malloc (size + Page_size);
  if (raw_mem == NULL) return NULL;
  *block = raw_mem;
  raw_mem += modulo;                /* Address to be aligned */
  aligned_mem = (((uintnat) raw_mem / Page_size + 1) * Page_size);
#ifdef DEBUG
  {
    uintnat *p;
    uintnat *p0 = (void *) *block,
            *p1 = (void *) (aligned_mem - modulo),
            *p2 = (void *) (aligned_mem - modulo + size),
            *p3 = (void *) ((char *) *block + size + Page_size);

    for (p = p0; p < p1; p++) *p = Debug_filler_align;
    for (p = p1; p < p2; p++) *p = Debug_uninit_align;
    for (p = p2; p < p3; p++) *p = Debug_filler_align;
  }
#endif
  return (char *) (aligned_mem - modulo);
}

void caml_ext_table_init(struct ext_table * tbl, int init_capa)
{
  tbl->size = 0;
  tbl->capacity = init_capa;
  tbl->contents = caml_stat_alloc(sizeof(void *) * init_capa);
}

int caml_ext_table_add(struct ext_table * tbl, void * data)
{
  int res;
  if (tbl->size >= tbl->capacity) {
    tbl->capacity *= 2;
    tbl->contents =
      caml_stat_resize(tbl->contents, sizeof(void *) * tbl->capacity);
  }
  res = tbl->size;
  tbl->contents[res] = data;
  tbl->size++;
  return res;
}

void caml_ext_table_free(struct ext_table * tbl, int free_entries)
{
  int i;
  if (free_entries)
    for (i = 0; i < tbl->size; i++) caml_stat_free(tbl->contents[i]);
  caml_stat_free(tbl->contents);
}

CAMLexport char * caml_strdup(const char * s)
{
  size_t slen = strlen(s);
  char * res = caml_stat_alloc(slen + 1);
  memcpy(res, s, slen + 1);
  return res;
}

CAMLexport char * caml_strconcat(int n, ...)
{
  va_list args;
  char * res, * p;
  size_t len;
  int i;

  len = 0;
  va_start(args, n);
  for (i = 0; i < n; i++) {
    const char * s = va_arg(args, const char *);
    len += strlen(s);
  }
  va_end(args);
  res = caml_stat_alloc(len + 1);
  va_start(args, n);
  p = res;
  for (i = 0; i < n; i++) {
    const char * s = va_arg(args, const char *);
    size_t l = strlen(s);
    memcpy(p, s, l);
    p += l;
  }
  va_end(args);
  *p = 0;
  return res;
}

#ifdef CAML_INSTR
/* Timers for profiling GC and allocation (experimental, Linux-only) */

#include <limits.h>
#include <sys/types.h>
#include <unistd.h>

struct CAML_INSTR_BLOCK *CAML_INSTR_LOG = NULL;
intnat CAML_INSTR_STARTTIME, CAML_INSTR_STOPTIME;

#define Get_time(p,i) ((p)->ts[(i)].tv_nsec + 1000000000 * (p)->ts[(i)].tv_sec)

void CAML_INSTR_INIT (void)
{
  char *s;

  CAML_INSTR_STARTTIME = 0;
  s = getenv ("OCAML_INSTR_START");
  if (s != NULL) CAML_INSTR_STARTTIME = atol (s);
  CAML_INSTR_STOPTIME = LONG_MAX;
  s = getenv ("OCAML_INSTR_STOP");
  if (s != NULL) CAML_INSTR_STOPTIME = atol (s);
}

void CAML_INSTR_ATEXIT (void)
{
  int i;
  struct CAML_INSTR_BLOCK *p, *prev, *next;
  FILE *f = NULL;
  char *fname;

  fname = getenv ("OCAML_INSTR_FILE");
  if (fname != NULL){
    char *mode = "a";
    char buf [1000];
    char *name = fname;

    if (name[0] == '@'){
      snprintf (buf, 1000, "%s.%d", name + 1, getpid ());
      name = buf;
    }
    if (name[0] == '+'){
      mode = "a";
      name = name + 1;
    }else if (name [0] == '>' || name[0] == '-'){
      mode = "w";
      name = name + 1;
    }
    f = fopen (name, mode);
  }

  if (f != NULL){
    /* reverse the list */
    prev = NULL;
    p = CAML_INSTR_LOG;
    while (p != NULL){
      next = p->next;
      p->next = prev;
      prev = p;
      p = next;
    }
    CAML_INSTR_LOG = prev;
    fprintf (f, "==== OCAML INSTRUMENTATION DATA %s\n", OCAML_VERSION_STRING);
    for (p = CAML_INSTR_LOG; p != NULL; p = p->next){
      for (i = 0; i < p->index; i++){
        fprintf (f, "@@ %19ld %19ld %s\n",
                 Get_time (p, i), Get_time(p, i+1), p->tag[i+1]);
      }
      if (p->tag[0][0] != '\000'){
        fprintf (f, "@@ %19ld %19ld %s\n",
                 Get_time (p, 0), Get_time(p, p->index), p->tag[0]);
      }
    }
    fclose (f);
  }
}
#endif /* CAML_INSTR */<|MERGE_RESOLUTION|>--- conflicted
+++ resolved
@@ -51,11 +51,7 @@
 
 void caml_gc_message (int level, char *msg, uintnat arg)
 {
-<<<<<<< HEAD
-  if (/*level < 0 ||*/ (caml_verb_gc & level) != 0){
-=======
   if ((caml_verb_gc & level) != 0){
->>>>>>> 86496cbd
     fprintf (stderr, msg, arg);
     fflush (stderr);
   }
