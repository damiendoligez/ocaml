/***********************************************************************/
/*                                                                     */
/*                                OCaml                                */
/*                                                                     */
/*         Xavier Leroy and Damien Doligez, INRIA Rocquencourt         */
/*                                                                     */
/*  Copyright 1996 Institut National de Recherche en Informatique et   */
/*  en Automatique.  All rights reserved.  This file is distributed    */
/*  under the terms of the GNU Library General Public License, with    */
/*  the special exception on linking described in file ../LICENSE.     */
/*                                                                     */
/***********************************************************************/

#include <stdio.h>
#include <string.h>
#include <stdarg.h>
#include "config.h"
#include "misc.h"
#include "memory.h"
#include "version.h"

caml_timing_hook caml_major_slice_begin_hook = NULL;
caml_timing_hook caml_major_slice_end_hook = NULL;
caml_timing_hook caml_minor_gc_begin_hook = NULL;
caml_timing_hook caml_minor_gc_end_hook = NULL;
caml_timing_hook caml_finalise_begin_hook = NULL;
caml_timing_hook caml_finalise_end_hook = NULL;

#ifdef DEBUG

int ocaml_debug_low_byte = 0xD8;

int caml_failed_assert (char * expr, char * file, int line)
{
  fprintf (stderr, "file %s; line %d ### Assertion failed: %s\n",
           file, line, expr);
  fflush (stderr);
  abort ();
  return 1; /* not reached */
}

void caml_set_fields (char *bp, unsigned long start, unsigned long filler)
{
  mlsize_t i;
  for (i = start; i < Wosize_bp (bp); i++){
    Field (Val_bp (bp), i) = (value) filler;
  }
}

#endif /* DEBUG */

uintnat caml_verb_gc = 0;

void caml_gc_message (int level, char *msg, uintnat arg)
{
  if (level < 0 || (caml_verb_gc & level) != 0){
    fprintf (stderr, msg, arg);
    fflush (stderr);
  }
}

#ifdef DEBUG

int caml_debug_quiet = 0;

void caml_gc_debug_message (int level, char *msg, uintnat arg)
{
  if (!caml_debug_quiet) caml_gc_message (level, msg, arg);
}
#endif

CAMLexport void caml_fatal_error (char *msg)
{
  fprintf (stderr, "%s", msg);
  exit(2);
}

CAMLexport void caml_fatal_error_arg (char *fmt, char *arg)
{
  fprintf (stderr, fmt, arg);
  exit(2);
}

CAMLexport void caml_fatal_error_arg2 (char *fmt1, char *arg1,
                                       char *fmt2, char *arg2)
{
  fprintf (stderr, fmt1, arg1);
  fprintf (stderr, fmt2, arg2);
  exit(2);
}

char *caml_aligned_malloc (asize_t size, int modulo, void **block)
{
  char *raw_mem;
  uintnat aligned_mem;
                                                  Assert (modulo < Page_size);
  raw_mem = (char *) malloc (size + Page_size);
  if (raw_mem == NULL) return NULL;
  *block = raw_mem;
  raw_mem += modulo;                /* Address to be aligned */
  aligned_mem = (((uintnat) raw_mem / Page_size + 1) * Page_size);
#ifdef DEBUG
  {
    uintnat *p;
    uintnat *p0 = (void *) *block,
            *p1 = (void *) (aligned_mem - modulo),
            *p2 = (void *) (aligned_mem - modulo + size),
            *p3 = (void *) ((char *) *block + size + Page_size);

    for (p = p0; p < p1; p++) *p = Debug_filler_align;
    for (p = p1; p < p2; p++) *p = Debug_uninit_align;
    for (p = p2; p < p3; p++) *p = Debug_filler_align;
  }
#endif
  return (char *) (aligned_mem - modulo);
}

void caml_ext_table_init(struct ext_table * tbl, int init_capa)
{
  tbl->size = 0;
  tbl->capacity = init_capa;
  tbl->contents = caml_stat_alloc(sizeof(void *) * init_capa);
}

int caml_ext_table_add(struct ext_table * tbl, void * data)
{
  int res;
  if (tbl->size >= tbl->capacity) {
    tbl->capacity *= 2;
    tbl->contents =
      caml_stat_resize(tbl->contents, sizeof(void *) * tbl->capacity);
  }
  res = tbl->size;
  tbl->contents[res] = data;
  tbl->size++;
  return res;
}

void caml_ext_table_free(struct ext_table * tbl, int free_entries)
{
  int i;
  if (free_entries)
    for (i = 0; i < tbl->size; i++) caml_stat_free(tbl->contents[i]);
  caml_stat_free(tbl->contents);
}

CAMLexport char * caml_strdup(const char * s)
{
  size_t slen = strlen(s);
  char * res = caml_stat_alloc(slen + 1);
  memcpy(res, s, slen + 1);
  return res;
}

CAMLexport char * caml_strconcat(int n, ...)
{
  va_list args;
  char * res, * p;
  size_t len;
  int i;

  len = 0;
  va_start(args, n);
  for (i = 0; i < n; i++) {
    const char * s = va_arg(args, const char *);
    len += strlen(s);
  }
  va_end(args);
  res = caml_stat_alloc(len + 1);
  va_start(args, n);
  p = res;
  for (i = 0; i < n; i++) {
    const char * s = va_arg(args, const char *);
    size_t l = strlen(s);
    memcpy(p, s, l);
    p += l;
  }
  va_end(args);
  *p = 0;
  return res;
}

#ifdef CAML_INSTR
/* Timers for GC latency profiling (experimental, Linux-only) */

<<<<<<< HEAD
#include <sys/types.h>
#include <unistd.h>
=======
#include <limits.h>
>>>>>>> 5f3d3102

struct CAML_INSTR_BLOCK *CAML_INSTR_LOG = NULL;
intnat CAML_INSTR_STARTTIME, CAML_INSTR_STOPTIME;

#define Get_time(p,i) ((p)->ts[(i)].tv_nsec + 1000000000 * (p)->ts[(i)].tv_sec)

void CAML_INSTR_INIT (void)
{
  char *s;

  CAML_INSTR_STARTTIME = 0;
  s = getenv ("OCAML_INSTR_START");
  if (s != NULL) CAML_INSTR_STARTTIME = atol (s);
  CAML_INSTR_STOPTIME = LONG_MAX;
  s = getenv ("OCAML_INSTR_STOP");
  if (s != NULL) CAML_INSTR_STOPTIME = atol (s);
}

void CAML_INSTR_ATEXIT (void)
{
  int i;
  struct CAML_INSTR_BLOCK *p, *prev, *next;
  FILE *f = NULL;
  char *fname;

  fname = getenv ("OCAML_INSTR_FILE");
  if (fname != NULL){
    char *mode = "a";
    char buf [1000];
    char *name = fname;

    if (name[0] == '@'){
      snprintf (buf, 1000, "%s.%d", name + 1, getpid ());
      name = buf;
    }
    if (name[0] == '+'){
      mode = "a";
      name = name + 1;
    }else if (name [0] == '>'){
      mode = "w";
      name = name + 1;
    }
    f = fopen (name, mode);
  }

  if (f != NULL){
    /* reverse the list */
    prev = NULL;
    p = CAML_INSTR_LOG;
    while (p != NULL){
      next = p->next;
      p->next = prev;
      prev = p;
      p = next;
    }
    CAML_INSTR_LOG = prev;
    fprintf (f, "==== OCAML INSTRUMENTATION DATA %s\n", OCAML_VERSION_STRING);
    for (p = CAML_INSTR_LOG; p != NULL; p = p->next){
      for (i = 0; i < p->index; i++){
        fprintf (f, "@@ %9ld %s\n",
                 Get_time(p, i+1) - Get_time (p, i), p->tag[i+1]);
      }
      if (p->tag[0][0] != '\000'){
        fprintf (f, "@@ %9ld %s\n",
                 Get_time(p, p->index) - Get_time (p, 0), p->tag[0]);
      }
    }
    fclose (f);
  }
}
#endif /* CAML_INSTR */<|MERGE_RESOLUTION|>--- conflicted
+++ resolved
@@ -183,12 +183,9 @@
 #ifdef CAML_INSTR
 /* Timers for GC latency profiling (experimental, Linux-only) */
 
-<<<<<<< HEAD
+#include <limits.h>
 #include <sys/types.h>
 #include <unistd.h>
-=======
-#include <limits.h>
->>>>>>> 5f3d3102
 
 struct CAML_INSTR_BLOCK *CAML_INSTR_LOG = NULL;
 intnat CAML_INSTR_STARTTIME, CAML_INSTR_STOPTIME;
