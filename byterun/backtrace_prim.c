--- conflicted
+++ resolved
@@ -46,11 +46,6 @@
 /* The table of debug information fragments */
 struct ext_table caml_debug_info;
 
-<<<<<<< HEAD
-=======
-CAMLexport char_os * caml_cds_file = NULL;
-
->>>>>>> 0d68080b
 /* Location of fields in the Instruct.debug_event record */
 enum {
   EV_POS = 0,
@@ -144,13 +139,8 @@
       ev_start = Field(Field(ev, EV_LOC), LOC_START);
 
       {
-<<<<<<< HEAD
         uintnat fnsz = caml_string_length(Field_imm(ev_start, POS_FNAME)) + 1;
-        events[j].ev_filename = (char*)malloc(fnsz);
-=======
-        uintnat fnsz = caml_string_length(Field(ev_start, POS_FNAME)) + 1;
         events[j].ev_filename = (char*)caml_stat_alloc_noexc(fnsz);
->>>>>>> 0d68080b
         if(events[j].ev_filename == NULL)
           caml_fatal_error ("caml_add_debug_info: out of memory");
         memcpy(events[j].ev_filename,
@@ -226,10 +216,10 @@
 }
 
 int caml_alloc_backtrace_buffer(void){
-  CAMLassert(caml_backtrace_pos == 0);
-  caml_backtrace_buffer =
+  CAMLassert(Caml_state->backtrace_pos == 0);
+  Caml_state->backtrace_buffer =
     caml_stat_alloc_noexc(BACKTRACE_BUFFER_SIZE * sizeof(code_t));
-  if (caml_backtrace_buffer == NULL) return -1;
+  if (Caml_state->backtrace_buffer == NULL) return -1;
   return 0;
 }
 
@@ -244,16 +234,9 @@
     caml_modify_root(Caml_state->backtrace_last_exn, exn);
   }
 
-<<<<<<< HEAD
-  if (Caml_state->backtrace_buffer == NULL) {
-    Assert(Caml_state->backtrace_pos == 0);
-    Caml_state->backtrace_buffer = malloc(BACKTRACE_BUFFER_SIZE * sizeof(code_t));
-    if (Caml_state->backtrace_buffer == NULL) return;
-  }
-=======
-  if (caml_backtrace_buffer == NULL && caml_alloc_backtrace_buffer() == -1)
+  if (Caml_state->backtrace_buffer == NULL &&
+      caml_alloc_backtrace_buffer() == -1)
     return;
->>>>>>> 0d68080b
 
   if (Caml_state->backtrace_pos >= BACKTRACE_BUFFER_SIZE) return;
   /* testing the code region is needed: PR#1554 */
@@ -342,7 +325,6 @@
 
   /* then collect the trace */
   {
-<<<<<<< HEAD
     uintnat trace_pos = 0;
 
     while (trace_pos < trace_size) {
@@ -356,16 +338,6 @@
         caml_initialize_field(trace, trace_pos, Val_backtrace_slot(p));
         ++trace_pos;
       }
-=======
-    value * sp = caml_extern_sp;
-    value * trsp = caml_trapsp;
-    uintnat trace_pos;
-
-    for (trace_pos = 0; trace_pos < trace_size; trace_pos++) {
-      code_t p = caml_next_frame_pointer(&sp, &trsp);
-      CAMLassert(p != NULL);
-      Field(trace, trace_pos) = Val_backtrace_slot(p);
->>>>>>> 0d68080b
     }
   }
 
@@ -417,11 +389,7 @@
 {
   CAMLparam0();
   CAMLlocal3(events, evl, l);
-<<<<<<< HEAD
-  const char *exec_name;
-=======
   char_os *exec_name;
->>>>>>> 0d68080b
   int fd, num_events, orig, i;
   struct channel *chan;
   struct exec_trailer trail;
@@ -430,9 +398,9 @@
   di->already_read = 1;
 
   if (caml_params->cds_file != NULL) {
-    exec_name = caml_params->cds_file;
+    exec_name = (char_os*) caml_params->cds_file;
   } else {
-    exec_name = caml_params->exe_name;
+    exec_name = (char_os*) caml_params->exe_name;
   }
 
   fd = caml_attempt_open(&exec_name, &trail, 1);
