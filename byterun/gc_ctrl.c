--- conflicted
+++ resolved
@@ -359,7 +359,6 @@
   return s;
 }
 
-<<<<<<< HEAD
 static intnat norm_size_factor (intnat s)
 {
   if (s < 3) s = 0;
@@ -371,13 +370,13 @@
   if (l < 0) l = 0;
   if (l > 1000) l = 1000;
   return l;
-=======
+}
+
 static uintnat norm_window (intnat w)
 {
   if (w < 1) w = 1;
   if (w > Max_major_window) w = Max_major_window;
   return w;
->>>>>>> 5f3d3102
 }
 
 CAMLprim value caml_gc_set(value v)
@@ -536,15 +535,9 @@
   return ((i + Page_size - 1) >> Page_log) << Page_log;
 }
 
-<<<<<<< HEAD
 void caml_init_gc (uintnat minor_size, uintnat age_limit, uintnat size_factor,
                    uintnat major_size, uintnat major_incr,
-                   uintnat percent_fr, uintnat percent_m)
-=======
-void caml_init_gc (uintnat minor_size, uintnat major_size,
-                   uintnat major_incr, uintnat percent_fr,
-                   uintnat percent_m, uintnat window)
->>>>>>> 5f3d3102
+                   uintnat percent_fr, uintnat percent_m, uintnat window)
 {
   uintnat major_heap_size =
     Bsize_wsize (caml_normalize_heap_increment (major_size));
@@ -560,14 +553,9 @@
   caml_percent_free = norm_pfree (percent_fr);
   caml_percent_max = norm_pmax (percent_m);
   caml_init_major_heap (major_heap_size);
-<<<<<<< HEAD
+  caml_major_window = norm_window (window);
   caml_gc_message (0x20, "Initial minor heap size: %luk words\n",
                    caml_minor_heap_wsz / 1024);
-=======
-  caml_major_window = norm_window (window);
-  caml_gc_message (0x20, "Initial minor heap size: %luk bytes\n",
-                   caml_minor_heap_size / 1024);
->>>>>>> 5f3d3102
   caml_gc_message (0x20, "Initial major heap size: %luk bytes\n",
                    major_heap_size / 1024);
   caml_gc_message (0x20, "Initial space overhead: %lu%%\n", caml_percent_free);
