/***********************************************************************/
/*                                                                     */
/*                                OCaml                                */
/*                                                                     */
/*             Damien Doligez, projet Para, INRIA Rocquencourt         */
/*                                                                     */
/*  Copyright 1996 Institut National de Recherche en Informatique et   */
/*  en Automatique.  All rights reserved.  This file is distributed    */
/*  under the terms of the GNU Library General Public License, with    */
/*  the special exception on linking described in file ../LICENSE.     */
/*                                                                     */
/***********************************************************************/

#include "alloc.h"
#include "compact.h"
#include "custom.h"
#include "fail.h"
#include "finalise.h"
#include "freelist.h"
#include "gc.h"
#include "gc_ctrl.h"
#include "major_gc.h"
#include "minor_gc.h"
#include "misc.h"
#include "mlvalues.h"
#include "signals.h"
#ifdef NATIVE_CODE
#include "stack.h"
#else
#include "stacks.h"
#endif

#ifndef NATIVE_CODE
extern uintnat caml_max_stack_size;    /* defined in stacks.c */
#endif

double caml_stat_minor_words = 0.0,
       caml_stat_promoted_words = 0.0,
       caml_stat_major_words = 0.0;

intnat caml_stat_minor_collections = 0,
       caml_stat_major_collections = 0,
       caml_stat_heap_size = 0,              /* bytes */
       caml_stat_top_heap_size = 0,          /* bytes */
       caml_stat_compactions = 0,
       caml_stat_heap_chunks = 0;

extern uintnat caml_major_heap_increment; /* percent or words; see major_gc.c */
extern uintnat caml_percent_free;         /*        see major_gc.c */
extern uintnat caml_percent_max;          /*        see compact.c */
extern uintnat caml_allocation_policy;    /*        see freelist.c */

#define Next(hp) ((hp) + Bhsize_hp (hp))

#ifdef DEBUG

/* Check that [v]'s header looks good.  [v] must be a block in the heap. */
static void check_head (value v)
{
  Assert (Is_block (v));
  Assert (Is_in_heap (v));

  Assert (Wosize_val (v) != 0);
  Assert (Color_hd (Hd_val (v)) != Caml_blue);
  Assert (Is_in_heap (v));
  if (Tag_val (v) == Infix_tag){
    int offset = Wsize_bsize (Infix_offset_val (v));
    value trueval = Val_op (&Field (v, -offset));
    Assert (Tag_val (trueval) == Closure_tag);
    Assert (Wosize_val (trueval) > offset);
    Assert (Is_in_heap (&Field (trueval, Wosize_val (trueval) - 1)));
  }else{
    Assert (Is_in_heap (&Field (v, Wosize_val (v) - 1)));
  }
  if (Tag_val (v) ==  Double_tag){
    Assert (Wosize_val (v) == Double_wosize);
  }else if (Tag_val (v) == Double_array_tag){
    Assert (Wosize_val (v) % Double_wosize == 0);
  }
}

static void check_block (char *hp)
{
  mlsize_t i;
  value v = Val_hp (hp);
  value f;

  check_head (v);
  switch (Tag_hp (hp)){
  case Abstract_tag: break;
  case String_tag:
    break;
  case Double_tag:
    Assert (Wosize_val (v) == Double_wosize);
    break;
  case Double_array_tag:
    Assert (Wosize_val (v) % Double_wosize == 0);
    break;
  case Custom_tag:
    Assert (!Is_in_heap (Custom_ops_val (v)));
    break;

  case Infix_tag:
    Assert (0);
    break;

  default:
    Assert (Tag_hp (hp) < No_scan_tag);
    for (i = 0; i < Wosize_hp (hp); i++){
      f = Field (v, i);
      if (Is_block (f) && Is_in_heap (f)){
        check_head (f);
        Assert (Color_val (f) != Caml_blue);
      }
    }
  }
}

#endif /* DEBUG */

/* Check the heap structure (if compiled in debug mode) and
   gather statistics; return the stats if [returnstats] is true,
   otherwise return [Val_unit].
*/
static value heap_stats (int returnstats)
{
  CAMLparam0 ();
  intnat live_words = 0, live_blocks = 0,
         free_words = 0, free_blocks = 0, largest_free = 0,
         fragments = 0, heap_chunks = 0;
  char *chunk = caml_heap_start, *chunk_end;
  char *cur_hp;
#ifdef DEBUG
  char *prev_hp;
#endif
  header_t cur_hd;

#ifdef DEBUG
  caml_gc_debug_message (-1, "### OCaml runtime: heap check ###\n", 0);
#endif

  while (chunk != NULL){
    ++ heap_chunks;
    chunk_end = chunk + Chunk_size (chunk);
#ifdef DEBUG
    prev_hp = NULL;
#endif
    cur_hp = chunk;
    while (cur_hp < chunk_end){
      cur_hd = Hd_hp (cur_hp);
                                           Assert (Next (cur_hp) <= chunk_end);
      switch (Color_hd (cur_hd)){
      case Caml_white:
        if (Wosize_hd (cur_hd) == 0){
          ++ fragments;
          Assert (prev_hp == NULL
                  || Color_hp (prev_hp) != Caml_blue
                  || cur_hp == caml_gc_sweep_hp);
        }else{
          if (caml_gc_phase == Phase_sweep && cur_hp >= caml_gc_sweep_hp){
            ++ free_blocks;
            free_words += Whsize_hd (cur_hd);
            if (Whsize_hd (cur_hd) > largest_free){
              largest_free = Whsize_hd (cur_hd);
            }
          }else{
            ++ live_blocks;
            live_words += Whsize_hd (cur_hd);
#ifdef DEBUG
            check_block (cur_hp);
#endif
          }
        }
        break;
      case Caml_gray: case Caml_black:
        Assert (Wosize_hd (cur_hd) > 0);
        ++ live_blocks;
        live_words += Whsize_hd (cur_hd);
#ifdef DEBUG
        check_block (cur_hp);
#endif
        break;
      case Caml_blue:
        Assert (Wosize_hd (cur_hd) > 0);
        ++ free_blocks;
        free_words += Whsize_hd (cur_hd);
        if (Whsize_hd (cur_hd) > largest_free){
          largest_free = Whsize_hd (cur_hd);
        }
        /* not true any more with big heap chunks
        Assert (prev_hp == NULL
                || (Color_hp (prev_hp) != Caml_blue && Wosize_hp (prev_hp) > 0)
                || cur_hp == caml_gc_sweep_hp);
        Assert (Next (cur_hp) == chunk_end
                || (Color_hp (Next (cur_hp)) != Caml_blue
                    && Wosize_hp (Next (cur_hp)) > 0)
                || (Whsize_hd (cur_hd) + Wosize_hp (Next (cur_hp)) > Max_wosize)
                || Next (cur_hp) == caml_gc_sweep_hp);
        */
        break;
      }
#ifdef DEBUG
      prev_hp = cur_hp;
#endif
      cur_hp = Next (cur_hp);
    }                                          Assert (cur_hp == chunk_end);
    chunk = Chunk_next (chunk);
  }

  Assert (heap_chunks == caml_stat_heap_chunks);
  Assert (live_words + free_words + fragments
          == Wsize_bsize (caml_stat_heap_size));

  if (returnstats){
    CAMLlocal1 (res);

    /* get a copy of these before allocating anything... */
    double minwords = caml_stat_minor_words
                      + (double) (caml_young_alloc_end - caml_young_ptr);
    double prowords = caml_stat_promoted_words;
    double majwords = caml_stat_major_words + (double) caml_allocated_words;
    intnat mincoll = caml_stat_minor_collections;
    intnat majcoll = caml_stat_major_collections;
    intnat heap_words = Wsize_bsize (caml_stat_heap_size);
    intnat cpct = caml_stat_compactions;
    intnat top_heap_words = Wsize_bsize (caml_stat_top_heap_size);

    res = caml_alloc_tuple (16);
    Store_field (res, 0, caml_copy_double (minwords));
    Store_field (res, 1, caml_copy_double (prowords));
    Store_field (res, 2, caml_copy_double (majwords));
    Store_field (res, 3, Val_long (mincoll));
    Store_field (res, 4, Val_long (majcoll));
    Store_field (res, 5, Val_long (heap_words));
    Store_field (res, 6, Val_long (heap_chunks));
    Store_field (res, 7, Val_long (live_words));
    Store_field (res, 8, Val_long (live_blocks));
    Store_field (res, 9, Val_long (free_words));
    Store_field (res, 10, Val_long (free_blocks));
    Store_field (res, 11, Val_long (largest_free));
    Store_field (res, 12, Val_long (fragments));
    Store_field (res, 13, Val_long (cpct));
    Store_field (res, 14, Val_long (top_heap_words));
    Store_field (res, 15, Val_long (caml_stack_usage()));
    CAMLreturn (res);
  }else{
    CAMLreturn (Val_unit);
  }
}

#ifdef DEBUG
void caml_heap_check (void)
{
  heap_stats (0);
}
#endif

CAMLprim value caml_gc_stat(value v)
{
  value result;
  CAML_INSTR_SETUP (tmr, "");
  Assert (v == Val_unit);
  result = heap_stats (1);
  CAML_INSTR_TIME (tmr, "explicit/gc_stat");
  return result;
}

CAMLprim value caml_gc_quick_stat(value v)
{
  CAMLparam0 ();
  CAMLlocal1 (res);

  /* get a copy of these before allocating anything... */
  double minwords = caml_stat_minor_words
                    + (double) (caml_young_alloc_end - caml_young_ptr);
  double prowords = caml_stat_promoted_words;
  double majwords = caml_stat_major_words + (double) caml_allocated_words;
  intnat mincoll = caml_stat_minor_collections;
  intnat majcoll = caml_stat_major_collections;
  intnat heap_words = caml_stat_heap_size / sizeof (value);
  intnat top_heap_words = caml_stat_top_heap_size / sizeof (value);
  intnat cpct = caml_stat_compactions;
  intnat heap_chunks = caml_stat_heap_chunks;

  res = caml_alloc_tuple (16);
  Store_field (res, 0, caml_copy_double (minwords));
  Store_field (res, 1, caml_copy_double (prowords));
  Store_field (res, 2, caml_copy_double (majwords));
  Store_field (res, 3, Val_long (mincoll));
  Store_field (res, 4, Val_long (majcoll));
  Store_field (res, 5, Val_long (heap_words));
  Store_field (res, 6, Val_long (heap_chunks));
  Store_field (res, 7, Val_long (0));
  Store_field (res, 8, Val_long (0));
  Store_field (res, 9, Val_long (0));
  Store_field (res, 10, Val_long (0));
  Store_field (res, 11, Val_long (0));
  Store_field (res, 12, Val_long (0));
  Store_field (res, 13, Val_long (cpct));
  Store_field (res, 14, Val_long (top_heap_words));
  Store_field (res, 15, Val_long (caml_stack_usage()));
  CAMLreturn (res);
}

CAMLprim value caml_gc_counters(value v)
{
  CAMLparam0 ();   /* v is ignored */
  CAMLlocal1 (res);

  /* get a copy of these before allocating anything... */
  double minwords = caml_stat_minor_words
                    + (double) (caml_young_alloc_end - caml_young_ptr);
  double prowords = caml_stat_promoted_words;
  double majwords = caml_stat_major_words + (double) caml_allocated_words;

  res = caml_alloc_tuple (3);
  Store_field (res, 0, caml_copy_double (minwords));
  Store_field (res, 1, caml_copy_double (prowords));
  Store_field (res, 2, caml_copy_double (majwords));
  CAMLreturn (res);
}

CAMLprim value caml_gc_get(value v)
{
  CAMLparam0 ();   /* v is ignored */
  CAMLlocal1 (res);

<<<<<<< HEAD
  res = caml_alloc_tuple (7);
  Store_field (res, 0, Val_long (caml_minor_heap_wsz));                 /* s */
=======
  res = caml_alloc_tuple (8);
  Store_field (res, 0, Val_long (Wsize_bsize (caml_minor_heap_size)));  /* s */
>>>>>>> f038a506
  Store_field (res, 1, Val_long (caml_major_heap_increment));           /* i */
  Store_field (res, 2, Val_long (caml_percent_free));                   /* o */
  Store_field (res, 3, Val_long (caml_verb_gc));                        /* v */
  Store_field (res, 4, Val_long (caml_percent_max));                    /* O */
#ifndef NATIVE_CODE
  Store_field (res, 5, Val_long (caml_max_stack_size));                 /* l */
#else
  Store_field (res, 5, Val_long (0));
#endif
  Store_field (res, 6, Val_long (caml_allocation_policy));              /* a */
  Store_field (res, 7, Val_long (caml_major_window));                   /* w */
  CAMLreturn (res);
}

#define Max(x,y) ((x) < (y) ? (y) : (x))

static uintnat norm_pfree (uintnat p)
{
  return Max (p, 1);
}

static uintnat norm_pmax (uintnat p)
{
  return p;
}

static intnat norm_minsize (intnat s)
{
  if (s & 1) ++ s;
  if (s < Minor_heap_min) s = Minor_heap_min;
  if (s > Minor_heap_max) s = Minor_heap_max;
  return s;
}

static intnat norm_size_factor (intnat s)
{
  if (s < 3) s = 0;
  return s;
}

static intnat norm_age_limit (intnat l)
{
  if (l < 0) l = 0;
  if (l > 1000) l = 1000;
  return l;
}

static uintnat norm_window (intnat w)
{
  if (w < 1) w = 1;
  if (w > Max_major_window) w = Max_major_window;
  return w;
}

CAMLprim value caml_gc_set(value v)
{
  uintnat newpf, newpm;
  asize_t newheapincr;
  asize_t newminwsz, new_aging_size_factor;
  uintnat oldpolicy;
  CAML_INSTR_SETUP (tmr, "");

  caml_verb_gc = Long_val (Field (v, 3));

#ifndef NATIVE_CODE
  caml_change_max_stack_size (Long_val (Field (v, 5)));
#endif

  newpf = norm_pfree (Long_val (Field (v, 2)));
  if (newpf != caml_percent_free){
    caml_percent_free = newpf;
    caml_gc_message (0x20, "New space overhead: %d%%\n", caml_percent_free);
  }

  newpm = norm_pmax (Long_val (Field (v, 4)));
  if (newpm != caml_percent_max){
    caml_percent_max = newpm;
    caml_gc_message (0x20, "New max overhead: %d%%\n", caml_percent_max);
  }

  newheapincr = Long_val (Field (v, 1));
  if (newheapincr != caml_major_heap_increment){
    caml_major_heap_increment = newheapincr;
    if (newheapincr > 1000){
      caml_gc_message (0x20, "New heap increment size: %luk words\n",
                       caml_major_heap_increment/1024);
    }else{
      caml_gc_message (0x20, "New heap increment size: %lu%%\n",
                       caml_major_heap_increment);
    }
  }
  oldpolicy = caml_allocation_policy;
  caml_set_allocation_policy (Long_val (Field (v, 6)));
  if (oldpolicy != caml_allocation_policy){
    caml_gc_message (0x20, "New allocation policy: %d\n",
                     caml_allocation_policy);
  }

<<<<<<< HEAD
  /* Minor heap size comes last because it will trigger a minor collection
     (thus invalidating [v]) and it can raise [Out_of_memory]. */
  newminwsz = norm_minsize (Long_val (Field (v, 0)));
  new_aging_size_factor = caml_aging_size_factor;
  /* new_aging_size_factor = norm_aging_size_factor (Long_val (Field (v, 7)));
     FIXME TODO */
  if (newminwsz != caml_minor_heap_wsz
      || new_aging_size_factor != caml_aging_size_factor){
    caml_gc_message (0x20, "New minor heap size: %luk words\n",
                     newminwsz/1024);
    caml_gc_message (0x20, "New aging heap size: %luk words\n",
                     newminwsz * new_aging_size_factor / 1024);
    caml_set_minor_heap_size (newminwsz, new_aging_size_factor);
=======
  if (Wosize_val (v) >= 8){
    int old_window = caml_major_window;
    caml_set_major_window (norm_window (Long_val (Field (v, 7))));
    if (old_window != caml_major_window){
      caml_gc_message (0x20, "New smoothing window size: %d\n",
                       caml_major_window);
    }
  }

    /* Minor heap size comes last because it will trigger a minor collection
       (thus invalidating [v]) and it can raise [Out_of_memory]. */
  newminsize = Bsize_wsize (norm_minsize (Long_val (Field (v, 0))));
  if (newminsize != caml_minor_heap_size){
    caml_gc_message (0x20, "New minor heap size: %luk bytes\n",
                     newminsize/1024);
    caml_set_minor_heap_size (newminsize);
>>>>>>> f038a506
  }
  CAML_INSTR_TIME (tmr, "explicit/gc_set");
  return Val_unit;
}

CAMLprim value caml_gc_minor(value v)
{
  CAML_INSTR_SETUP (tmr, "");
  Assert (v == Val_unit);
  caml_minor_collection_empty ();
  CAML_INSTR_TIME (tmr, "explicit/gc_minor");
  return Val_unit;
}

static void test_and_compact (void)
{
  float fp;

  fp = 100.0 * caml_fl_cur_size
       / (Wsize_bsize (caml_stat_heap_size) - caml_fl_cur_size);
  if (fp > 999999.0) fp = 999999.0;
  caml_gc_message (0x200, "Estimated overhead (lower bound) = %"
                          ARCH_INTNAT_PRINTF_FORMAT "u%%\n",
                   (uintnat) fp);
  if (fp >= caml_percent_max && caml_stat_heap_chunks > 1){
    caml_gc_message (0x200, "Automatic compaction triggered.\n", 0);
    caml_compact_heap ();
  }
}

CAMLprim value caml_gc_major(value v)
{
  CAML_INSTR_SETUP (tmr, "");
  Assert (v == Val_unit);
  caml_gc_message (0x1, "Major GC cycle requested\n", 0);
  caml_minor_collection_empty ();
  caml_finish_major_cycle ();
  test_and_compact ();
  caml_final_do_calls ();
  CAML_INSTR_TIME (tmr, "explicit/gc_major");
  return Val_unit;
}

CAMLprim value caml_gc_full_major(value v)
{
  CAML_INSTR_SETUP (tmr, "");
  Assert (v == Val_unit);
  caml_gc_message (0x1, "Full major GC cycle requested\n", 0);
  caml_minor_collection_empty ();
  caml_finish_major_cycle ();
  caml_final_do_calls ();
  caml_minor_collection_empty ();
  caml_finish_major_cycle ();
  test_and_compact ();
  caml_final_do_calls ();
  CAML_INSTR_TIME (tmr, "explicit/gc_full_major");
  return Val_unit;
}

CAMLprim value caml_gc_major_slice (value v)
{
  CAML_INSTR_SETUP (tmr, "");
  Assert (Is_long (v));
  caml_request_major_slice ();
  caml_gc_dispatch ();
  CAML_INSTR_TIME (tmr, "explicit/gc_major_slice");
  return Val_long (0);
}

CAMLprim value caml_gc_compaction(value v)
{
  CAML_INSTR_SETUP (tmr, "");
  Assert (v == Val_unit);
  caml_gc_message (0x10, "Heap compaction requested\n", 0);
  caml_minor_collection_empty ();
  caml_finish_major_cycle ();
  caml_final_do_calls ();
  caml_minor_collection_empty ();
  caml_finish_major_cycle ();
  caml_compact_heap ();
  caml_final_do_calls ();
  CAML_INSTR_TIME (tmr, "explicit/gc_compact");
  return Val_unit;
}

CAMLprim value caml_get_minor_free (value v)
{
  return Val_int (caml_young_ptr - caml_young_alloc_start);
}

CAMLprim value caml_get_major_bucket (value v)
{
  long i = Long_val (v);
  if (i < 0) caml_invalid_argument ("Gc.get_bucket");
  if (i < caml_major_window){
    i += caml_major_ring_index;
    if (i >= caml_major_window) i -= caml_major_window;
    CAMLassert (0 <= i && i < caml_major_window);
    return Val_long ((long) (caml_major_ring[i] * 1e6));
  }else{
    return Val_long (0);
  }
}

CAMLprim value caml_get_major_credit (value v)
{
  CAMLassert (v == Val_unit);
  return Val_long ((long) (caml_major_work_credit * 1e6));
}

uintnat caml_normalize_heap_increment (uintnat i)
{
  if (i < Bsize_wsize (Heap_chunk_min)){
    i = Bsize_wsize (Heap_chunk_min);
  }
  return ((i + Page_size - 1) >> Page_log) << Page_log;
}

void caml_init_gc (uintnat minor_size, uintnat age_limit, uintnat size_factor,
                   uintnat major_size, uintnat major_incr,
                   uintnat percent_fr, uintnat percent_m, uintnat window)
{
  uintnat major_heap_size =
    Bsize_wsize (caml_normalize_heap_increment (major_size));

  CAML_INSTR_INIT ();
  if (caml_page_table_initialize(Bsize_wsize(minor_size) + major_heap_size)){
    caml_fatal_error ("OCaml runtime error: cannot initialize page table\n");
  }
  caml_set_minor_heap_size (norm_minsize (minor_size),
                            norm_size_factor(size_factor));
  caml_set_minor_age_limit (norm_age_limit (age_limit));
  caml_major_heap_increment = major_incr;
  caml_percent_free = norm_pfree (percent_fr);
  caml_percent_max = norm_pmax (percent_m);
  caml_init_major_heap (major_heap_size);
  caml_major_window = norm_window (window);
  caml_gc_message (0x20, "Initial minor heap size: %luk words\n",
                   caml_minor_heap_wsz / 1024);
  caml_gc_message (0x20, "Initial major heap size: %luk bytes\n",
                   major_heap_size / 1024);
  caml_gc_message (0x20, "Initial space overhead: %lu%%\n", caml_percent_free);
  caml_gc_message (0x20, "Initial max overhead: %lu%%\n", caml_percent_max);
  if (caml_major_heap_increment > 1000){
    caml_gc_message (0x20, "Initial heap increment: %luk words\n",
                     caml_major_heap_increment / 1024);
  }else{
    caml_gc_message (0x20, "Initial heap increment: %lu%%\n",
                     caml_major_heap_increment);
  }
  caml_gc_message (0x20, "Initial allocation policy: %d\n",
                   caml_allocation_policy);
  caml_gc_message (0x20, "Initial smoothing window: %d\n",
                   caml_major_window);
}<|MERGE_RESOLUTION|>--- conflicted
+++ resolved
@@ -325,13 +325,8 @@
   CAMLparam0 ();   /* v is ignored */
   CAMLlocal1 (res);
 
-<<<<<<< HEAD
-  res = caml_alloc_tuple (7);
+  res = caml_alloc_tuple (10);
   Store_field (res, 0, Val_long (caml_minor_heap_wsz));                 /* s */
-=======
-  res = caml_alloc_tuple (8);
-  Store_field (res, 0, Val_long (Wsize_bsize (caml_minor_heap_size)));  /* s */
->>>>>>> f038a506
   Store_field (res, 1, Val_long (caml_major_heap_increment));           /* i */
   Store_field (res, 2, Val_long (caml_percent_free));                   /* o */
   Store_field (res, 3, Val_long (caml_verb_gc));                        /* v */
@@ -343,6 +338,8 @@
 #endif
   Store_field (res, 6, Val_long (caml_allocation_policy));              /* a */
   Store_field (res, 7, Val_long (caml_major_window));                   /* w */
+  Store_field (res, 8, Val_long (caml_young_age_limit));                /* g */
+  Store_field (res, 9, Val_long (caml_aging_size_factor));              /* G */
   CAMLreturn (res);
 }
 
@@ -376,6 +373,13 @@
 {
   if (l < 0) l = 0;
   if (l > 1000) l = 1000;
+  return l;
+}
+
+static intnat norm_aging_size_factor (intnat l)
+{
+  if (l < 0) l = 0;
+  if (l > 3 * caml_young_age_limit) l = 3 * caml_young_age_limit;
   return l;
 }
 
@@ -430,22 +434,7 @@
                      caml_allocation_policy);
   }
 
-<<<<<<< HEAD
-  /* Minor heap size comes last because it will trigger a minor collection
-     (thus invalidating [v]) and it can raise [Out_of_memory]. */
-  newminwsz = norm_minsize (Long_val (Field (v, 0)));
-  new_aging_size_factor = caml_aging_size_factor;
-  /* new_aging_size_factor = norm_aging_size_factor (Long_val (Field (v, 7)));
-     FIXME TODO */
-  if (newminwsz != caml_minor_heap_wsz
-      || new_aging_size_factor != caml_aging_size_factor){
-    caml_gc_message (0x20, "New minor heap size: %luk words\n",
-                     newminwsz/1024);
-    caml_gc_message (0x20, "New aging heap size: %luk words\n",
-                     newminwsz * new_aging_size_factor / 1024);
-    caml_set_minor_heap_size (newminwsz, new_aging_size_factor);
-=======
-  if (Wosize_val (v) >= 8){
+  if (Wosize_val (v) >= 8){  /* TODO remove this test after merging Gc_temp */
     int old_window = caml_major_window;
     caml_set_major_window (norm_window (Long_val (Field (v, 7))));
     if (old_window != caml_major_window){
@@ -454,14 +443,30 @@
     }
   }
 
-    /* Minor heap size comes last because it will trigger a minor collection
-       (thus invalidating [v]) and it can raise [Out_of_memory]. */
-  newminsize = Bsize_wsize (norm_minsize (Long_val (Field (v, 0))));
-  if (newminsize != caml_minor_heap_size){
-    caml_gc_message (0x20, "New minor heap size: %luk bytes\n",
-                     newminsize/1024);
-    caml_set_minor_heap_size (newminsize);
->>>>>>> f038a506
+  if (Wosize_val (v) >= 9){  /* TODO remove this test after merging Gc_temp */
+    int old_age_limit = caml_young_age_limit;
+    caml_young_age_limit = norm_age_limit (Long_val (Field (v, 8)));
+    if (old_age_limit != caml_young_age_limit){
+      caml_gc_message (0x20, "New age limit: %d\n", caml_young_age_limit);
+    }
+  }
+
+  /* Minor and intermediate heap sizes come last because they will
+     trigger a minor collection (thus invalidating [v]) and can
+     raise [Out_of_memory]. */
+  newminwsz = norm_minsize (Long_val (Field (v, 0)));
+  if (Wosize_val (v) >= 10){  /* TODO remove this test after merging Gc_temp */
+    new_aging_size_factor = norm_aging_size_factor (Long_val (Field (v, 9)));
+  }else{
+    new_aging_size_factor = caml_aging_size_factor;
+  }
+  if (newminwsz != caml_minor_heap_wsz
+      || new_aging_size_factor != caml_aging_size_factor){
+    caml_gc_message (0x20, "New minor heap size: %luk words\n",
+                     newminwsz/1024);
+    caml_gc_message (0x20, "New intermediate heap size: %luk words\n",
+                     newminwsz * new_aging_size_factor / 1024);
+    caml_set_minor_heap_size (newminwsz, new_aging_size_factor);
   }
   CAML_INSTR_TIME (tmr, "explicit/gc_set");
   return Val_unit;
