/***********************************************************************/
/*                                                                     */
/*                                OCaml                                */
/*                                                                     */
/*             Damien Doligez, projet Para, INRIA Rocquencourt         */
/*                                                                     */
/*  Copyright 1996 Institut National de Recherche en Informatique et   */
/*  en Automatique.  All rights reserved.  This file is distributed    */
/*  under the terms of the GNU Library General Public License, with    */
/*  the special exception on linking described in file ../LICENSE.     */
/*                                                                     */
/***********************************************************************/

#include "alloc.h"
#include "compact.h"
#include "custom.h"
#include "finalise.h"
#include "freelist.h"
#include "gc.h"
#include "gc_ctrl.h"
#include "major_gc.h"
#include "minor_gc.h"
#include "misc.h"
#include "mlvalues.h"
#include "signals.h"
#ifdef NATIVE_CODE
#include "stack.h"
#else
#include "stacks.h"
#endif

#ifndef NATIVE_CODE
extern uintnat caml_max_stack_size;    /* defined in stacks.c */
#endif

double caml_stat_minor_words = 0.0,
       caml_stat_promoted_words = 0.0,
       caml_stat_major_words = 0.0;

intnat caml_stat_minor_collections = 0,
       caml_stat_major_collections = 0,
       caml_stat_heap_size = 0,              /* bytes */
       caml_stat_top_heap_size = 0,          /* bytes */
       caml_stat_compactions = 0,
       caml_stat_heap_chunks = 0;

extern uintnat caml_major_heap_increment; /* percent or words; see major_gc.c */
extern uintnat caml_percent_free;         /*        see major_gc.c */
extern uintnat caml_percent_max;          /*        see compact.c */
extern uintnat caml_allocation_policy;    /*        see freelist.c */

#define Next(hp) ((hp) + Bhsize_hp (hp))

#ifdef DEBUG

/* Check that [v]'s header looks good.  [v] must be a block in the heap. */
static void check_head (value v)
{
  Assert (Is_block (v));
  Assert (Is_in_heap (v));

  Assert (Wosize_val (v) != 0);
  Assert (Color_hd (Hd_val (v)) != Caml_blue);
  Assert (Is_in_heap (v));
  if (Tag_val (v) == Infix_tag){
    int offset = Wsize_bsize (Infix_offset_val (v));
    value trueval = Val_op (&Field (v, -offset));
    Assert (Tag_val (trueval) == Closure_tag);
    Assert (Wosize_val (trueval) > offset);
    Assert (Is_in_heap (&Field (trueval, Wosize_val (trueval) - 1)));
  }else{
    Assert (Is_in_heap (&Field (v, Wosize_val (v) - 1)));
  }
  if (Tag_val (v) ==  Double_tag){
    Assert (Wosize_val (v) == Double_wosize);
  }else if (Tag_val (v) == Double_array_tag){
    Assert (Wosize_val (v) % Double_wosize == 0);
  }
}

static void check_block (char *hp)
{
  mlsize_t i;
  value v = Val_hp (hp);
  value f;

  check_head (v);
  switch (Tag_hp (hp)){
  case Abstract_tag: break;
  case String_tag:
    break;
  case Double_tag:
    Assert (Wosize_val (v) == Double_wosize);
    break;
  case Double_array_tag:
    Assert (Wosize_val (v) % Double_wosize == 0);
    break;
  case Custom_tag:
    Assert (!Is_in_heap (Custom_ops_val (v)));
    break;

  case Infix_tag:
    Assert (0);
    break;

  default:
    Assert (Tag_hp (hp) < No_scan_tag);
    for (i = 0; i < Wosize_hp (hp); i++){
      f = Field (v, i);
      if (Is_block (f) && Is_in_heap (f)){
        check_head (f);
        Assert (Color_val (f) != Caml_blue);
      }
    }
  }
}

#endif /* DEBUG */

/* Check the heap structure (if compiled in debug mode) and
   gather statistics; return the stats if [returnstats] is true,
   otherwise return [Val_unit].
*/
static value heap_stats (int returnstats)
{
  CAMLparam0 ();
  intnat live_words = 0, live_blocks = 0,
         free_words = 0, free_blocks = 0, largest_free = 0,
         fragments = 0, heap_chunks = 0;
  char *chunk = caml_heap_start, *chunk_end;
  char *cur_hp;
#ifdef DEBUG
  char *prev_hp;
#endif
  header_t cur_hd;

#ifdef DEBUG
  caml_gc_debug_message (-1, "### OCaml runtime: heap check ###\n", 0);
#endif

  while (chunk != NULL){
    ++ heap_chunks;
    chunk_end = chunk + Chunk_size (chunk);
#ifdef DEBUG
    prev_hp = NULL;
#endif
    cur_hp = chunk;
    while (cur_hp < chunk_end){
      cur_hd = Hd_hp (cur_hp);
                                           Assert (Next (cur_hp) <= chunk_end);
      switch (Color_hd (cur_hd)){
      case Caml_white:
        if (Wosize_hd (cur_hd) == 0){
          ++ fragments;
          Assert (prev_hp == NULL
                  || Color_hp (prev_hp) != Caml_blue
                  || cur_hp == caml_gc_sweep_hp);
        }else{
          if (caml_gc_phase == Phase_sweep && cur_hp >= caml_gc_sweep_hp){
            ++ free_blocks;
            free_words += Whsize_hd (cur_hd);
            if (Whsize_hd (cur_hd) > largest_free){
              largest_free = Whsize_hd (cur_hd);
            }
          }else{
            ++ live_blocks;
            live_words += Whsize_hd (cur_hd);
#ifdef DEBUG
            check_block (cur_hp);
#endif
          }
        }
        break;
      case Caml_gray: case Caml_black:
        Assert (Wosize_hd (cur_hd) > 0);
        ++ live_blocks;
        live_words += Whsize_hd (cur_hd);
#ifdef DEBUG
        check_block (cur_hp);
#endif
        break;
      case Caml_blue:
        Assert (Wosize_hd (cur_hd) > 0);
        ++ free_blocks;
        free_words += Whsize_hd (cur_hd);
        if (Whsize_hd (cur_hd) > largest_free){
          largest_free = Whsize_hd (cur_hd);
        }
        /* not true any more with big heap chunks
        Assert (prev_hp == NULL
                || (Color_hp (prev_hp) != Caml_blue && Wosize_hp (prev_hp) > 0)
                || cur_hp == caml_gc_sweep_hp);
        Assert (Next (cur_hp) == chunk_end
                || (Color_hp (Next (cur_hp)) != Caml_blue
                    && Wosize_hp (Next (cur_hp)) > 0)
                || (Whsize_hd (cur_hd) + Wosize_hp (Next (cur_hp)) > Max_wosize)
                || Next (cur_hp) == caml_gc_sweep_hp);
        */
        break;
      }
#ifdef DEBUG
      prev_hp = cur_hp;
#endif
      cur_hp = Next (cur_hp);
    }                                          Assert (cur_hp == chunk_end);
    chunk = Chunk_next (chunk);
  }

  Assert (heap_chunks == caml_stat_heap_chunks);
  Assert (live_words + free_words + fragments
          == Wsize_bsize (caml_stat_heap_size));

  if (returnstats){
    CAMLlocal1 (res);

    /* get a copy of these before allocating anything... */
    double minwords = caml_stat_minor_words
                      + (double) (caml_young_alloc_end - caml_young_ptr);
    double prowords = caml_stat_promoted_words;
    double majwords = caml_stat_major_words + (double) caml_allocated_words;
    intnat mincoll = caml_stat_minor_collections;
    intnat majcoll = caml_stat_major_collections;
    intnat heap_words = Wsize_bsize (caml_stat_heap_size);
    intnat cpct = caml_stat_compactions;
    intnat top_heap_words = Wsize_bsize (caml_stat_top_heap_size);

    res = caml_alloc_tuple (16);
    Store_field (res, 0, caml_copy_double (minwords));
    Store_field (res, 1, caml_copy_double (prowords));
    Store_field (res, 2, caml_copy_double (majwords));
    Store_field (res, 3, Val_long (mincoll));
    Store_field (res, 4, Val_long (majcoll));
    Store_field (res, 5, Val_long (heap_words));
    Store_field (res, 6, Val_long (heap_chunks));
    Store_field (res, 7, Val_long (live_words));
    Store_field (res, 8, Val_long (live_blocks));
    Store_field (res, 9, Val_long (free_words));
    Store_field (res, 10, Val_long (free_blocks));
    Store_field (res, 11, Val_long (largest_free));
    Store_field (res, 12, Val_long (fragments));
    Store_field (res, 13, Val_long (cpct));
    Store_field (res, 14, Val_long (top_heap_words));
    Store_field (res, 15, Val_long (caml_stack_usage()));
    CAMLreturn (res);
  }else{
    CAMLreturn (Val_unit);
  }
}

#ifdef DEBUG
void caml_heap_check (void)
{
  heap_stats (0);
}
#endif

CAMLprim value caml_gc_stat(value v)
{
  value result;
  CAML_INSTR_SETUP (tmr, "");
  Assert (v == Val_unit);
  result = heap_stats (1);
  CAML_INSTR_TIME (tmr, "explicit/gc_stat");
  return result;
}

CAMLprim value caml_gc_quick_stat(value v)
{
  CAMLparam0 ();
  CAMLlocal1 (res);

  /* get a copy of these before allocating anything... */
  double minwords = caml_stat_minor_words
                    + (double) (caml_young_alloc_end - caml_young_ptr);
  double prowords = caml_stat_promoted_words;
  double majwords = caml_stat_major_words + (double) caml_allocated_words;
  intnat mincoll = caml_stat_minor_collections;
  intnat majcoll = caml_stat_major_collections;
  intnat heap_words = caml_stat_heap_size / sizeof (value);
  intnat top_heap_words = caml_stat_top_heap_size / sizeof (value);
  intnat cpct = caml_stat_compactions;
  intnat heap_chunks = caml_stat_heap_chunks;

  res = caml_alloc_tuple (16);
  Store_field (res, 0, caml_copy_double (minwords));
  Store_field (res, 1, caml_copy_double (prowords));
  Store_field (res, 2, caml_copy_double (majwords));
  Store_field (res, 3, Val_long (mincoll));
  Store_field (res, 4, Val_long (majcoll));
  Store_field (res, 5, Val_long (heap_words));
  Store_field (res, 6, Val_long (heap_chunks));
  Store_field (res, 7, Val_long (0));
  Store_field (res, 8, Val_long (0));
  Store_field (res, 9, Val_long (0));
  Store_field (res, 10, Val_long (0));
  Store_field (res, 11, Val_long (0));
  Store_field (res, 12, Val_long (0));
  Store_field (res, 13, Val_long (cpct));
  Store_field (res, 14, Val_long (top_heap_words));
  Store_field (res, 15, Val_long (caml_stack_usage()));
  CAMLreturn (res);
}

CAMLprim value caml_gc_counters(value v)
{
  CAMLparam0 ();   /* v is ignored */
  CAMLlocal1 (res);

  /* get a copy of these before allocating anything... */
  double minwords = caml_stat_minor_words
                    + (double) (caml_young_alloc_end - caml_young_ptr);
  double prowords = caml_stat_promoted_words;
  double majwords = caml_stat_major_words + (double) caml_allocated_words;

  res = caml_alloc_tuple (3);
  Store_field (res, 0, caml_copy_double (minwords));
  Store_field (res, 1, caml_copy_double (prowords));
  Store_field (res, 2, caml_copy_double (majwords));
  CAMLreturn (res);
}

CAMLprim value caml_gc_get(value v)
{
  CAMLparam0 ();   /* v is ignored */
  CAMLlocal1 (res);

  res = caml_alloc_tuple (7);
  Store_field (res, 0, Val_long (caml_minor_heap_wsz));                 /* s */
  Store_field (res, 1, Val_long (caml_major_heap_increment));           /* i */
  Store_field (res, 2, Val_long (caml_percent_free));                   /* o */
  Store_field (res, 3, Val_long (caml_verb_gc));                        /* v */
  Store_field (res, 4, Val_long (caml_percent_max));                    /* O */
#ifndef NATIVE_CODE
  Store_field (res, 5, Val_long (caml_max_stack_size));                 /* l */
#else
  Store_field (res, 5, Val_long (0));
#endif
  Store_field (res, 6, Val_long (caml_allocation_policy));              /* a */
  CAMLreturn (res);
}

#define Max(x,y) ((x) < (y) ? (y) : (x))

static uintnat norm_pfree (uintnat p)
{
  return Max (p, 1);
}

static uintnat norm_pmax (uintnat p)
{
  return p;
}

static intnat norm_minsize (intnat s)
{
  if (s & 1) ++ s;
  if (s < Minor_heap_min) s = Minor_heap_min;
  if (s > Minor_heap_max) s = Minor_heap_max;
  return s;
}

static intnat norm_size_factor (intnat s)
{
  if (s < 3) s = 0;
  return s;
}

static intnat norm_age_limit (intnat l)
{
  if (l < 0) l = 0;
  if (l > 1000) l = 1000;
  return l;
}

CAMLprim value caml_gc_set(value v)
{
  uintnat newpf, newpm;
  asize_t newheapincr;
  asize_t newminwsz, new_aging_size_factor;
  uintnat oldpolicy;
  CAML_INSTR_SETUP (tmr, "");

  caml_verb_gc = Long_val (Field (v, 3));

#ifndef NATIVE_CODE
  caml_change_max_stack_size (Long_val (Field (v, 5)));
#endif

  newpf = norm_pfree (Long_val (Field (v, 2)));
  if (newpf != caml_percent_free){
    caml_percent_free = newpf;
    caml_gc_message (0x20, "New space overhead: %d%%\n", caml_percent_free);
  }

  newpm = norm_pmax (Long_val (Field (v, 4)));
  if (newpm != caml_percent_max){
    caml_percent_max = newpm;
    caml_gc_message (0x20, "New max overhead: %d%%\n", caml_percent_max);
  }

  newheapincr = Long_val (Field (v, 1));
  if (newheapincr != caml_major_heap_increment){
    caml_major_heap_increment = newheapincr;
    if (newheapincr > 1000){
      caml_gc_message (0x20, "New heap increment size: %luk words\n",
                       caml_major_heap_increment/1024);
    }else{
      caml_gc_message (0x20, "New heap increment size: %lu%%\n",
                       caml_major_heap_increment);
    }
  }
  oldpolicy = caml_allocation_policy;
  caml_set_allocation_policy (Long_val (Field (v, 6)));
  if (oldpolicy != caml_allocation_policy){
    caml_gc_message (0x20, "New allocation policy: %d\n",
                     caml_allocation_policy);
  }

  /* Minor heap size comes last because it will trigger a minor collection
     (thus invalidating [v]) and it can raise [Out_of_memory]. */
  newminwsz = norm_minsize (Long_val (Field (v, 0)));
  new_aging_size_factor = caml_aging_size_factor;
  /* new_aging_size_factor = norm_aging_size_factor (Long_val (Field (v, 7)));
     FIXME TODO */
  if (newminwsz != caml_minor_heap_wsz
      || new_aging_size_factor != caml_aging_size_factor){
    caml_gc_message (0x20, "New minor heap size: %luk words\n",
                     newminwsz/1024);
    caml_gc_message (0x20, "New aging heap size: %luk words\n",
                     newminwsz * new_aging_size_factor / 1024);
    caml_set_minor_heap_size (newminwsz, new_aging_size_factor);
  }
  CAML_INSTR_TIME (tmr, "explicit/gc_set");
  return Val_unit;
}

CAMLprim value caml_gc_minor(value v)
{
  CAML_INSTR_SETUP (tmr, "");
  Assert (v == Val_unit);
<<<<<<< HEAD
  caml_minor_collection_empty ();
=======
  caml_request_minor_gc ();
  caml_gc_dispatch ();
>>>>>>> 52af2e16
  CAML_INSTR_TIME (tmr, "explicit/gc_minor");
  return Val_unit;
}

static void test_and_compact (void)
{
  float fp;

  fp = 100.0 * caml_fl_cur_size
       / (Wsize_bsize (caml_stat_heap_size) - caml_fl_cur_size);
  if (fp > 999999.0) fp = 999999.0;
  caml_gc_message (0x200, "Estimated overhead (lower bound) = %"
                          ARCH_INTNAT_PRINTF_FORMAT "u%%\n",
                   (uintnat) fp);
  if (fp >= caml_percent_max && caml_stat_heap_chunks > 1){
    caml_gc_message (0x200, "Automatic compaction triggered.\n", 0);
    caml_compact_heap ();
  }
}

CAMLprim value caml_gc_major(value v)
{
  CAML_INSTR_SETUP (tmr, "");
  Assert (v == Val_unit);
  caml_gc_message (0x1, "Major GC cycle requested\n", 0);
  caml_minor_collection_empty ();
  caml_finish_major_cycle ();
  test_and_compact ();
  caml_final_do_calls ();
  CAML_INSTR_TIME (tmr, "explicit/gc_major");
  return Val_unit;
}

CAMLprim value caml_gc_full_major(value v)
{
  CAML_INSTR_SETUP (tmr, "");
  Assert (v == Val_unit);
  caml_gc_message (0x1, "Full major GC cycle requested\n", 0);
  caml_minor_collection_empty ();
  caml_finish_major_cycle ();
  caml_final_do_calls ();
  caml_minor_collection_empty ();
  caml_finish_major_cycle ();
  test_and_compact ();
  caml_final_do_calls ();
  CAML_INSTR_TIME (tmr, "explicit/gc_full_major");
  return Val_unit;
}

CAMLprim value caml_gc_major_slice (value v)
{
  CAML_INSTR_SETUP (tmr, "");
  Assert (Is_long (v));
  caml_request_major_slice ();
  caml_gc_dispatch ();
  CAML_INSTR_TIME (tmr, "explicit/gc_major_slice");
  return Val_long (0);  /* FIXME TODO return current slice credit. */
}

CAMLprim value caml_gc_compaction(value v)
{
  CAML_INSTR_SETUP (tmr, "");
  Assert (v == Val_unit);
  caml_gc_message (0x10, "Heap compaction requested\n", 0);
  caml_minor_collection_empty ();
  caml_finish_major_cycle ();
  caml_final_do_calls ();
  caml_minor_collection_empty ();
  caml_finish_major_cycle ();
  caml_compact_heap ();
  caml_final_do_calls ();
  CAML_INSTR_TIME (tmr, "explicit/gc_compact");
  return Val_unit;
}

CAMLprim value caml_gc_get_minor_free (value v)
{
  CAMLassert (v == Val_unit);
  return Val_long (caml_young_ptr - caml_young_alloc_start);
}

uintnat caml_normalize_heap_increment (uintnat i)
{
  if (i < Bsize_wsize (Heap_chunk_min)){
    i = Bsize_wsize (Heap_chunk_min);
  }
  return ((i + Page_size - 1) >> Page_log) << Page_log;
}

void caml_init_gc (uintnat minor_size, uintnat age_limit, uintnat size_factor,
                   uintnat major_size, uintnat major_incr,
                   uintnat percent_fr, uintnat percent_m)
{
  uintnat major_heap_size =
    Bsize_wsize (caml_normalize_heap_increment (major_size));

  if (caml_page_table_initialize(Bsize_wsize(minor_size) + major_heap_size)){
    caml_fatal_error ("OCaml runtime error: cannot initialize page table\n");
  }
  caml_set_minor_heap_size (norm_minsize (minor_size),
                            norm_size_factor(size_factor));
  caml_set_minor_age_limit (norm_age_limit (age_limit));
  caml_major_heap_increment = major_incr;
  caml_percent_free = norm_pfree (percent_fr);
  caml_percent_max = norm_pmax (percent_m);
  caml_init_major_heap (major_heap_size);
  caml_gc_message (0x20, "Initial minor heap size: %luk words\n",
                   caml_minor_heap_wsz / 1024);
  caml_gc_message (0x20, "Initial major heap size: %luk bytes\n",
                   major_heap_size / 1024);
  caml_gc_message (0x20, "Initial space overhead: %lu%%\n", caml_percent_free);
  caml_gc_message (0x20, "Initial max overhead: %lu%%\n", caml_percent_max);
  if (caml_major_heap_increment > 1000){
    caml_gc_message (0x20, "Initial heap increment: %luk words\n",
                     caml_major_heap_increment / 1024);
  }else{
    caml_gc_message (0x20, "Initial heap increment: %lu%%\n",
                     caml_major_heap_increment);
  }
  caml_gc_message (0x20, "Initial allocation policy: %d\n",
                   caml_allocation_policy);
}<|MERGE_RESOLUTION|>--- conflicted
+++ resolved
@@ -438,12 +438,7 @@
 {
   CAML_INSTR_SETUP (tmr, "");
   Assert (v == Val_unit);
-<<<<<<< HEAD
   caml_minor_collection_empty ();
-=======
-  caml_request_minor_gc ();
-  caml_gc_dispatch ();
->>>>>>> 52af2e16
   CAML_INSTR_TIME (tmr, "explicit/gc_minor");
   return Val_unit;
 }
@@ -500,7 +495,7 @@
   caml_request_major_slice ();
   caml_gc_dispatch ();
   CAML_INSTR_TIME (tmr, "explicit/gc_major_slice");
-  return Val_long (0);  /* FIXME TODO return current slice credit. */
+  return Val_long (0);  /* FIXME TODO return work estimate */
 }
 
 CAMLprim value caml_gc_compaction(value v)
