/***********************************************************************/
/*                                                                     */
/*                                OCaml                                */
/*                                                                     */
/*             Damien Doligez, projet Para, INRIA Rocquencourt         */
/*                                                                     */
/*  Copyright 1996 Institut National de Recherche en Informatique et   */
/*  en Automatique.  All rights reserved.  This file is distributed    */
/*  under the terms of the GNU Library General Public License, with    */
/*  the special exception on linking described in file ../LICENSE.     */
/*                                                                     */
/***********************************************************************/

#define FREELIST_DEBUG 0
#if FREELIST_DEBUG
#include <stdio.h>
#endif

#include <string.h>

#include "config.h"
#include "freelist.h"
#include "gc.h"
#include "gc_ctrl.h"
#include "memory.h"
#include "major_gc.h"
#include "misc.h"
#include "mlvalues.h"

/* The free-lists are kept sorted by increasing addresses.
   This makes the merging of adjacent free blocks possible.
   (See [caml_fl_merge_block].)
*/

typedef struct {
  char *next_bp;   /* Pointer to the first byte of the next block. */
} block;

/* The sentinels can be located anywhere in memory, but they must not be
   adjacent to any heap object. */
struct sentinel {
  value filler1;
  header_t h;
  value first_bp;
  value filler2;
};
#define MAX_SMALL_LIST_WOSZ 20
/* The size is one more than the max: element 0 is the normal free list. */
#define NUM_FREE_LISTS (MAX_SMALL_LIST_WOSZ + 1)
static struct sentinel sentinels[NUM_FREE_LISTS] = {
  {0, Make_header (1, 0, Caml_blue), 0, 0},
  {0, Make_header (1, 0, Caml_blue), 0, 0},
  {0, Make_header (1, 0, Caml_blue), 0, 0},
  {0, Make_header (1, 0, Caml_blue), 0, 0},
  {0, Make_header (1, 0, Caml_blue), 0, 0},
  {0, Make_header (1, 0, Caml_blue), 0, 0},
  {0, Make_header (1, 0, Caml_blue), 0, 0},
  {0, Make_header (1, 0, Caml_blue), 0, 0},
  {0, Make_header (1, 0, Caml_blue), 0, 0},
  {0, Make_header (1, 0, Caml_blue), 0, 0},
  {0, Make_header (1, 0, Caml_blue), 0, 0},
  {0, Make_header (1, 0, Caml_blue), 0, 0},
  {0, Make_header (1, 0, Caml_blue), 0, 0},
  {0, Make_header (1, 0, Caml_blue), 0, 0},
  {0, Make_header (1, 0, Caml_blue), 0, 0},
  {0, Make_header (1, 0, Caml_blue), 0, 0},
  {0, Make_header (1, 0, Caml_blue), 0, 0},
  {0, Make_header (1, 0, Caml_blue), 0, 0},
  {0, Make_header (1, 0, Caml_blue), 0, 0},
  {0, Make_header (1, 0, Caml_blue), 0, 0},
  {0, Make_header (1, 0, Caml_blue), 0, 0},
};

#define Fl_head(i) ((char *) (&(sentinels[i].first_bp)))

/* Current allocation pointer in main list. */
static char *fl_prev = Fl_head(0);

uintnat caml_fl_small_max = 5;

/* Last block in the main list. Only valid just after [caml_fl_allocate]
   returns NULL. */
static char *fl_last = NULL;

/* Current insertion pointers. Managed jointly with [sweep_slice]. */
char *caml_fl_merge[NUM_FREE_LISTS];

/* Number of words in the free lists, including headers but not fragments. */
asize_t caml_fl_cur_size = 0;

/* data structures for the first-fit policy */
#define FLP_MAX 1000
static char *flp [FLP_MAX];
static int flp_size = 0;
static char *beyond = NULL;

#define Next(b) (((block *) (b))->next_bp)

#define Policy_next_fit 0
#define Policy_first_fit 1
uintnat caml_allocation_policy = Policy_next_fit;
#define policy caml_allocation_policy

#ifdef DEBUG
static void fl_check (void)
{
  char *cur, *prev;
  int prev_found = 0, flp_found = 0;
  int merge_found;
  uintnat size_found = 0;
  int sz = 0;
  int list;

  for (list = 0; list <= caml_fl_small_max; list++){
    merge_found = 0;
    prev = Fl_head(list);
    cur = Next (prev);
    while (cur != NULL){
      size_found += Whsize_bp (cur);
      Assert (Is_in_heap (cur));
      if (list == 0){
        CAMLassert (prev == Fl_head(0) || cur == NULL || cur > prev);
        if (cur == fl_prev) prev_found = 1;
        if (policy == Policy_first_fit && Wosize_bp (cur) > sz){
          sz = Wosize_bp (cur);
          if (flp_found < flp_size){
            Assert (Next (flp[flp_found]) == cur);
            ++ flp_found;
          }else{
            Assert (beyond == NULL || cur >= Next (beyond));
          }
        }
      }else{
        CAMLassert (Wosize_bp (cur) == list);
        if (prev != Fl_head(list) && Color_bp (prev) == Caml_blue){
          CAMLassert (Color_bp (cur) == Caml_blue);
          CAMLassert (cur > prev);
        }else{
          CAMLassert (Color_bp (cur) == Caml_blue
                      || Color_bp (cur) == Caml_white);
        }
      }
      if (cur == caml_fl_merge[list]) merge_found = 1;
      prev = cur;
      cur = Next (prev);
    }
    CAMLassert (merge_found || caml_fl_merge[list] == Fl_head(list));
  }
  if (policy == Policy_next_fit) Assert (prev_found || fl_prev == Fl_head(0));
  if (policy == Policy_first_fit) Assert (flp_found == flp_size);
  Assert (size_found == caml_fl_cur_size);
}

#endif

/* [allocate_block] is called by [caml_fl_allocate].  Given a suitable free
   block and the desired size [wh_sz], it allocates a new block from the
   free block. There are four cases:
   0. The free block has size [wh_sz]. Detach the block from its
      free list and return it.
   1. The free block is 1 word longer than [wh_sz].  Detach the block
      from its free list. The remaining word cannot be linked:
      turn it into a fragment and return the rest.
   2. The free block's size is between [wh_sz+1] and [wh_sz+caml_fl_small_max].
      Detach it from its free list, split it in two and return the high
      block. Cons the low block to the corresponding free list, with the
      correct color.
   3. The free block is larger than [wh_sz+caml_fl_small_max]. Split it
      in two and return the high block.
   In all cases, the allocated block is right-justified in the free block:
   it is located in the high-address words of the free block. This way,
   the linking of the free-list does not change in case 3.
*/
static char *allocate_block (mlsize_t wh_sz, int flpi, char *prev, char *cur)
{
  header_t h = Hd_bp (cur);
  mlsize_t cur_wosz = Wosize_hd (h);
  int list = (cur_wosz > caml_fl_small_max) ? 0 : cur_wosz;
                                             Assert (Whsize_hd (h) >= wh_sz);
  if (cur_wosz < wh_sz + 1){                        /* Cases 0 and 1. */
    caml_fl_cur_size -= Whsize_wosize (cur_wosz);
    Next (prev) = Next (cur);
    CAMLassert (Is_in_heap (Next (prev)) || Next (prev) == NULL);
    if (caml_fl_merge[list] == cur) caml_fl_merge[list] = prev;
#ifdef DEBUG
    fl_last = NULL;
#endif
      /* In case 1, the following creates the empty block correctly.
         In case 0, it gives an invalid header to the block.  The function
         calling [caml_fl_allocate] will overwrite it. */
    Hd_op (cur) = Make_header (0, 0, Caml_white);
    if (policy == Policy_first_fit){
      if (flpi + 1 < flp_size && flp[flpi + 1] == cur){
        flp[flpi + 1] = prev;
      }else if (flpi == flp_size - 1){
        beyond = (prev == Fl_head(0)) ? NULL : prev;
        -- flp_size;
      }
    }
  }else{                                                 /* Cases 2 and 3. */
    mlsize_t remwosz = cur_wosz - wh_sz;
    caml_fl_cur_size -= wh_sz;
    if (remwosz > caml_fl_small_max){
      Hd_op (cur) = Make_header (remwosz, 0, Caml_blue);
    }else{
      if (caml_fl_merge[0] == cur) caml_fl_merge[0] = prev;
      if (fl_prev == cur) fl_prev = prev;
      Next (prev) = Next (cur);
      Hd_op (cur) = Make_header (remwosz, Abstract_tag, Caml_white);
      if (caml_gc_phase == Phase_sweep){
        /* Do not insert into free list */
        caml_fl_cur_size -= Whsize_wosize (remwosz);
#ifdef DEBUG
        Next (cur) = NULL;
#endif
      }else{
        Next (cur) = Next (Fl_head (remwosz));
        Next (Fl_head (remwosz)) = cur;
      }
    }
  }
  if (policy == Policy_next_fit) fl_prev = prev;
  return cur + Bsize_wsize (cur_wosz - wh_sz);
}

#ifdef CAML_INSTR
static uintnat instr_size [20] =
  {0,0,0,0,0,0,0,0,0,0,0,0,0,0,0,0,0,0,0,0};
static char *instr_name [20] = {
  NULL,
  "alloc01@",
  "alloc02@",
  "alloc03@",
  "alloc04@",
  "alloc05@",
  "alloc06@",
  "alloc07@",
  "alloc08@",
  "alloc09@",
  "alloc10-19@",
  "alloc20-29@",
  "alloc30-39@",
  "alloc40-49@",
  "alloc50-59@",
  "alloc60-69@",
  "alloc70-79@",
  "alloc80-89@",
  "alloc90-99@",
  "alloc_large@",
};
#endif /*CAML_INSTR*/

/* [caml_fl_allocate] does not set the header of the newly allocated block.
   The calling function must do it before any GC function gets called.
   [caml_fl_allocate] returns a head pointer.
*/
char *caml_fl_allocate (mlsize_t wo_sz)
{
  char *cur = NULL, *prev, *result;
  int i;
  mlsize_t sz, prevsz;
                                  Assert (sizeof (char *) == sizeof (value));
                                  Assert (wo_sz >= 1);
<<<<<<< HEAD
  if (wo_sz <= caml_fl_small_max){
    result = Next (Fl_head (wo_sz));
    if (result != NULL){
      Next (Fl_head (wo_sz)) = Next (result);
      caml_fl_cur_size -= Whsize_wosize (wo_sz);
      if (result == caml_fl_merge[wo_sz]){
        caml_fl_merge[wo_sz] = Fl_head (wo_sz);
      }
      return Hp_op (result);
    }
    /* Fall through to generic allocation. We could also try to allocate
       from another small free-list of larger size. */
  }
=======
#ifdef CAML_INSTR
  if (wo_sz < 10){
    ++instr_size[wo_sz];
  }else if (wo_sz < 100){
    ++instr_size[wo_sz/10 + 9];
  }else{
    ++instr_size[19];
  }
#endif /* CAML_INSTR */

>>>>>>> 9ee0e06d
  switch (policy){
  case Policy_next_fit:
                                  Assert (fl_prev != NULL);
    /* Search from [fl_prev] to the end of the list. */
    prev = fl_prev;
    cur = Next (prev);
    while (cur != NULL){                             Assert (Is_in_heap (cur));
      if (Wosize_bp (cur) >= wo_sz){
        return allocate_block (Whsize_wosize (wo_sz), 0, prev, cur);
      }
      prev = cur;
      cur = Next (prev);
    }
    fl_last = prev;
    /* Search from the start of the list to [fl_prev]. */
    prev = Fl_head (0);
    cur = Next (prev);
    while (prev != fl_prev){
      if (Wosize_bp (cur) >= wo_sz){
        return allocate_block (Whsize_wosize (wo_sz), 0, prev, cur);
      }
      prev = cur;
      cur = Next (prev);
    }
    /* No suitable block was found. */
    return NULL;
    break;

  case Policy_first_fit: {
    /* Search in the flp array. */
    for (i = 0; i < flp_size; i++){
      sz = Wosize_bp (Next (flp[i]));
      if (sz >= wo_sz){
        result = allocate_block (Whsize_wosize (wo_sz), i, flp[i],
                                 Next (flp[i]));
        goto update_flp;
      }
    }
    /* Extend the flp array. */
    if (flp_size == 0){
      prev = Fl_head (0);
      prevsz = 0;
    }else{
      prev = Next (flp[flp_size - 1]);
      prevsz = Wosize_bp (prev);
      if (beyond != NULL) prev = beyond;
    }
    while (flp_size < FLP_MAX){
      cur = Next (prev);
      if (cur == NULL){
        fl_last = prev;
        beyond = (prev == Fl_head (0)) ? NULL : prev;
        return NULL;
      }else{
        sz = Wosize_bp (cur);
        if (sz > prevsz){
          flp[flp_size] = prev;
          ++ flp_size;
          if (sz >= wo_sz){
            beyond = cur;
            i = flp_size - 1;
            result = allocate_block (Whsize_wosize (wo_sz), flp_size - 1, prev,
                                     cur);
            goto update_flp;
          }
          prevsz = sz;
        }
      }
      prev = cur;
    }
    beyond = cur;

    /* The flp table is full.  Do a slow first-fit search. */
    if (beyond != NULL){
      prev = beyond;
    }else{
      prev = flp[flp_size - 1];
    }
    prevsz = Wosize_bp (Next (flp[FLP_MAX-1]));
    Assert (prevsz < wo_sz);
    cur = Next (prev);
    while (cur != NULL){
      Assert (Is_in_heap (cur));
      sz = Wosize_bp (cur);
      if (sz < prevsz){
        beyond = cur;
      }else if (sz >= wo_sz){
        return allocate_block (Whsize_wosize (wo_sz), flp_size, prev, cur);
      }
      prev = cur;
      cur = Next (prev);
    }
    fl_last = prev;
    return NULL;

  update_flp: /* (i, sz) */
    /* The block at [i] was removed or reduced.  Update the table. */
    Assert (0 <= i && i < flp_size + 1);
    if (i < flp_size){
      if (i > 0){
        prevsz = Wosize_bp (Next (flp[i-1]));
      }else{
        prevsz = 0;
      }
      if (i == flp_size - 1){
        if (Wosize_bp (Next (flp[i])) <= prevsz){
          beyond = Next (flp[i]);
          -- flp_size;
        }else{
          beyond = NULL;
        }
      }else{
        char *buf [FLP_MAX];
        int j = 0;
        mlsize_t oldsz = sz;

        prev = flp[i];
        while (prev != flp[i+1]){
          cur = Next (prev);
          sz = Wosize_bp (cur);
          if (sz > prevsz){
            buf[j++] = prev;
            prevsz = sz;
            if (sz >= oldsz){
              Assert (sz == oldsz);
              break;
            }
          }
          prev = cur;
        }
        if (FLP_MAX >= flp_size + j - 1){
          if (j != 1){
            memmove (&flp[i+j], &flp[i+1], sizeof (block *) * (flp_size-i-1));
          }
          if (j > 0) memmove (&flp[i], &buf[0], sizeof (block *) * j);
          flp_size += j - 1;
        }else{
          if (FLP_MAX > i + j){
            if (j != 1){
              memmove (&flp[i+j], &flp[i+1], sizeof (block *) * (FLP_MAX-i-j));
            }
            if (j > 0) memmove (&flp[i], &buf[0], sizeof (block *) * j);
          }else{
            if (i != FLP_MAX){
              memmove (&flp[i], &buf[0], sizeof (block *) * (FLP_MAX - i));
            }
          }
          flp_size = FLP_MAX - 1;
          beyond = Next (flp[FLP_MAX - 1]);
        }
      }
    }
    return result;
  }
  break;

  default:
    Assert (0);   /* unknown policy */
    break;
  }
  return NULL;  /* NOT REACHED */
}

/* Drop the temp part of the small free lists and initialize the merge
   variables. */
void caml_fl_init_merge (void)
{
<<<<<<< HEAD
  int i;
  for (i = 1; i <= caml_fl_small_max; i++){
    while (Next (Fl_head (i)) != NULL && Is_white_val (Next (Fl_head (i)))){
      Next (Fl_head (i)) = Next (Next (Fl_head (i)));
      caml_fl_cur_size -= Whsize_wosize (i);
    }
    caml_fl_merge[i] = Fl_head (i);
  }
  caml_fl_merge[0] = Fl_head (0);
=======
#ifdef CAML_INSTR
  int i;
  for (i = 1; i < 20; i++){
    CAML_INSTR_INT (instr_name[i], instr_size[i]);
    instr_size[i] = 0;
  }
#endif /* CAML_INSTR */
  last_fragment = NULL;
  caml_fl_merge = Fl_head;
>>>>>>> 9ee0e06d
#ifdef DEBUG
  fl_check ();
#endif
}

static void truncate_flp (char *changed)
{
  if (changed == Fl_head (0)){
    flp_size = 0;
    beyond = NULL;
  }else{
    while (flp_size > 0 && Next (flp[flp_size - 1]) >= changed) -- flp_size;
    if (beyond >= changed) beyond = NULL;
  }
}

/* This is called by caml_compact_heap. */
void caml_fl_reset (void)
{
  int i;
  for (i = 0; i <= caml_fl_small_max; i++){
    Next (Fl_head(i)) = NULL;
  }
  switch (policy){
  case Policy_next_fit:
    fl_prev = Fl_head (0);
    break;
  case Policy_first_fit:
    truncate_flp (Fl_head (0));
    break;
  default:
    Assert (0);
    break;
  }
  caml_fl_cur_size = 0;
  caml_fl_init_merge ();
}

/* Insert the given block into the free-list, merging it with the
   next block if appropriate.
   Return the head pointer to the next block (after merging).
*/
char *caml_fl_merge_block (char *bp, char *limit)
{
  char *right, *prev;
  mlsize_t wosz = Wosize_bp (bp), new_wosz;
  int list;

  caml_fl_cur_size += Whsize_wosize (wosz);

  if (policy == Policy_first_fit) truncate_flp (caml_fl_merge[0]);

#ifdef DEBUG
  caml_set_fields (bp, 0, Debug_free_major);
#endif

  right = bp + Bhsize_wosize (wosz);
  if (right < limit){
    int right_wosz = Wosize_bp (right);
    if (Color_bp (right) == Caml_blue){
      /* The next block is in a free list, remove it and merge it. */
      list = (right_wosz > caml_fl_small_max) ? 0 : right_wosz;
      prev = caml_fl_merge[list];
      CAMLassert (Next (prev) == right);
      new_wosz = wosz + Whsize_wosize (right_wosz);
      if (new_wosz <= Max_wosize){
        Next (prev) = Next (right);
        if (fl_prev == right) fl_prev = prev;
        wosz = new_wosz;
      }
    }else if (right_wosz == 0){
      /* The next block is a fragment, merge it. */
      new_wosz = wosz + Whsize_wosize (0);
      if (new_wosz <= Max_wosize){
        caml_fl_cur_size += Whsize_wosize (0);
        wosz = new_wosz;
      }
    }
  }

  if (wosz > 0){
    /* Set the correct header and insert in the correct free list */
    Hd_bp (bp) = Make_header (wosz, 0, Caml_blue);
    list = (wosz > caml_fl_small_max) ? 0 : wosz;
    prev = caml_fl_merge[list];
    Next (bp) = Next (prev);
    Next (prev) = bp;
  }else{
    /* If wosz == 0, this is a fragment. Leave it in white. */
    caml_fl_cur_size -= Whsize_wosize (0);
  }
  return bp + Bsize_wsize (wosz);
}

/* The given block is in a free list and the next one is white.
   Merge them and move them to another free list if appropriate.
   Return the current block if merging took place, the white
   block otherwise.
*/
char *caml_fl_extend_block (char *bp)
{
  mlsize_t wosz = Wosize_bp (bp);
  int list = wosz > caml_fl_small_max ? 0 : wosz;
  char *next = bp + Bhsize_bp (bp);
  mlsize_t next_whsz = Whsize_bp (next);
  mlsize_t new_wosz;

  CAMLassert (Color_bp (next) == Caml_white);
  caml_fl_cur_size += next_whsz;
  new_wosz = wosz + next_whsz;
  if (new_wosz <= Max_wosize){
    Hd_bp (bp) = Make_header (new_wosz, 0, Caml_blue);
    if (list > 0){
      /* remove from old free list */
      char *prev = caml_fl_merge[list];
      CAMLassert (Next (prev) == bp);
      Next (prev) = Next (Next (prev));
      /* insert in new free list */
      list = new_wosz > caml_fl_small_max ? 0 : new_wosz;
      prev = caml_fl_merge[list];
      Next (bp) = Next (prev);
      Next (prev) = bp;
    }
    return Hp_bp (bp);
  }else{
    caml_fl_merge[0] = bp;
    return bp + Bsize_wsize (wosz);
  }
}

/* This is a heap extension.  We have to insert it in the right place
   in the free-list.
   [caml_fl_add_blocks] can only be called right after a call to
   [caml_fl_allocate] that returned NULL.
   Most of the heap extensions are expected to be at the end of the
   free list.  (This depends on the implementation of [malloc].)

   [bp] must point to a list of blocks chained by their field 0,
   terminated by NULL, and field 1 of the first block must point to
   the last block.

   All blocks must be larger than caml_fl_small_max.
*/
void caml_fl_add_blocks (char *bp)
{
                                                   Assert (fl_last != NULL);
                                            Assert (Next (fl_last) == NULL);
  caml_fl_cur_size += Whsize_bp (bp);

  if (bp > fl_last){
    Next (fl_last) = bp;
    if (fl_last == caml_fl_merge[0] && bp < caml_gc_sweep_hp){
      caml_fl_merge[0] = (char *) Field (bp, 1);
    }
    if (policy == Policy_first_fit && flp_size < FLP_MAX){
      flp [flp_size++] = fl_last;
    }
  }else{
    char *cur, *prev;

    prev = Fl_head (0);
    cur = Next (prev);
    while (cur != NULL && cur < bp){
      CAMLassert (prev < bp || prev == Fl_head (0));
      /* XXX TODO: extend flp on the fly */
      prev = cur;
      cur = Next (prev);
    }
    CAMLassert (prev < bp || prev == Fl_head (0));
    CAMLassert (cur > bp || cur == NULL);
    Next (Field (bp, 1)) = cur;
    Next (prev) = bp;
    /* When inserting blocks between [caml_fl_merge] and [caml_gc_sweep_hp],
       we must advance [caml_fl_merge] to the new block, so that [caml_fl_merge]
       is always the last free-list block before [caml_gc_sweep_hp]. */
    if (prev == caml_fl_merge[0] && bp < caml_gc_sweep_hp){
      caml_fl_merge[0] = (char *) Field (bp, 1);
    }
    if (policy == Policy_first_fit) truncate_flp (bp);
  }
#ifdef DEBUG
  fl_check ();
#endif
}

/* Cut a block of memory into Max_wosize pieces, give them headers,
   and optionally merge them into the free lists.
   arguments:
   p: pointer to the first word of the block
   size: size of the block (in words)
   do_merge: 1 -> do merge; 0 -> do not merge
   color: which color to give to the pieces; if [do_merge] is 1, this
          is overridden by the merge code, but we have historically used
          [Caml_white].
*/
void caml_make_free_blocks (value *p, mlsize_t size, int do_merge, int color)
{
  mlsize_t whsz, wosz;
  int list;

  while (size > 0){
    if (size > Whsize_wosize (Max_wosize)){
      whsz = Whsize_wosize (Max_wosize);
    }else{
      whsz = size;
    }
    wosz = Wosize_whsize (whsz);
    *(header_t *)p = Make_header (wosz, 0, color);
    if (do_merge){
      caml_fl_merge_block (Bp_hp (p), (char *) (p + size));
    }
    list = wosz > caml_fl_small_max ? 0 : wosz;
    caml_fl_merge[list] = Bp_hp (p);
    size -= whsz;
    p += whsz;
  }
}

void caml_set_allocation_policy (uintnat p)
{
  switch (p){
  case Policy_next_fit:
    fl_prev = Fl_head (0);
    policy = p;
    break;
  case Policy_first_fit:
    flp_size = 0;
    beyond = NULL;
    policy = p;
    break;
  default:
    break;
  }
}<|MERGE_RESOLUTION|>--- conflicted
+++ resolved
@@ -261,7 +261,16 @@
   mlsize_t sz, prevsz;
                                   Assert (sizeof (char *) == sizeof (value));
                                   Assert (wo_sz >= 1);
-<<<<<<< HEAD
+#ifdef CAML_INSTR
+  if (wo_sz < 10){
+    ++instr_size[wo_sz];
+  }else if (wo_sz < 100){
+    ++instr_size[wo_sz/10 + 9];
+  }else{
+    ++instr_size[19];
+  }
+#endif /* CAML_INSTR */
+
   if (wo_sz <= caml_fl_small_max){
     result = Next (Fl_head (wo_sz));
     if (result != NULL){
@@ -275,18 +284,7 @@
     /* Fall through to generic allocation. We could also try to allocate
        from another small free-list of larger size. */
   }
-=======
-#ifdef CAML_INSTR
-  if (wo_sz < 10){
-    ++instr_size[wo_sz];
-  }else if (wo_sz < 100){
-    ++instr_size[wo_sz/10 + 9];
-  }else{
-    ++instr_size[19];
-  }
-#endif /* CAML_INSTR */
-
->>>>>>> 9ee0e06d
+
   switch (policy){
   case Policy_next_fit:
                                   Assert (fl_prev != NULL);
@@ -454,8 +452,15 @@
    variables. */
 void caml_fl_init_merge (void)
 {
-<<<<<<< HEAD
   int i;
+
+#ifdef CAML_INSTR
+  for (i = 1; i < 20; i++){
+    CAML_INSTR_INT (instr_name[i], instr_size[i]);
+    instr_size[i] = 0;
+  }
+#endif /* CAML_INSTR */
+
   for (i = 1; i <= caml_fl_small_max; i++){
     while (Next (Fl_head (i)) != NULL && Is_white_val (Next (Fl_head (i)))){
       Next (Fl_head (i)) = Next (Next (Fl_head (i)));
@@ -464,17 +469,7 @@
     caml_fl_merge[i] = Fl_head (i);
   }
   caml_fl_merge[0] = Fl_head (0);
-=======
-#ifdef CAML_INSTR
-  int i;
-  for (i = 1; i < 20; i++){
-    CAML_INSTR_INT (instr_name[i], instr_size[i]);
-    instr_size[i] = 0;
-  }
-#endif /* CAML_INSTR */
-  last_fragment = NULL;
-  caml_fl_merge = Fl_head;
->>>>>>> 9ee0e06d
+
 #ifdef DEBUG
   fl_check ();
 #endif
@@ -667,8 +662,7 @@
    size: size of the block (in words)
    do_merge: 1 -> do merge; 0 -> do not merge
    color: which color to give to the pieces; if [do_merge] is 1, this
-          is overridden by the merge code, but we have historically used
-          [Caml_white].
+          must be [Caml_white].
 */
 void caml_make_free_blocks (value *p, mlsize_t size, int do_merge, int color)
 {
@@ -682,12 +676,14 @@
       whsz = size;
     }
     wosz = Wosize_whsize (whsz);
-    *(header_t *)p = Make_header (wosz, 0, color);
+    Hd_hp (p) = Make_header (wosz, 0, color);
     if (do_merge){
-      caml_fl_merge_block (Bp_hp (p), (char *) (p + size));
-    }
-    list = wosz > caml_fl_small_max ? 0 : wosz;
-    caml_fl_merge[list] = Bp_hp (p);
+      caml_fl_merge_block (Bp_hp (p), (char *) (p + whsz));
+    }
+    if (wosz > 0){
+      list = wosz > caml_fl_small_max ? 0 : wosz;
+      caml_fl_merge[list] = Bp_hp (p);
+    }
     size -= whsz;
     p += whsz;
   }
