--- conflicted
+++ resolved
@@ -91,26 +91,8 @@
   caml_final_do_strong_roots (f);
   CAML_INSTR_TIME (tmr, "major_roots/finalised");
   /* Objects in the minor heap are roots for the major GC. */
-<<<<<<< HEAD
   caml_minor_do_fields (f);
-  CAML_TIMER_TIME (tmr, "major_roots/minor_heap");
-=======
-  {
-    value *hp;
-    asize_t sz, i;
-    for (hp = caml_young_ptr;
-         hp < caml_young_alloc_end;
-         hp += Whsize_wosize (sz)){
-      sz = Wosize_hp (hp);
-      if (Tag_hp (hp) < No_scan_tag){
-        for (i = 0; i < sz; i++){
-          f(Field(Val_hp(hp), i), &Field(Val_hp(hp), i));
-        }
-      }
-    }
-  }
   CAML_INSTR_TIME (tmr, "major_roots/minor_heap");
->>>>>>> c5ca91dd
   /* Hook */
   if (caml_scan_roots_hook != NULL) (*caml_scan_roots_hook)(f);
   CAML_INSTR_TIME (tmr, "major_roots/hook");
