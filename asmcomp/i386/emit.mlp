#2 "asmcomp/i386/emit.mlp"
(**************************************************************************)
(*                                                                        *)
(*                                 OCaml                                  *)
(*                                                                        *)
(*             Xavier Leroy, projet Cristal, INRIA Rocquencourt           *)
(*                                                                        *)
(*   Copyright 1996 Institut National de Recherche en Informatique et     *)
(*     en Automatique.                                                    *)
(*                                                                        *)
(*   All rights reserved.  This file is distributed under the terms of    *)
(*   the GNU Lesser General Public License version 2.1, with the          *)
(*   special exception on linking described in the file LICENSE.          *)
(*                                                                        *)
(**************************************************************************)

(* Emission of Intel 386 assembly code *)

open Misc
open Cmm
open Arch
open Proc
open Reg
open Mach
open Linear
open Emitaux
module String = Misc.Stdlib.String

open X86_ast
open X86_proc
open X86_dsl

let _label s = D.label ~typ:DWORD s

let mem_sym typ ?(ofs = 0) sym =
  mem32 typ ~scale:0 ?base:None ~sym ofs RAX (*ignored since scale=0*)

(* CFI directives *)

let cfi_startproc () =
  if Config.asm_cfi_supported then D.cfi_startproc ()

let cfi_endproc () =
  if Config.asm_cfi_supported then D.cfi_endproc ()

let cfi_adjust_cfa_offset n =
  if Config.asm_cfi_supported then D.cfi_adjust_cfa_offset n

let emit_debug_info dbg =
  emit_debug_info_gen dbg D.file D.loc

(* Tradeoff between code size and code speed *)

let fastcode_flag = ref true

let stack_offset = ref 0

(* Layout of the stack frame *)
let num_stack_slots = Array.make Proc.num_register_classes 0

let prologue_required = ref false

let frame_size () =                     (* includes return address *)
  let sz =
    !stack_offset + 4 * num_stack_slots.(0) + 8 * num_stack_slots.(1) + 4
  in Misc.align sz stack_alignment

let slot_offset loc cl =
  match loc with
  | Incoming n ->
      assert (n >= 0);
      frame_size() + n
  | Local n ->
      if cl = 0
      then !stack_offset + n * 4
      else !stack_offset + num_stack_slots.(0) * 4 + n * 8
  | Outgoing n ->
      assert (n >= 0);
      n

(* Record symbols used and defined - at the end generate extern for those
   used but not defined *)

let symbols_defined = ref String.Set.empty
let symbols_used = ref String.Set.empty

let add_def_symbol s = symbols_defined := String.Set.add s !symbols_defined
let add_used_symbol s = symbols_used := String.Set.add s !symbols_used

let trap_frame_size = Misc.align 8 stack_alignment

(* Prefixing of symbols with "_" *)

let symbol_prefix =
  match system with
  | S_linux_elf -> ""
  | S_bsd_elf -> ""
  | S_solaris -> ""
  | S_beos -> ""
  | S_gnu -> ""
  | _ -> "_" (* win32 & others *)

let emit_symbol s = string_of_symbol symbol_prefix s

let immsym s = sym (emit_symbol s)

let emit_call s = I.call (immsym s)

(* Output a label *)

let label_prefix =
  match system with
  | S_linux_elf -> ".L"
  | S_bsd_elf -> ".L"
  | S_solaris -> ".L"
  | S_beos -> ".L"
  | S_gnu -> ".L"
  | _ -> "L"

let emit_label lbl =
  Printf.sprintf "%s%d" label_prefix lbl

let label s = sym (emit_label s)

let def_label s = D.label (emit_label s)

let emit_Llabel fallthrough lbl =
  if not fallthrough && !fastcode_flag then D.align 16 ;
  def_label lbl

(* Output a pseudo-register *)

let int_reg_name =  [| RAX; RBX; RCX; RDX; RSI; RDI; RBP  |]

let float_reg_name = [| TOS |]

let register_name r =
  if r < 100 then Reg32 (int_reg_name.(r))
  else Regf (float_reg_name.(r - 100))

let sym32 ?ofs s = mem_sym ?ofs DWORD (emit_symbol s)

let reg = function
  | { loc = Reg r } -> register_name r
  | { loc = Stack(Incoming n | Outgoing n) } when n < 0 ->
      sym32 "caml_extra_params" ~ofs:(n + 64)
  | { loc = Stack s; typ = Float } as r ->
      let ofs = slot_offset s (register_class r) in
      mem32 REAL8 ofs RSP
  | { loc = Stack s } as r ->
      let ofs = slot_offset s (register_class r) in
      mem32 DWORD ofs RSP
  | { loc = Unknown } ->
      fatal_error "Emit_i386.reg"

(* Output a reference to the lower 8 bits or lower 16 bits of a register *)

let reg_low_8_name  = Array.map (fun r -> Reg8L r) int_reg_name
let reg_low_16_name = Array.map (fun r -> Reg16 r) int_reg_name

let reg8 r =
  match r.loc with
  | Reg r when r < 4 -> reg_low_8_name.(r)
  | _ -> fatal_error "Emit_i386.reg8"

let reg16 r =
  match r.loc with
  | Reg r when r < 7 -> reg_low_16_name.(r)
  | _ -> fatal_error "Emit_i386.reg16"

let reg32 = function
  | { loc = Reg.Reg r } -> int_reg_name.(r)
  | _ -> assert false

let arg32 i n = reg32 i.arg.(n)

(* Output an addressing mode *)

let addressing addr typ i n =
  match addr with
  | Ibased(s, ofs) ->
      add_used_symbol s;
      mem_sym typ (emit_symbol s) ~ofs
  | Iindexed d ->
      mem32 typ d (arg32 i n)
  | Iindexed2 d ->
      mem32 typ ~base:(arg32 i n) d (arg32 i (n+1))
  | Iscaled(2, d) ->
      mem32 typ ~base:(arg32 i n) d (arg32 i n)
  | Iscaled(scale, d) ->
      mem32 typ ~scale d (arg32 i n)
  | Iindexed2scaled(scale, d) ->
      mem32 typ ~scale ~base:(arg32 i n) d (arg32 i (n+1))

(* Record live pointers at call points *)

let record_frame_label ?label live raise_ dbg =
  let lbl =
    match label with
    | None -> new_label()
    | Some label -> label
  in
  let live_offset = ref [] in
  Reg.Set.iter
    (function
      | {typ = Val; loc = Reg r} ->
          live_offset := ((r lsl 1) + 1) :: !live_offset
      | {typ = Val; loc = Stack s} as reg ->
          live_offset := slot_offset s (register_class reg) :: !live_offset
      | {typ = Addr} as r ->
          Misc.fatal_error ("bad GC root " ^ Reg.name r)
      | _ -> ())
    live;
  record_frame_descr ~label:lbl ~frame_size:(frame_size())
    ~live_offset:!live_offset ~raise_frame:raise_ dbg;
  lbl

let record_frame ?label live raise_ dbg =
  let lbl = record_frame_label ?label live raise_ dbg in
  def_label lbl

(* Record calls to the GC -- we've moved them out of the way *)

type gc_call =
  { gc_lbl: label;                      (* Entry label *)
    gc_return_lbl: label;               (* Where to branch after GC *)
    gc_frame: label }                   (* Label of frame descriptor *)

let call_gc_sites = ref ([] : gc_call list)

let emit_call_gc gc =
  def_label gc.gc_lbl;
  emit_call "caml_call_gc";
  def_label gc.gc_frame;
  I.jmp (label gc.gc_return_lbl)

(* Record calls to caml_ml_array_bound_error.
   In -g mode, we maintain one call to caml_ml_array_bound_error
   per bound check site.  Without -g, we can share a single call. *)

type bound_error_call =
  { bd_lbl: label;                      (* Entry label *)
    bd_frame: label }                   (* Label of frame descriptor *)

let bound_error_sites = ref ([] : bound_error_call list)
let bound_error_call = ref 0

let bound_error_label ?label dbg =
  if !Clflags.debug then begin
    let lbl_bound_error = new_label() in
    let lbl_frame = record_frame_label ?label Reg.Set.empty false dbg in
    bound_error_sites :=
      { bd_lbl = lbl_bound_error; bd_frame = lbl_frame } :: !bound_error_sites;
    lbl_bound_error
  end else begin
    if !bound_error_call = 0 then bound_error_call := new_label();
    !bound_error_call
  end

let emit_call_bound_error bd =
  def_label bd.bd_lbl;
  emit_call "caml_ml_array_bound_error";
  def_label bd.bd_frame

let emit_call_bound_errors () =
  List.iter emit_call_bound_error !bound_error_sites;
  if !bound_error_call > 0 then begin
    def_label !bound_error_call;
    emit_call "caml_ml_array_bound_error"
  end

(* Names for instructions *)

let instr_for_intop = function
  | Iadd -> I.add
  | Isub -> I.sub
  | Imul -> (fun arg1 arg2 ->  I.imul arg1 (Some arg2))
  | Iand -> I.and_
  | Ior -> I.or_
  | Ixor -> I.xor
  | Ilsl -> I.sal
  | Ilsr -> I.shr
  | Iasr -> I.sar
  | _ -> fatal_error "Emit_i386: instr_for_intop"

let unary_instr_for_floatop = function
  | Inegf -> I.fchs ()
  | Iabsf -> I.fabs ()
  | _ -> fatal_error "Emit_i386: unary_instr_for_floatop"

let instr_for_floatop = function
  | Iaddf -> I.fadd
  | Isubf -> I.fsub
  | Imulf -> I.fmul
  | Idivf -> I.fdiv
  | Ispecific Isubfrev -> I.fsubr
  | Ispecific Idivfrev -> I.fdivr
  | _ -> fatal_error "Emit_i386: instr_for_floatop"

let instr_for_floatop_reversed = function
  | Iaddf -> I.fadd
  | Isubf -> I.fsubr
  | Imulf -> I.fmul
  | Idivf -> I.fdivr
  | Ispecific Isubfrev -> I.fsub
  | Ispecific Idivfrev -> I.fdiv
  | _ -> fatal_error "Emit_i386: instr_for_floatop_reversed"


let instr_for_floatop_reversed_pop = function
  | Iaddf -> I.faddp
  | Isubf -> I.fsubrp
  | Imulf -> I.fmulp
  | Idivf -> I.fdivrp
  | Ispecific Isubfrev -> I.fsubp
  | Ispecific Idivfrev -> I.fdivp
  | _ -> fatal_error "Emit_i386: instr_for_floatop_reversed_pop"

let instr_for_floatarithmem = function
  | Ifloatadd -> I.fadd
  | Ifloatsub -> I.fsub
  | Ifloatsubrev -> I.fsubr
  | Ifloatmul -> I.fmul
  | Ifloatdiv -> I.fdiv
  | Ifloatdivrev -> I.fdivr

let cond = function
  | Isigned Ceq   -> E   | Isigned Cne   -> NE
  | Isigned Cle   -> LE  | Isigned Cgt   -> G
  | Isigned Clt   -> L   | Isigned Cge   -> GE
  | Iunsigned Ceq -> E   | Iunsigned Cne -> NE
  | Iunsigned Cle -> BE  | Iunsigned Cgt -> A
  | Iunsigned Clt -> B   | Iunsigned Cge -> AE

(* Output an = 0 or <> 0 test. *)

let output_test_zero arg =
  match arg.loc with
  | Reg.Reg _ -> I.test (reg arg) (reg arg)
  | _  -> I.cmp (int 0) (reg arg)

(* Deallocate the stack frame before a return or tail call *)

let output_epilogue f =
  let n = frame_size() - 4 in
  if n > 0 then
    begin
      I.add (int n) esp;
      cfi_adjust_cfa_offset (-n);
      f ();
      (* reset CFA back cause function body may continue *)
      cfi_adjust_cfa_offset n
    end
  else
    f ()

(* Determine if the given register is the top of the floating-point stack *)

let is_tos = function { loc = Reg _; typ = Float } -> true | _ -> false

(* Emit the code for a floating-point comparison *)

let emit_float_test cmp arg lbl =
  let actual_cmp =
    match (is_tos arg.(0), is_tos arg.(1)) with
    | (true, true) ->
        (* both args on top of FP stack *)
        I.fcompp ();
        cmp
    | (true, false) ->
        (* first arg on top of FP stack *)
        I.fcomp (reg arg.(1));
        cmp
    | (false, true) ->
        (* second arg on top of FP stack *)
        I.fcomp (reg arg.(0));
        Cmm.swap_float_comparison cmp
    | (false, false) ->
        I.fld     (reg arg.(0));
        I.fcomp   (reg arg.(1));
        cmp
  in
  I.fnstsw ax;
  match actual_cmp with
  | CFeq ->
      I.and_ (int 69) ah;
      I.cmp (int 64) ah;
      I.je lbl
  | CFneq ->
      I.and_ (int 68) ah;
      I.xor (int 64) ah;
      I.jne lbl
  | CFle ->
      I.and_ (int 69) ah;
      I.dec ah;
      I.cmp (int 64) ah;
      I.jb lbl
  | CFnle ->
      I.and_ (int 69) ah;
      I.dec ah;
      I.cmp (int 64) ah;
      I.jae lbl
  | CFge ->
      I.and_ (int 5) ah;
      I.je lbl
  | CFnge ->
      I.and_ (int 5) ah;
      I.jne lbl
  | CFlt ->
      I.and_ (int 69) ah;
      I.cmp (int 1) ah;
      I.je lbl
  | CFnlt ->
      I.and_ (int 69) ah;
      I.cmp (int 1) ah;
      I.jne lbl
  | CFgt ->
      I.and_ (int 69) ah;
      I.je lbl
  | CFngt ->
      I.and_ (int 69) ah;
      I.jne lbl

(* Emit a Ifloatspecial instruction *)

let emit_floatspecial = function
  | "atan"  -> I.fld1 (); I.fpatan ()
  | "atan2" -> I.fpatan ()
  | "cos"   -> I.fcos ()
  | "log"   -> I.fldln2 (); I.fxch st1; I.fyl2x ()
  | "log10" -> I.fldlg2 (); I.fxch st1; I.fyl2x ()
  | "sin"   -> I.fsin ()
  | "sqrt"  -> I.fsqrt ()
  | "tan"   -> I.fptan (); I.fstp st0
  | _ -> assert false

(* Floating-point constants *)

let float_constants = ref ([] : (int64 * int) list)

let add_float_constant cst =
  try
    List.assoc cst !float_constants
  with
    Not_found ->
      let lbl = new_label() in
      float_constants := (cst, lbl) :: !float_constants;
      lbl

let emit_float64_split_directive x =
  let lo = Int64.logand x 0xFFFF_FFFFL
  and hi = Int64.shift_right_logical x 32 in
  D.long (Const (if Arch.big_endian then hi else lo));
  D.long (Const (if Arch.big_endian then lo else hi))

let emit_float_constant cst lbl =
  _label (emit_label lbl);
  emit_float64_split_directive cst

let emit_global_label s =
  let lbl = Compilenv.make_symbol (Some s) in
  add_def_symbol lbl;
  let lbl = emit_symbol lbl in
  D.global lbl;
  _label lbl

(* Output .text section directive, or named .text.caml.<name> if enabled. *)

let emit_named_text_section func_name =
  if !Clflags.function_sections then
    begin match system with
    | S_macosx | S_mingw | S_cygwin | S_win32 -> D.text ()
    | _ -> D.section [ ".text.caml."^(emit_symbol func_name) ]
             (Some "ax") ["@progbits"]
    end
  else D.text ()

(* Output the assembly code for an instruction *)

(* Name of current function *)
let function_name = ref ""
(* Entry point for tail recursive calls *)
let tailrec_entry_point = ref 0

let emit_instr fallthrough i =
  emit_debug_info i.dbg;
  match i.desc with
  | Lend -> ()
  | Lprologue ->
    assert (!prologue_required);
    let n = frame_size() - 4 in
    if n > 0 then  begin
      I.sub (int n) esp;
      cfi_adjust_cfa_offset n;
    end;
  | Lop(Imove | Ispill | Ireload) ->
      let src = i.arg.(0) and dst = i.res.(0) in
      if src.loc <> dst.loc then begin
        if src.typ = Float then
          if is_tos src then
            I.fstp (reg dst)
          else if is_tos dst then
            I.fld (reg src)
          else begin
            I.fld (reg src);
            I.fstp (reg dst)
          end
        else
          I.mov (reg src) (reg dst)
      end
  | Lop(Iconst_int n) ->
      if n = 0n then begin
        match i.res.(0).loc with
        | Reg _ -> I.xor (reg i.res.(0)) (reg i.res.(0))
        | _     -> I.mov (int 0) (reg i.res.(0))
      end else
        I.mov (nat n) (reg i.res.(0))
  | Lop(Iconst_float f) ->
      begin match f with
      | 0x0000_0000_0000_0000L ->       (* +0.0 *)
          I.fldz ()
      | 0x8000_0000_0000_0000L ->       (* -0.0 *)
          I.fldz (); I.fchs ()
      | 0x3FF0_0000_0000_0000L ->       (*  1.0 *)
          I.fld1 ()
      | 0xBFF0_0000_0000_0000L ->       (* -1.0 *)
          I.fld1 (); I.fchs ()
      | _ ->
          let lbl = add_float_constant f in
          I.fld (mem_sym REAL8 (emit_label lbl))
      end
  | Lop(Iconst_symbol s) ->
      add_used_symbol s;
      I.mov (immsym s) (reg i.res.(0))
  | Lop(Icall_ind { label_after; }) ->
      I.call (reg i.arg.(0));
      record_frame i.live false i.dbg ~label:label_after
  | Lop(Icall_imm { func; label_after; }) ->
      add_used_symbol func;
      emit_call func;
      record_frame i.live false i.dbg ~label:label_after
  | Lop(Itailcall_ind { label_after = _; }) ->
      output_epilogue begin fun () ->
        I.jmp (reg i.arg.(0))
      end
  | Lop(Itailcall_imm { func; label_after = _; }) ->
      if func = !function_name then
        I.jmp (label !tailrec_entry_point)
      else begin
        output_epilogue begin fun () ->
          add_used_symbol func;
          I.jmp (immsym func)
        end
      end
  | Lop(Iextcall { func; alloc; label_after; }) ->
      add_used_symbol func;
      if alloc then begin
        I.mov (immsym func) eax;
        emit_call "caml_c_call";
        record_frame i.live false i.dbg ~label:label_after
      end else begin
        emit_call func
      end
  | Lop(Istackoffset n) ->
      if n < 0
      then I.add (int (-n)) esp
      else I.sub (int n) esp;
      cfi_adjust_cfa_offset n;
      stack_offset := !stack_offset + n
  | Lop(Iload(chunk, addr)) ->
      let dest = i.res.(0) in
      begin match chunk with
      | Word_int | Word_val | Thirtytwo_signed | Thirtytwo_unsigned ->
          I.mov (addressing addr DWORD i 0) (reg dest)
      | Byte_unsigned ->
          I.movzx (addressing addr BYTE i 0) (reg dest)
      | Byte_signed ->
          I.movsx (addressing addr BYTE i 0) (reg dest)
      | Sixteen_unsigned ->
          I.movzx (addressing addr WORD i 0) (reg dest)
      | Sixteen_signed ->
          I.movsx (addressing addr WORD i 0) (reg dest)
      | Single ->
          I.fld (addressing addr REAL4 i 0)
      | Double | Double_u ->
          I.fld (addressing addr REAL8 i 0)
      end
  | Lop(Istore(chunk, addr, _)) ->
      begin match chunk with
      | Word_int | Word_val | Thirtytwo_signed | Thirtytwo_unsigned ->
          I.mov (reg i.arg.(0)) (addressing addr DWORD i 1)
      | Byte_unsigned | Byte_signed ->
          I.mov (reg8 i.arg.(0)) (addressing addr BYTE i 1)
      | Sixteen_unsigned | Sixteen_signed ->
          I.mov (reg16 i.arg.(0)) (addressing addr WORD i 1)
      | Single ->
          if is_tos i.arg.(0) then
            I.fstp (addressing addr REAL4 i 1)
          else begin
            I.fld (reg i.arg.(0));
            I.fstp (addressing addr REAL4 i 1)
          end
      | Double | Double_u ->
          if is_tos i.arg.(0) then
            I.fstp (addressing addr REAL8 i 1)
          else begin
            I.fld (reg i.arg.(0));
            I.fstp (addressing addr REAL8 i 1)
          end
      end
  | Lop(Ialloc { bytes = n; label_after_call_gc; }) ->
      if !fastcode_flag then begin
        let lbl_redo = new_label() in
        def_label lbl_redo;
        I.mov (sym32 "caml_young_ptr") eax;
        I.sub (int n) eax;
        I.mov eax (sym32 "caml_young_ptr");
        I.cmp (sym32 "caml_young_limit") eax;
        let lbl_call_gc = new_label() in
        let lbl_frame = record_frame_label i.live false Debuginfo.none in
        I.jb (label lbl_call_gc);
        I.lea (mem32 NONE 4 RAX) (reg i.res.(0));
        call_gc_sites :=
          { gc_lbl = lbl_call_gc;
            gc_return_lbl = lbl_redo;
            gc_frame = lbl_frame } :: !call_gc_sites
      end else begin
        begin match n with
          8  -> emit_call "caml_alloc1"
        | 12 -> emit_call "caml_alloc2"
        | 16 -> emit_call "caml_alloc3"
        | _  ->
            I.mov (int n) eax;
            emit_call "caml_allocN"
        end;
        let label =
          record_frame_label ?label:label_after_call_gc i.live false
            Debuginfo.none
        in
        def_label label;
        I.lea (mem32 NONE 4 RAX) (reg i.res.(0))
      end
  | Lop(Iintop(Icomp cmp)) ->
      I.cmp (reg i.arg.(1)) (reg i.arg.(0));
      I.set (cond cmp) al;
      I.movzx al (reg i.res.(0));
  | Lop(Iintop_imm(Icomp cmp, n)) ->
      I.cmp (int n) (reg i.arg.(0));
      I.set (cond cmp) al;
      I.movzx al (reg i.res.(0))
  | Lop(Iintop (Icheckbound { label_after_error; } )) ->
      let lbl = bound_error_label ?label:label_after_error i.dbg in
      I.cmp (reg i.arg.(1)) (reg i.arg.(0));
      I.jbe (label lbl)
  | Lop(Iintop_imm(Icheckbound { label_after_error; }, n)) ->
      let lbl = bound_error_label ?label:label_after_error i.dbg in
      I.cmp (int n) (reg i.arg.(0));
      I.jbe (label lbl)
  | Lop(Iintop(Idiv | Imod)) ->
      I.cdq ();
      I.idiv (reg i.arg.(1))
  | Lop(Iintop(Ilsl | Ilsr | Iasr as op)) ->
      (* We have i.arg.(0) = i.res.(0) and i.arg.(1) = %ecx *)
      instr_for_intop op cl (reg i.res.(0))
  | Lop(Iintop Imulh) ->
      I.imul (reg i.arg.(1)) None
  | Lop(Iintop op) ->
      (* We have i.arg.(0) = i.res.(0) *)
      instr_for_intop op (reg i.arg.(1)) (reg i.res.(0))
  | Lop(Iintop_imm(Iadd, n)) when i.arg.(0).loc <> i.res.(0).loc ->
      I.lea (mem32 NONE n (reg32 i.arg.(0))) (reg i.res.(0))
  | Lop(Iintop_imm(Iadd, 1) | Iintop_imm(Isub, -1)) ->
      I.inc (reg i.res.(0))
  | Lop(Iintop_imm(Iadd, -1) | Iintop_imm(Isub, 1)) ->
      I.dec (reg i.res.(0))
  | Lop(Iintop_imm(op, n)) ->
      (* We have i.arg.(0) = i.res.(0) *)
      instr_for_intop op (int n) (reg i.res.(0))
  | Lop(Inegf | Iabsf as floatop) ->
      if not (is_tos i.arg.(0)) then
        I.fld (reg i.arg.(0));
      unary_instr_for_floatop floatop
  | Lop(Iaddf | Isubf | Imulf | Idivf | Ispecific(Isubfrev | Idivfrev)
        as floatop) ->
      begin match (is_tos i.arg.(0), is_tos i.arg.(1)) with
        (true, true) ->
          (* both operands on top of FP stack *)
          instr_for_floatop_reversed_pop floatop st0 st1
      | (true, false) ->
          (* first operand on stack *)
          instr_for_floatop floatop (reg i.arg.(1))
      | (false, true) ->
          (* second operand on stack *)
          instr_for_floatop_reversed floatop (reg i.arg.(0))
      | (false, false) ->
          (* both operands in memory *)
          I.fld (reg i.arg.(0));
          instr_for_floatop floatop (reg i.arg.(1))
      end
  | Lop(Ifloatofint) ->
      begin match i.arg.(0).loc with
      | Stack _ ->
          I.fild (reg i.arg.(0))
      | _ ->
          I.push (reg i.arg.(0));
          I.fild (mem32 DWORD 0 RSP);
          I.add (int 4) esp
      end
  | Lop(Iintoffloat) ->
      if not (is_tos i.arg.(0)) then
        I.fld (reg i.arg.(0));
      stack_offset := !stack_offset - 8;
      I.sub (int 8) esp;
      cfi_adjust_cfa_offset 8;
      I.fnstcw (mem32 NONE 4 RSP);
      I.mov (mem32 WORD 4 RSP) ax;
      I.mov (int 12) ah;
      I.mov ax (mem32 WORD 0 RSP);
      I.fldcw (mem32 NONE 0 RSP);
      begin match i.res.(0).loc with
      | Stack _ ->
          I.fistp (reg i.res.(0))
      | _ ->
          I.fistp (mem32 DWORD 0 RSP);
          I.mov (mem32 DWORD 0 RSP) (reg i.res.(0))
      end;
      I.fldcw (mem32 NONE 4 RSP);
      I.add (int 8) esp;
      cfi_adjust_cfa_offset (-8);
      stack_offset := !stack_offset + 8
  | Lop(Ispecific(Ilea addr)) ->
      I.lea (addressing addr DWORD i 0) (reg i.res.(0))
  | Lop(Ispecific(Istore_int(n, addr, _))) ->
      I.mov (nat n) (addressing addr DWORD i 0)
  | Lop(Ispecific(Istore_symbol(s, addr, _))) ->
      add_used_symbol s;
      I.mov (immsym s) (addressing addr DWORD i 0)
  | Lop(Ispecific(Ioffset_loc(n, addr))) ->
      I.add (int n) (addressing addr DWORD i 0)
  | Lop(Ispecific(Ipush)) ->
      (* Push arguments in reverse order *)
      for n = Array.length i.arg - 1 downto 0 do
        let r = i.arg.(n) in
        match r with
          {loc = Reg _; typ = Float} ->
            I.sub (int 8) esp;
            cfi_adjust_cfa_offset 8;
            I.fstp (mem32 REAL8 0 RSP);
            stack_offset := !stack_offset + 8
        | {loc = Stack sl; typ = Float} ->
            let ofs = slot_offset sl 1 in
            (* Use x87 stack to move from stack to stack,
               instead of two 32-bit push instructions,
               which could kill performance on modern CPUs (see #6979).
            *)
            I.fld (mem32 REAL8 ofs RSP);
            I.sub (int 8) esp;
            cfi_adjust_cfa_offset 8;
            I.fstp (mem32 REAL8 0 RSP);
            stack_offset := !stack_offset + 8
        | _ ->
            I.push (reg r);
            cfi_adjust_cfa_offset 4;
            stack_offset := !stack_offset + 4
      done
  | Lop(Ispecific(Ipush_int n)) ->
      I.push (nat n);
      cfi_adjust_cfa_offset 4;
      stack_offset := !stack_offset + 4
  | Lop(Ispecific(Ipush_symbol s)) ->
      add_used_symbol s;
      I.push (immsym s);
      cfi_adjust_cfa_offset 4;
      stack_offset := !stack_offset + 4
  | Lop(Ispecific(Ipush_load addr)) ->
      I.push (addressing addr DWORD i 0);
      cfi_adjust_cfa_offset 4;
      stack_offset := !stack_offset + 4
  | Lop(Ispecific(Ipush_load_float addr)) ->
      I.push (addressing (offset_addressing addr 4) DWORD i 0);
      I.push (addressing addr DWORD i 0);
      cfi_adjust_cfa_offset 8;
      stack_offset := !stack_offset + 8
  | Lop(Ispecific(Ifloatarithmem(double, op, addr))) ->
      if not (is_tos i.arg.(0)) then
        I.fld (reg i.arg.(0));
      instr_for_floatarithmem op
          (addressing addr
             (if double then REAL8 else REAL4) i 1)
  | Lop(Ispecific(Ifloatspecial s)) ->
      (* Push args on float stack if necessary *)
      for k = 0 to Array.length i.arg - 1 do
        if not (is_tos i.arg.(k)) then I.fld (reg i.arg.(k))
      done;
      (* Fix-up for binary instrs whose args were swapped *)
      if Array.length i.arg = 2 && is_tos i.arg.(1) then
        I.fxch st1;
      emit_floatspecial s
  | Lop (Iname_for_debugger _) -> ()
  | Lreloadretaddr ->
      ()
  | Lreturn ->
      output_epilogue begin fun () ->
        I.ret ()
      end
  | Llabel lbl ->
      emit_Llabel fallthrough lbl
  | Lbranch lbl ->
      I.jmp (label lbl)
  | Lcondbranch(tst, lbl) ->
      let lbl = label lbl in
      begin match tst with
      | Itruetest ->
          output_test_zero i.arg.(0);
          I.jne lbl;
      | Ifalsetest ->
          output_test_zero i.arg.(0);
          I.je lbl
      | Iinttest cmp ->
          I.cmp (reg i.arg.(1)) (reg i.arg.(0));
          I.j (cond cmp) lbl
      | Iinttest_imm((Isigned Ceq | Isigned Cne |
                      Iunsigned Ceq | Iunsigned Cne) as cmp, 0) ->
          output_test_zero i.arg.(0);
          I.j (cond cmp) lbl
      | Iinttest_imm(cmp, n) ->
          I.cmp (int n) (reg i.arg.(0));
          I.j (cond cmp) lbl
      | Ifloattest cmp ->
          emit_float_test cmp i.arg lbl
      | Ioddtest ->
          I.test (int 1) (reg i.arg.(0));
          I.jne lbl
      | Ieventest ->
          I.test (int 1) (reg i.arg.(0));
          I.je lbl
      end
  | Lcondbranch3(lbl0, lbl1, lbl2) ->
      I.cmp (int 1) (reg i.arg.(0));
      begin match lbl0 with
        None -> ()
      | Some lbl -> I.jb (label lbl)
      end;
      begin match lbl1 with
        None -> ()
      | Some lbl -> I.je (label lbl)
      end;
      begin match lbl2 with
        None -> ()
      | Some lbl -> I.ja (label lbl)
      end
  | Lswitch jumptbl ->
      let lbl = new_label() in
      I.jmp (mem32 NONE 0 (reg32 i.arg.(0)) ~scale:4 ~sym:(emit_label lbl));
      D.data ();
      _label (emit_label lbl);
      for i = 0 to Array.length jumptbl - 1 do
        D.long (ConstLabel (emit_label jumptbl.(i)))
      done;
      emit_named_text_section !function_name
  | Lentertrap ->
      ()
  | Ladjust_trap_depth { delta_traps } ->
      let delta = trap_frame_size * delta_traps in
      cfi_adjust_cfa_offset delta;
      stack_offset := !stack_offset + delta
  | Lpushtrap { lbl_handler; } ->
      I.push (label lbl_handler);
      if trap_frame_size > 8 then
        I.sub (int (trap_frame_size - 8)) esp;
      I.push (sym32 "caml_exception_pointer");
      cfi_adjust_cfa_offset trap_frame_size;
      I.mov esp (sym32 "caml_exception_pointer");
      stack_offset := !stack_offset + trap_frame_size
  | Lpoptrap ->
      I.pop (sym32 "caml_exception_pointer");
      I.add (int (trap_frame_size - 4)) esp;
      cfi_adjust_cfa_offset (-trap_frame_size);
      stack_offset := !stack_offset - trap_frame_size
  | Lraise k  ->
      begin match k with
      | Cmm.Raise_withtrace ->
          emit_call "caml_raise_exn";
          record_frame Reg.Set.empty true i.dbg
      | Cmm.Raise_notrace ->
          I.mov (sym32 "caml_exception_pointer") esp;
          I.pop (sym32 "caml_exception_pointer");
          if trap_frame_size > 8 then
            I.add (int (trap_frame_size - 8)) esp;
          I.pop ebx;
          I.jmp ebx
      end

let rec emit_all fallthrough i =
  match i.desc with
  |  Lend -> ()
  | _ ->
      emit_instr fallthrough i;
      emit_all
        (system = S_win32 || Linear.has_fallthrough i.desc)
        i.next

(* Emission of a function declaration *)

let fundecl fundecl =
  function_name := fundecl.fun_name;
  fastcode_flag := fundecl.fun_fast;
  tailrec_entry_point := fundecl.fun_tailrec_entry_point_label;
  stack_offset := 0;
  call_gc_sites := [];
  bound_error_sites := [];
  bound_error_call := 0;
<<<<<<< HEAD
  for i = 0 to Proc.num_register_classes - 1 do
    num_stack_slots.(i) <- fundecl.fun_num_stack_slots.(i);
  done;
  prologue_required := fundecl.fun_prologue_required;
  D.text ();
=======
  emit_named_text_section !function_name;
>>>>>>> 563e6557
  add_def_symbol fundecl.fun_name;
  D.align (if system = S_win32 then 4 else 16);
  D.global (emit_symbol fundecl.fun_name);
  D.label (emit_symbol fundecl.fun_name);
  emit_debug_info fundecl.fun_dbg;
  cfi_startproc ();
  emit_all true fundecl.fun_body;
  List.iter emit_call_gc !call_gc_sites;
  emit_call_bound_errors ();
  cfi_endproc ();
  begin match system with
  | S_linux_elf | S_bsd_elf | S_gnu ->
      D.type_ (emit_symbol fundecl.fun_name) "@function";
      D.size (emit_symbol fundecl.fun_name)
        (ConstSub (
            ConstThis,
            ConstLabel (emit_symbol fundecl.fun_name)))
  | _ -> ()
  end


(* Emission of data *)

let emit_item = function
  | Cglobal_symbol s -> D.global (emit_symbol s)
  | Cdefine_symbol s -> add_def_symbol s; _label (emit_symbol s)
  | Cint8 n -> D.byte (const n)
  | Cint16 n -> D.word (const n)
  | Cint32 n -> D.long (const_nat n)
  | Cint n -> D.long (const_nat n)
  | Csingle f -> D.long (Const (Int64.of_int32 (Int32.bits_of_float f)))
  | Cdouble f -> emit_float64_split_directive (Int64.bits_of_float f)
  | Csymbol_address s -> add_used_symbol s; D.long (ConstLabel (emit_symbol s))
  | Cstring s -> D.bytes s
  | Cskip n -> if n > 0 then D.space n
  | Calign n -> D.align n

let data l =
  D.data ();
  List.iter emit_item l

(* Beginning / end of an assembly file *)

let begin_assembly() =
  X86_proc.reset_asm_code ();
  reset_debug_info();                   (* PR#5603 *)
  float_constants := [];
  if system = S_win32 then begin
    D.mode386 ();
    D.model "FLAT";
    D.extrn "_caml_young_ptr" DWORD;
    D.extrn "_caml_young_limit" DWORD;
    D.extrn "_caml_exception_pointer" DWORD;
    D.extrn "_caml_extra_params" DWORD;
    D.extrn "_caml_call_gc" PROC;
    D.extrn "_caml_c_call" PROC;
    D.extrn "_caml_allocN" PROC;
    D.extrn "_caml_alloc1" PROC;
    D.extrn "_caml_alloc2" PROC;
    D.extrn "_caml_alloc3" PROC;
    D.extrn "_caml_ml_array_bound_error" PROC;
    D.extrn "_caml_raise_exn" PROC;
  end;

  D.data ();
  emit_global_label "data_begin";
  emit_named_text_section (Compilenv.make_symbol (Some "code_begin"));
  emit_global_label "code_begin"

let end_assembly() =
  if !float_constants <> [] then begin
    D.data ();
    List.iter (fun (cst,lbl) -> emit_float_constant cst lbl) !float_constants
  end;

  emit_named_text_section (Compilenv.make_symbol (Some "code_end"));
  emit_global_label "code_end";

  D.data ();
  D.long (const 0);  (* PR#6329 *)
  emit_global_label "data_end";
  D.long (const 0);

  emit_global_label "frametable";

  emit_frames
    { efa_code_label = (fun l -> D.long (ConstLabel (emit_label l)));
      efa_data_label = (fun l -> D.long (ConstLabel (emit_label l)));
      efa_16 = (fun n -> D.word (const n));
      efa_32 = (fun n -> D.long (const_32 n));
      efa_word = (fun n -> D.long (const n));
      efa_align = D.align;
      efa_label_rel = (fun lbl ofs ->
          D.long (ConstAdd (
              ConstSub(ConstLabel(emit_label lbl),
                       ConstThis),
              const_32 ofs)));
      efa_def_label = (fun l -> _label (emit_label l));
      efa_string = (fun s -> D.bytes (s ^ "\000"))
    };

  if system = S_linux_elf then
    (* Mark stack as non-executable, PR#4564 *)
    D.section [".note.GNU-stack"] (Some "") ["%progbits"];

  if system = S_win32 then begin
    D.comment "External functions";
    String.Set.iter
      (fun s ->
         if not (String.Set.mem s !symbols_defined) then
           D.extrn (emit_symbol s) PROC)
      !symbols_used;
    symbols_used := String.Set.empty;
    symbols_defined := String.Set.empty;
  end;

  let asm =
    if !Emitaux.create_asm_file then
      Some
        (
         (if X86_proc.masm then X86_masm.generate_asm
          else X86_gas.generate_asm) !Emitaux.output_channel
        )
    else
      None
  in
  X86_proc.generate_code asm<|MERGE_RESOLUTION|>--- conflicted
+++ resolved
@@ -910,15 +910,11 @@
   call_gc_sites := [];
   bound_error_sites := [];
   bound_error_call := 0;
-<<<<<<< HEAD
   for i = 0 to Proc.num_register_classes - 1 do
     num_stack_slots.(i) <- fundecl.fun_num_stack_slots.(i);
   done;
   prologue_required := fundecl.fun_prologue_required;
-  D.text ();
-=======
   emit_named_text_section !function_name;
->>>>>>> 563e6557
   add_def_symbol fundecl.fun_name;
   D.align (if system = S_win32 then 4 else 16);
   D.global (emit_symbol fundecl.fun_name);
