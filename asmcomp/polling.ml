(**************************************************************************)
(*                                                                        *)
(*                                 OCaml                                  *)
(*                                                                        *)
(*                Xavier Leroy, Collège de France                         *)
(*                Damien Doligez, Inria                                   *)
(*                                                                        *)
(*   Copyright 2021 Collège de France and Inria                           *)
(*                                                                        *)
(*   All rights reserved.  This file is distributed under the terms of    *)
(*   the GNU Lesser General Public License version 2.1, with the          *)
(*   special exception on linking described in the file LICENSE.          *)
(*                                                                        *)
(**************************************************************************)

open Mach

module String = Misc.Stdlib.String

<<<<<<< HEAD
(* replace with starts_with when it arrives *)
let isprefix s1 s2 =
  String.length s1 <= String.length s2
  && String.sub s2 0 (String.length s1) = s1

let is_assume_suppressed_poll_fun s =
  isprefix "caml_apply" s

(* Check a sequence of instructions from [f] and return whether
   they poll (via an alloc or raising an exception) *)
let rec path_polls (f : Mach.instruction) : bool =
  match f.desc with
  | Iifthenelse (_, i0, i1) ->
      ((path_polls i0) && (path_polls i1)) || (path_polls f.next)
  | Iswitch (_, acts) ->
      (Array.for_all path_polls acts) && (path_polls f.next)
  | Icatch (_, handlers, body) ->
     (path_polls f.next) && (path_polls body)
     &&
     (List.for_all path_polls (List.map (fun (_, handler_code) ->
      handler_code) handlers))
  | Itrywith (body, handler) ->
      (path_polls body) && (path_polls handler) && (path_polls f.next)
  | Ireturn | Iend | Iexit _ -> false
  | Iop (Ialloc _)
  | Iop (Ipoll _)
  | Iraise _ -> true  (* Iraise included here because it contains a poll *)
  | Iop _ -> path_polls f.next

 (* Check a sequence of instructions from [f] and return whether the
    function prologue requires a poll, by virtue of the instructions not
    causing a poll already. *)
let requires_prologue_poll ~future_funcnames (f : Mach.instruction) : bool =
  let rec check_path i =
  match i.desc with
  | Iifthenelse (_, i0, i1) ->
      (check_path i0) || (check_path i1) || (check_path i.next)
  | Iswitch (_, acts) ->
      (Array.exists check_path acts) || (check_path i.next)
  | Icatch (_, handlers, body) ->
     (check_path body)
     ||
      (List.exists check_path (List.map (fun (_, handler_code) ->
        handler_code) handlers)) || (check_path i.next)
  | Itrywith (body, handler) ->
      (check_path body) || (check_path handler) || (check_path i.next)
  | Iop (Itailcall_ind) -> true
  | Iop (Itailcall_imm { func; _ }) ->
    if (String.Set.mem func future_funcnames)
        || is_assume_suppressed_poll_fun func then
      (* this means we have a call to a function that might be a self call
         or a call to a future function (which won't have a poll) *)
      true
=======
(* Detection of recursive handlers that are not guaranteed to poll
   at every loop iteration. *)

(* The result of the analysis is a mapping from handlers H
   (= loop heads) to Booleans b and polling decisions.

   b is true if every path starting from H goes through an Ialloc,
   Ipoll, Ireturn, Itailcall_ind or Itailcall_imm instruction.
   In this case, we say that H is "safe".
   b is also true if we decide to insert a poll at the head of H.

   (Iraise is treated like Ireturn if not handled locally, or like
    a branch to the nearest enclosing exception handler.)

   b is false, therefore, if starting from H we can loop infinitely
   without crossing an Ialloc or Ipoll instruction.
   In this case, we say that H is "unsafe".
*)

(* The analysis is a backward dataflow analysis starting from false,
   using && (Boolean "and") as the join operator,
   and with the following transfer function:

   TRANSF(Ialloc | Ipoll | Itailcall_ind | Itailcall_imm _ | Ireturn) = true
   TRANSF(all other operations, x) = x
*)

(* We modify the code during the analysis in the following way:
   As soon as we find a recursive catch with some unsafe handlers
   we mark one of them for poll insertion, then we resume the analysis
   to determine whether there are still some unsafe handlers.

   Note that this means the analysis must return true in the end because
   it will have inserted polls in all unsafe loops.
*)

type handler_status = AddPoll | Polls | MayLoop

let polled_loops_analysis funbody =
  let handlers : (int, handler_status) Hashtbl.t = Hashtbl.create 20 in
  let get_handler n =
    match Hashtbl.find_opt handlers n with
    | Some (AddPoll | Polls) -> true
    | Some (MayLoop) | None -> false
  in
  let set_handler n b =
    match Hashtbl.find_opt handlers n with
    | Some AddPoll -> ()
    | _ -> Hashtbl.replace handlers n (if b then Polls else MayLoop)
  in
  let set_add_poll n = Hashtbl.replace handlers n AddPoll in
  let get_add_poll n =
    match Hashtbl.find_opt handlers n with
    | Some AddPoll -> true
    | _ -> false
  in
  let rec before i end_ exn =
    match i.desc with
    | Iend -> end_
    | Iop (Ialloc _ | Ipoll _ | Itailcall_ind | Itailcall_imm _) -> true
    | Iop (Icall_ind | Icall_imm _) ->
        exn && before i.next end_ exn
    | Iop op ->
        if operation_can_raise op
        then exn && before i.next end_ exn
        else before i.next end_ exn
    | Ireturn -> true
    | Iifthenelse(_, ifso, ifnot) ->
        let join = before i.next end_ exn in
        before ifso join exn && before ifnot join exn
    | Iswitch(_, branches) ->
        let join = before i.next end_ exn in
        Array.for_all (fun i -> before i join exn) branches
    | Icatch (Cmm.Nonrecursive, handlers, body) ->
        let join = before i.next end_ exn in
        List.iter
          (fun (n, h) -> set_handler n (before h join exn))
          handlers;
        before body join exn
    | Icatch (Cmm.Recursive, handlers, body) ->
        let join = before i.next end_ exn in
        let update changed (n, h) =
          if get_add_poll n then changed else begin
            let b0 = get_handler n in
            let b1 = before h join exn in
            if b1 = b0 then changed else (set_handler n b1; true)
          end
        in
        let rec loop () =
          while List.fold_left update false handlers do () done;
          match List.find_opt (fun (n, _) -> not (get_handler n)) handlers with
          | None -> ()
          | Some (n, _) -> set_add_poll n; loop ()
        in
        loop ();
        before body join exn
    | Iexit n ->
        get_handler n
    | Itrywith(body, handler) ->
        let join = before i.next end_ exn in
        before body join (before handler join exn)
    | Iraise _ ->
        exn
  in
  let _r = before funbody true true in
  assert _r;
  get_add_poll

(* Detection of functions that can loop via a tail-call without going
   through a poll point. *)

(* The result of the analysis is a single Boolean b.

   b is true if there exists a path from the function entry to a
   Potentially Recursive Tail Call (an Itailcall_ind or
   Itailcall_imm to a forward function)
   that does not go through an Ialloc or Ipoll instruction.

   b is false, therefore, if the function always polls (via Ialloc or Ipoll)
   before doing a PRTC.

   To compute b, we do a backward dataflow analysis starting from
   false, using || (Boolean "or") as the join operator, and with the
   following transfer function:

   TRANSF(Ialloc | Ipoll, x) = false
   TRANSF(Itailcall_ind, x) = true
   TRANSF(Itailcall_imm f, x) = f is a forward function
   TRANSF(all other operations, x) = x
*)

let potentially_recursive_tailcall ~fwd_func funbody =
  let handlers : (int, bool) Hashtbl.t = Hashtbl.create 20 in
  let get_handler n =
    match Hashtbl.find_opt handlers n with Some b -> b | None -> false in
  let set_handler n b =
    Hashtbl.replace handlers n b in
  let rec before i end_ exn =
    match i.desc with
    | Iend -> end_
    | Iop (Ialloc _ | Ipoll _) -> false
    | Iop (Itailcall_ind) -> true
    | Iop (Itailcall_imm { func }) -> String.Set.mem func fwd_func
    | Iop op ->
        if operation_can_raise op
        then exn || before i.next end_ exn
        else before i.next end_ exn
    | Ireturn -> false
    | Iifthenelse(_, ifso, ifnot) ->
        let join = before i.next end_ exn in
        before ifso join exn || before ifnot join exn
    | Iswitch(_, branches) ->
        let join = before i.next end_ exn in
        Array.exists (fun i -> before i join exn) branches
    | Icatch (Cmm.Nonrecursive, handlers, body) ->
        let join = before i.next end_ exn in
        List.iter
          (fun (n, h) -> set_handler n (before h join exn))
          handlers;
        before body join exn
    | Icatch (Cmm.Recursive, handlers, body) ->
        let join = before i.next end_ exn in
        let update changed (n, h) =
          let b0 = get_handler n in
          let b1 = before h join exn in
          if b1 = b0 then changed else (set_handler n b1; true) in
        while List.fold_left update false handlers do () done;
        before body join exn
    | Iexit n ->
        get_handler n
    | Itrywith(body, handler) ->
        let join = before i.next end_ exn in
        before body join (before handler join exn)
    | Iraise _ ->
        exn
  in
  before funbody false false

(* Given the handlers in scope without intervening allocation,
   add polls before unguarded backwards edges,
   starting from Mach instruction [i] *)
let instr_body handler_needs_poll i =
  let add_poll n i =
    if handler_needs_poll n then
      Mach.instr_cons (Iop (Ipoll { return_label = None })) [||] [||] i
>>>>>>> cd71256c
    else
      i
  in
  let rec instr i =
    match i.desc with
    | Iifthenelse (test, i0, i1) ->
      { i with
        desc = Iifthenelse (test, instr i0, instr i1);
        next = instr i.next;
      }
    | Iswitch (index, cases) ->
      { i with
        desc = Iswitch (index, Array.map instr cases);
        next = instr i.next;
      }
    | Icatch (rc, hdl, body) ->
      { i with
        desc = Icatch (rc,
                       List.map (fun (n, i0) -> (n, add_poll n (instr i0))) hdl,
                       instr body);
        next = instr i.next;
      }
    | Itrywith (body, hdl) ->
      { i with
        desc = Itrywith (instr body, instr hdl);
        next = instr i.next;
      }
    | Iend | Ireturn | Iraise _ | Iexit _ -> i
    | Iop _ -> { i with next = instr i.next }
  in
  instr i

let instrument_fundecl ~future_funcnames:_ (f : Mach.fundecl) : Mach.fundecl =
  let handler_needs_poll = polled_loops_analysis f.fun_body in
  { f with fun_body = instr_body handler_needs_poll f.fun_body }

<<<<<<< HEAD
  let contains_poll instr =
    let poll = ref false in
    Mach.instr_iter
       (fun i -> match i.desc with Iop (Ipoll _) -> poll := true | _ -> ())
       instr;
    !poll

  let instrument_fundecl ~future_funcnames (i : Mach.fundecl) : Mach.fundecl =
    if i.fun_suppress_polls then
      i
    else
      let f = i.fun_body in
      let rec_handlers = find_rec_handlers ~future_funcnames f in
      let new_body = instrument_body_with_polls rec_handlers f in
      let new_contains_calls = i.fun_contains_calls || contains_poll new_body in
      { i with fun_body = new_body; fun_contains_calls = new_contains_calls }
=======
let requires_prologue_poll ~future_funcnames i =
  potentially_recursive_tailcall ~fwd_func:future_funcnames i
>>>>>>> cd71256c
<|MERGE_RESOLUTION|>--- conflicted
+++ resolved
@@ -17,7 +17,6 @@
 
 module String = Misc.Stdlib.String
 
-<<<<<<< HEAD
 (* replace with starts_with when it arrives *)
 let isprefix s1 s2 =
   String.length s1 <= String.length s2
@@ -26,52 +25,7 @@
 let is_assume_suppressed_poll_fun s =
   isprefix "caml_apply" s
 
-(* Check a sequence of instructions from [f] and return whether
-   they poll (via an alloc or raising an exception) *)
-let rec path_polls (f : Mach.instruction) : bool =
-  match f.desc with
-  | Iifthenelse (_, i0, i1) ->
-      ((path_polls i0) && (path_polls i1)) || (path_polls f.next)
-  | Iswitch (_, acts) ->
-      (Array.for_all path_polls acts) && (path_polls f.next)
-  | Icatch (_, handlers, body) ->
-     (path_polls f.next) && (path_polls body)
-     &&
-     (List.for_all path_polls (List.map (fun (_, handler_code) ->
-      handler_code) handlers))
-  | Itrywith (body, handler) ->
-      (path_polls body) && (path_polls handler) && (path_polls f.next)
-  | Ireturn | Iend | Iexit _ -> false
-  | Iop (Ialloc _)
-  | Iop (Ipoll _)
-  | Iraise _ -> true  (* Iraise included here because it contains a poll *)
-  | Iop _ -> path_polls f.next
-
- (* Check a sequence of instructions from [f] and return whether the
-    function prologue requires a poll, by virtue of the instructions not
-    causing a poll already. *)
-let requires_prologue_poll ~future_funcnames (f : Mach.instruction) : bool =
-  let rec check_path i =
-  match i.desc with
-  | Iifthenelse (_, i0, i1) ->
-      (check_path i0) || (check_path i1) || (check_path i.next)
-  | Iswitch (_, acts) ->
-      (Array.exists check_path acts) || (check_path i.next)
-  | Icatch (_, handlers, body) ->
-     (check_path body)
-     ||
-      (List.exists check_path (List.map (fun (_, handler_code) ->
-        handler_code) handlers)) || (check_path i.next)
-  | Itrywith (body, handler) ->
-      (check_path body) || (check_path handler) || (check_path i.next)
-  | Iop (Itailcall_ind) -> true
-  | Iop (Itailcall_imm { func; _ }) ->
-    if (String.Set.mem func future_funcnames)
-        || is_assume_suppressed_poll_fun func then
-      (* this means we have a call to a function that might be a self call
-         or a call to a future function (which won't have a poll) *)
-      true
-=======
+
 (* Detection of recursive handlers that are not guaranteed to poll
    at every loop iteration. *)
 
@@ -214,7 +168,8 @@
     | Iend -> end_
     | Iop (Ialloc _ | Ipoll _) -> false
     | Iop (Itailcall_ind) -> true
-    | Iop (Itailcall_imm { func }) -> String.Set.mem func fwd_func
+    | Iop (Itailcall_imm { func }) ->
+        String.Set.mem func fwd_func || is_assume_suppressed_poll_fun func
     | Iop op ->
         if operation_can_raise op
         then exn || before i.next end_ exn
@@ -257,7 +212,6 @@
   let add_poll n i =
     if handler_needs_poll n then
       Mach.instr_cons (Iop (Ipoll { return_label = None })) [||] [||] i
->>>>>>> cd71256c
     else
       i
   in
@@ -290,28 +244,21 @@
   in
   instr i
 
+let contains_poll instr =
+  let poll = ref false in
+  Mach.instr_iter
+     (fun i -> match i.desc with Iop (Ipoll _) -> poll := true | _ -> ())
+     instr;
+  !poll
+
 let instrument_fundecl ~future_funcnames:_ (f : Mach.fundecl) : Mach.fundecl =
-  let handler_needs_poll = polled_loops_analysis f.fun_body in
-  { f with fun_body = instr_body handler_needs_poll f.fun_body }
-
-<<<<<<< HEAD
-  let contains_poll instr =
-    let poll = ref false in
-    Mach.instr_iter
-       (fun i -> match i.desc with Iop (Ipoll _) -> poll := true | _ -> ())
-       instr;
-    !poll
-
-  let instrument_fundecl ~future_funcnames (i : Mach.fundecl) : Mach.fundecl =
-    if i.fun_suppress_polls then
-      i
-    else
-      let f = i.fun_body in
-      let rec_handlers = find_rec_handlers ~future_funcnames f in
-      let new_body = instrument_body_with_polls rec_handlers f in
-      let new_contains_calls = i.fun_contains_calls || contains_poll new_body in
-      { i with fun_body = new_body; fun_contains_calls = new_contains_calls }
-=======
+  if f.fun_suppress_polls then
+    f
+  else
+    let handler_needs_poll = polled_loops_analysis f.fun_body in
+    let new_body = instr_body handler_needs_poll f.fun_body in
+    let new_contains_calls = f.fun_contains_calls || contains_poll new_body in
+    { f with fun_body = new_body; fun_contains_calls = new_contains_calls }
+
 let requires_prologue_poll ~future_funcnames i =
-  potentially_recursive_tailcall ~fwd_func:future_funcnames i
->>>>>>> cd71256c
+  potentially_recursive_tailcall ~fwd_func:future_funcnames i