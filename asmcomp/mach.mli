(**************************************************************************)
(*                                                                        *)
(*                                 OCaml                                  *)
(*                                                                        *)
(*             Xavier Leroy, projet Cristal, INRIA Rocquencourt           *)
(*                                                                        *)
(*   Copyright 1996 Institut National de Recherche en Informatique et     *)
(*     en Automatique.                                                    *)
(*                                                                        *)
(*   All rights reserved.  This file is distributed under the terms of    *)
(*   the GNU Lesser General Public License version 2.1, with the          *)
(*   special exception on linking described in the file LICENSE.          *)
(*                                                                        *)
(**************************************************************************)

(* Representation of machine code by sequences of pseudoinstructions *)

type integer_comparison =
    Isigned of Cmm.integer_comparison
  | Iunsigned of Cmm.integer_comparison

type integer_operation =
    Iadd | Isub | Imul | Imulh | Idiv | Imod
  | Iand | Ior | Ixor | Ilsl | Ilsr | Iasr
  | Icomp of integer_comparison
  | Icheckbound

type float_comparison = Cmm.float_comparison

type test =
    Itruetest
  | Ifalsetest
  | Iinttest of integer_comparison
  | Iinttest_imm of integer_comparison * int
  | Ifloattest of float_comparison
  | Ioddtest
  | Ieventest

type operation =
    Imove
  | Ispill
  | Ireload
  | Iconst_int of nativeint
  | Iconst_float of int64
  | Iconst_symbol of string
  | Icall_ind
  | Icall_imm of { func : string; }
  | Itailcall_ind
  | Itailcall_imm of { func : string; }
  | Iextcall of { func : string;
                  ty_res : Cmm.machtype; ty_args : Cmm.exttype list;
                  alloc : bool;
                  stack_ofs : int; }
  | Istackoffset of int
  | Iload of Cmm.memory_chunk * Arch.addressing_mode
  | Istore of Cmm.memory_chunk * Arch.addressing_mode * bool
                                 (* false = initialization, true = assignment *)
  | Ialloc of { bytes : int; dbginfo : Debuginfo.alloc_dbginfo; }
  | Iintop of integer_operation
  | Iintop_imm of integer_operation * int
  | Inegf | Iabsf | Iaddf | Isubf | Imulf | Idivf
  | Ifloatofint | Iintoffloat
  | Iopaque
  | Ispecific of Arch.specific_operation
<<<<<<< HEAD
  | Ipoll of { return_label: Cmm.label option }
  | Inop
  | Idls_get
=======
>>>>>>> 4f4e46af

type instruction =
  { desc: instruction_desc;
    next: instruction;
    arg: Reg.t array;
    res: Reg.t array;
    dbg: Debuginfo.t;
    mutable live: Reg.Set.t
  }

and instruction_desc =
    Iend
  | Iop of operation
  | Ireturn
  | Iifthenelse of test * instruction * instruction
  | Iswitch of int array * instruction array
  | Icatch of Cmm.rec_flag * (int * instruction) list * instruction
  | Iexit of int
  | Itrywith of instruction * instruction
  | Iraise of Lambda.raise_kind

type fundecl =
  { fun_name: string;
    fun_args: Reg.t array;
    fun_body: instruction;
    fun_codegen_options : Cmm.codegen_option list;
    fun_dbg : Debuginfo.t;
    fun_num_stack_slots: int array;
    fun_contains_calls: bool;
  }

val dummy_instr: instruction
val end_instr: unit -> instruction
val instr_cons:
      instruction_desc -> Reg.t array -> Reg.t array -> instruction ->
        instruction
val instr_cons_debug:
      instruction_desc -> Reg.t array -> Reg.t array -> Debuginfo.t ->
        instruction -> instruction
val instr_iter: (instruction -> unit) -> instruction -> unit

val operation_is_pure : operation -> bool
  (** Returns [true] if the given operation only produces a result
      in its destination registers, but has no side effects whatsoever:
      it doesn't raise exceptions, it doesn't modify already-allocated
      blocks, it doesn't adjust the stack frame, etc. *)

val operation_can_raise : operation -> bool
  (** Returns [true] if the given operation can raise an exception. *)<|MERGE_RESOLUTION|>--- conflicted
+++ resolved
@@ -62,12 +62,9 @@
   | Ifloatofint | Iintoffloat
   | Iopaque
   | Ispecific of Arch.specific_operation
-<<<<<<< HEAD
   | Ipoll of { return_label: Cmm.label option }
   | Inop
   | Idls_get
-=======
->>>>>>> 4f4e46af
 
 type instruction =
   { desc: instruction_desc;
