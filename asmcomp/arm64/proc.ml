--- conflicted
+++ resolved
@@ -169,17 +169,6 @@
 (* OCaml calling convention:
      first integer args in x0...x15
      first float args in d0...d15
-<<<<<<< HEAD
-     remaining args on stack.
-   Return values in x0...x15 or d0...d15. *)
-
-let max_arguments_for_tailcalls = 16
-
-let max_arguments_for_tailcalls = 16
-
-let loc_arguments arg =
-  calling_conventions 0 15 100 115 outgoing arg
-=======
      remaining args in domain state area, then on stack.
    Return values in r0...r15 or d0...d15. *)
 
@@ -190,7 +179,6 @@
 let loc_arguments arg =
   calling_conventions 0 last_int_register 100 115
                       outgoing (- size_domainstate_args) arg
->>>>>>> 0117428c
 let loc_parameters arg =
   let (loc, _) =
     calling_conventions 0 last_int_register 100 115
