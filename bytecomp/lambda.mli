--- conflicted
+++ resolved
@@ -47,10 +47,6 @@
   (* Initialization of roots only. Compiles to a simple store.
      No checks are done to preserve GC invariants.  *)
   | Root_initialization
-
-type is_safe =
-  | Safe
-  | Unsafe
 
 type is_safe =
   | Safe
@@ -69,12 +65,8 @@
   | Psetglobal of Ident.t
   (* Operations on heap blocks *)
   | Pmakeblock of int * mutable_flag * block_shape
-<<<<<<< HEAD
   | Pfield of int * immediate_or_pointer * mutable_flag
-=======
-  | Pfield of int
   | Pfield_computed
->>>>>>> 0d68080b
   | Psetfield of int * immediate_or_pointer * initialization_or_assignment
   | Psetfield_computed of immediate_or_pointer * initialization_or_assignment
   | Pfloatfield of int
