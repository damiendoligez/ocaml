--- conflicted
+++ resolved
@@ -142,7 +142,6 @@
       fprintf ppf "makeblock %i%a" tag block_shape shape
   | Pmakeblock(tag, Mutable, shape) ->
       fprintf ppf "makemutable %i%a" tag block_shape shape
-<<<<<<< HEAD
   | Pfield(n, ptr, mut) ->
       let instr =
         match ptr, mut with
@@ -151,10 +150,7 @@
         | Pointer, Immutable -> "field_imm "
       in
       fprintf ppf "%s%i" instr n
-=======
-  | Pfield n -> fprintf ppf "field %i" n
   | Pfield_computed -> fprintf ppf "field_computed"
->>>>>>> 0d68080b
   | Psetfield(n, ptr, init) ->
       let instr =
         match ptr with
@@ -275,7 +271,6 @@
   | Paddbint bi -> print_boxed_integer "add" ppf bi
   | Psubbint bi -> print_boxed_integer "sub" ppf bi
   | Pmulbint bi -> print_boxed_integer "mul" ppf bi
-<<<<<<< HEAD
   | Pdivbint { size; is_safe = Safe } ->
       print_boxed_integer "div" ppf size
   | Pdivbint { size; is_safe = Unsafe } ->
@@ -284,16 +279,6 @@
       print_boxed_integer "mod" ppf size
   | Pmodbint { size; is_safe = Unsafe } ->
       print_boxed_integer "mod_unsafe" ppf size
-=======
-  | Pdivbint { size = bi; is_safe = Safe } ->
-      print_boxed_integer "div" ppf bi
-  | Pdivbint { size = bi; is_safe = Unsafe } ->
-      print_boxed_integer "div_unsafe" ppf bi
-  | Pmodbint { size = bi; is_safe = Safe } ->
-      print_boxed_integer "mod" ppf bi
-  | Pmodbint { size = bi; is_safe = Unsafe } ->
-      print_boxed_integer "mod_unsafe" ppf bi
->>>>>>> 0d68080b
   | Pandbint bi -> print_boxed_integer "and" ppf bi
   | Porbint bi -> print_boxed_integer "or" ppf bi
   | Pxorbint bi -> print_boxed_integer "xor" ppf bi
