--- conflicted
+++ resolved
@@ -39,13 +39,10 @@
 let unmarshal str pos =
   (Marshal.from_bytes str pos, pos + Marshal.total_size str pos)
 
-<<<<<<< HEAD
+let first_non_constant_constructor_tag = 0
+let last_non_constant_constructor_tag = 244
+
 let stack_tag = 245
-=======
-let first_non_constant_constructor_tag = 0
-let last_non_constant_constructor_tag = 245
-
->>>>>>> a60a6b49
 let lazy_tag = 246
 let closure_tag = 247
 let object_tag = 248
