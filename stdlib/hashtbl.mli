(**************************************************************************)
<<<<<<< HEAD
(*                                                                     *)
(*                                OCaml                                *)
(*                                                                     *)
(*            Xavier Leroy, projet Cristal, INRIA Rocquencourt         *)
(*                                                                     *)
(*  Copyright 1996 Institut National de Recherche en Informatique et   *)
(*     en Automatique.                                                    *)
(*                                                                     *)
=======
(*                                                                        *)
(*                                 OCaml                                  *)
(*                                                                        *)
(*             Xavier Leroy, projet Cristal, INRIA Rocquencourt           *)
(*                                                                        *)
(*   Copyright 1996 Institut National de Recherche en Informatique et     *)
(*     en Automatique.                                                    *)
(*                                                                        *)
>>>>>>> 0c0884bd
(*   All rights reserved.  This file is distributed under the terms of    *)
(*   the GNU Lesser General Public License version 2.1, with the          *)
(*   special exception on linking described in the file LICENSE.          *)
(*                                                                        *)
(**************************************************************************)

(** Hash tables and hash functions.

   Hash tables are hashed association tables, with in-place modification.
*)


(** {6 Generic interface} *)


type ('a, 'b) t
(** The type of hash tables from type ['a] to type ['b]. *)

val create : ?random:bool -> int -> ('a, 'b) t
(** [Hashtbl.create n] creates a new, empty hash table, with
   initial size [n].  For best results, [n] should be on the
   order of the expected number of elements that will be in
   the table.  The table grows as needed, so [n] is just an
   initial guess.

   The optional [random] parameter (a boolean) controls whether
   the internal organization of the hash table is randomized at each
   execution of [Hashtbl.create] or deterministic over all executions.

   A hash table that is created with [~random:false] uses a
   fixed hash function ({!Hashtbl.hash}) to distribute keys among
   buckets.  As a consequence, collisions between keys happen
   deterministically.  In Web-facing applications or other
   security-sensitive applications, the deterministic collision
   patterns can be exploited by a malicious user to create a
   denial-of-service attack: the attacker sends input crafted to
   create many collisions in the table, slowing the application down.

   A hash table that is created with [~random:true] uses the seeded
   hash function {!Hashtbl.seeded_hash} with a seed that is randomly
   chosen at hash table creation time.  In effect, the hash function
   used is randomly selected among [2^{30}] different hash functions.
   All these hash functions have different collision patterns,
   rendering ineffective the denial-of-service attack described above.
   However, because of randomization, enumerating all elements of the
   hash table using {!Hashtbl.fold} or {!Hashtbl.iter} is no longer
   deterministic: elements are enumerated in different orders at
   different runs of the program.

   If no [~random] parameter is given, hash tables are created
   in non-random mode by default.  This default can be changed
   either programmatically by calling {!Hashtbl.randomize} or by
   setting the [R] flag in the [OCAMLRUNPARAM] environment variable.

   @before 4.00.0 the [random] parameter was not present and all
   hash tables were created in non-randomized mode. *)

val clear : ('a, 'b) t -> unit
(** Empty a hash table. Use [reset] instead of [clear] to shrink the
    size of the bucket table to its initial size. *)

val reset : ('a, 'b) t -> unit
(** Empty a hash table and shrink the size of the bucket table
    to its initial size.
    @since 4.00.0 *)

val copy : ('a, 'b) t -> ('a, 'b) t
(** Return a copy of the given hashtable. *)

val add : ('a, 'b) t -> 'a -> 'b -> unit
(** [Hashtbl.add tbl x y] adds a binding of [x] to [y] in table [tbl].
   Previous bindings for [x] are not removed, but simply
   hidden. That is, after performing {!Hashtbl.remove}[ tbl x],
   the previous binding for [x], if any, is restored.
   (Same behavior as with association lists.) *)

val find : ('a, 'b) t -> 'a -> 'b
(** [Hashtbl.find tbl x] returns the current binding of [x] in [tbl],
   or raises [Not_found] if no such binding exists. *)

val find_all : ('a, 'b) t -> 'a -> 'b list
(** [Hashtbl.find_all tbl x] returns the list of all data
   associated with [x] in [tbl].
   The current binding is returned first, then the previous
   bindings, in reverse order of introduction in the table. *)

val mem : ('a, 'b) t -> 'a -> bool
(** [Hashtbl.mem tbl x] checks if [x] is bound in [tbl]. *)

val remove : ('a, 'b) t -> 'a -> unit
(** [Hashtbl.remove tbl x] removes the current binding of [x] in [tbl],
   restoring the previous binding if it exists.
   It does nothing if [x] is not bound in [tbl]. *)

val replace : ('a, 'b) t -> 'a -> 'b -> unit
(** [Hashtbl.replace tbl x y] replaces the current binding of [x]
   in [tbl] by a binding of [x] to [y].  If [x] is unbound in [tbl],
   a binding of [x] to [y] is added to [tbl].
   This is functionally equivalent to {!Hashtbl.remove}[ tbl x]
   followed by {!Hashtbl.add}[ tbl x y]. *)

val iter : ('a -> 'b -> unit) -> ('a, 'b) t -> unit
(** [Hashtbl.iter f tbl] applies [f] to all bindings in table [tbl].
   [f] receives the key as first argument, and the associated value
   as second argument. Each binding is presented exactly once to [f].

   The order in which the bindings are passed to [f] is unspecified.
   However, if the table contains several bindings for the same key,
   they are passed to [f] in reverse order of introduction, that is,
   the most recent binding is passed first.

   If the hash table was created in non-randomized mode, the order
   in which the bindings are enumerated is reproducible between
   successive runs of the program, and even between minor versions
   of OCaml.  For randomized hash tables, the order of enumeration
   is entirely random.

   The behavior is not defined if the hash table is modified
   by [f] during the iteration.
*)

val filter_map_inplace: ('a -> 'b -> 'b option) -> ('a, 'b) t -> unit
(** [Hashtbl.filter_map_inplace f tbl] applies [f] to all bindings in
    table [tbl] and update each binding depending on the result of
    [f].  If [f] returns [None], the binding is discarded.  If it
    returns [Some new_val], the binding is update to associate the key
    to [new_val].

    Other comments for {!Hashtbl.iter} apply as well.
    @since 4.03.0 *)

val fold : ('a -> 'b -> 'c -> 'c) -> ('a, 'b) t -> 'c -> 'c
(** [Hashtbl.fold f tbl init] computes
   [(f kN dN ... (f k1 d1 init)...)],
   where [k1 ... kN] are the keys of all bindings in [tbl],
   and [d1 ... dN] are the associated values.
   Each binding is presented exactly once to [f].

   The order in which the bindings are passed to [f] is unspecified.
   However, if the table contains several bindings for the same key,
   they are passed to [f] in reverse order of introduction, that is,
   the most recent binding is passed first.

   If the hash table was created in non-randomized mode, the order
   in which the bindings are enumerated is reproducible between
   successive runs of the program, and even between minor versions
   of OCaml.  For randomized hash tables, the order of enumeration
   is entirely random.

   The behavior is not defined if the hash table is modified
   by [f] during the iteration.
*)

val length : ('a, 'b) t -> int
(** [Hashtbl.length tbl] returns the number of bindings in [tbl].
   It takes constant time.  Multiple bindings are counted once each, so
   [Hashtbl.length] gives the number of times [Hashtbl.iter] calls its
   first argument. *)

val randomize : unit -> unit
(** After a call to [Hashtbl.randomize()], hash tables are created in
    randomized mode by default: {!Hashtbl.create} returns randomized
    hash tables, unless the [~random:false] optional parameter is given.
    The same effect can be achieved by setting the [R] parameter in
    the [OCAMLRUNPARAM] environment variable.

    It is recommended that applications or Web frameworks that need to
    protect themselves against the denial-of-service attack described
    in {!Hashtbl.create} call [Hashtbl.randomize()] at initialization
    time.

    Note that once [Hashtbl.randomize()] was called, there is no way
    to revert to the non-randomized default behavior of {!Hashtbl.create}.
    This is intentional.  Non-randomized hash tables can still be
    created using [Hashtbl.create ~random:false].

    @since 4.00.0 *)

val is_randomized : unit -> bool
(** return if the tables are currently created in randomized mode by default

    @since 4.02.0 *)

type statistics = {
  num_bindings: int;
    (** Number of bindings present in the table.
        Same value as returned by {!Hashtbl.length}. *)
  num_buckets: int;
    (** Number of buckets in the table. *)
  max_bucket_length: int;
    (** Maximal number of bindings per bucket. *)
  bucket_histogram: int array
    (** Histogram of bucket sizes.  This array [histo] has
        length [max_bucket_length + 1].  The value of
        [histo.(i)] is the number of buckets whose size is [i]. *)
}

val stats : ('a, 'b) t -> statistics
(** [Hashtbl.stats tbl] returns statistics about the table [tbl]:
   number of buckets, size of the biggest bucket, distribution of
   buckets by size.
   @since 4.00.0 *)

(** {6 Functorial interface} *)

(** The functorial interface allows the use of specific comparison
    and hash functions, either for performance/security concerns,
    or because keys are not hashable/comparable with the polymorphic builtins.

    For instance, one might want to specialize a table for integer keys:
    {[
      module IntHash =
        struct
          type t = int
          let equal i j = i=j
          let hash i = i land max_int
        end

      module IntHashtbl = Hashtbl.Make(IntHash)

      let h = IntHashtbl.create 17 in
      IntHashtbl.add h 12 "hello"
    ]}

    This creates a new module [IntHashtbl], with a new type ['a
    IntHashtbl.t] of tables from [int] to ['a]. In this example, [h]
    contains [string] values so its type is [string IntHashtbl.t].

    Note that the new type ['a IntHashtbl.t] is not compatible with
    the type [('a,'b) Hashtbl.t] of the generic interface. For
    example, [Hashtbl.length h] would not type-check, you must use
    [IntHashtbl.length].
*)

module type HashedType =
  sig
    type t
<<<<<<< HEAD
      (** The type of the hashtable keys. *)

    val equal : t -> t -> bool
      (** The equality predicate used to compare keys. *)
=======
    (** The type of the hashtable keys. *)

    val equal : t -> t -> bool
    (** The equality predicate used to compare keys. *)
>>>>>>> 0c0884bd

    val hash : t -> int
      (** A hashing function on keys. It must be such that if two keys are
          equal according to [equal], then they have identical hash values
          as computed by [hash].
          Examples: suitable ([equal], [hash]) pairs for arbitrary key
          types include
-         ([(=)], {!Hashtbl.hash}) for comparing objects by structure
              (provided objects do not contain floats)
-         ([(fun x y -> compare x y = 0)], {!Hashtbl.hash})
              for comparing objects by structure
              and handling {!Pervasives.nan} correctly
-         ([(==)], {!Hashtbl.hash}) for comparing objects by physical
              equality (e.g. for mutable or cyclic objects). *)
   end
(** The input signature of the functor {!Hashtbl.Make}. *)

module type S =
  sig
    type key
    type 'a t
    val create : int -> 'a t
    val clear : 'a t -> unit
    val reset : 'a t -> unit
    val copy : 'a t -> 'a t
    val add : 'a t -> key -> 'a -> unit
    val remove : 'a t -> key -> unit
    val find : 'a t -> key -> 'a
    val find_all : 'a t -> key -> 'a list
    val replace : 'a t -> key -> 'a -> unit
    val mem : 'a t -> key -> bool
    val iter : (key -> 'a -> unit) -> 'a t -> unit
    val filter_map_inplace: (key -> 'a -> 'a option) -> 'a t -> unit
    val fold : (key -> 'a -> 'b -> 'b) -> 'a t -> 'b -> 'b
    val length : 'a t -> int
    val stats: 'a t -> statistics
  end
(** The output signature of the functor {!Hashtbl.Make}. *)

module Make (H : HashedType) : S with type key = H.t
(** Functor building an implementation of the hashtable structure.
    The functor [Hashtbl.Make] returns a structure containing
    a type [key] of keys and a type ['a t] of hash tables
    associating data of type ['a] to keys of type [key].
    The operations perform similarly to those of the generic
    interface, but use the hashing and equality functions
    specified in the functor argument [H] instead of generic
    equality and hashing.  Since the hash function is not seeded,
    the [create] operation of the result structure always returns
    non-randomized hash tables. *)

module type SeededHashedType =
  sig
    type t
<<<<<<< HEAD
      (** The type of the hashtable keys. *)

    val equal: t -> t -> bool
      (** The equality predicate used to compare keys. *)
=======
    (** The type of the hashtable keys. *)

    val equal: t -> t -> bool
    (** The equality predicate used to compare keys. *)
>>>>>>> 0c0884bd

    val hash: int -> t -> int
      (** A seeded hashing function on keys.  The first argument is
          the seed.  It must be the case that if [equal x y] is true,
          then [hash seed x = hash seed y] for any value of [seed].
          A suitable choice for [hash] is the function {!Hashtbl.seeded_hash}
          below. *)
  end
(** The input signature of the functor {!Hashtbl.MakeSeeded}.
    @since 4.00.0 *)

module type SeededS =
  sig
    type key
    type 'a t
    val create : ?random:bool -> int -> 'a t
    val clear : 'a t -> unit
    val reset : 'a t -> unit
    val copy : 'a t -> 'a t
    val add : 'a t -> key -> 'a -> unit
    val remove : 'a t -> key -> unit
    val find : 'a t -> key -> 'a
    val find_all : 'a t -> key -> 'a list
    val replace : 'a t -> key -> 'a -> unit
    val mem : 'a t -> key -> bool
    val iter : (key -> 'a -> unit) -> 'a t -> unit
    val filter_map_inplace: (key -> 'a -> 'a option) -> 'a t -> unit
    val fold : (key -> 'a -> 'b -> 'b) -> 'a t -> 'b -> 'b
    val length : 'a t -> int
    val stats: 'a t -> statistics
  end
(** The output signature of the functor {!Hashtbl.MakeSeeded}.
    @since 4.00.0 *)

module MakeSeeded (H : SeededHashedType) : SeededS with type key = H.t
(** Functor building an implementation of the hashtable structure.
    The functor [Hashtbl.MakeSeeded] returns a structure containing
    a type [key] of keys and a type ['a t] of hash tables
    associating data of type ['a] to keys of type [key].
    The operations perform similarly to those of the generic
    interface, but use the seeded hashing and equality functions
    specified in the functor argument [H] instead of generic
    equality and hashing.  The [create] operation of the
    result structure supports the [~random] optional parameter
    and returns randomized hash tables if [~random:true] is passed
    or if randomization is globally on (see {!Hashtbl.randomize}).
    @since 4.00.0 *)


(** {6 The polymorphic hash functions} *)


val hash : 'a -> int
(** [Hashtbl.hash x] associates a nonnegative integer to any value of
   any type. It is guaranteed that
   if [x = y] or [Pervasives.compare x y = 0], then [hash x = hash y].
   Moreover, [hash] always terminates, even on cyclic structures. *)

val seeded_hash : int -> 'a -> int
(** A variant of {!Hashtbl.hash} that is further parameterized by
   an integer seed.
   @since 4.00.0 *)

val hash_param : int -> int -> 'a -> int
(** [Hashtbl.hash_param meaningful total x] computes a hash value for [x],
   with the same properties as for [hash]. The two extra integer
   parameters [meaningful] and [total] give more precise control over
   hashing. Hashing performs a breadth-first, left-to-right traversal
   of the structure [x], stopping after [meaningful] meaningful nodes
   were encountered, or [total] nodes (meaningful or not) were
   encountered.  If [total] as specified by the user exceeds a certain
   value, currently 256, then it is capped to that value.
   Meaningful nodes are: integers; floating-point
   numbers; strings; characters; booleans; and constant
   constructors. Larger values of [meaningful] and [total] means that
   more nodes are taken into account to compute the final hash value,
   and therefore collisions are less likely to happen.  However,
   hashing takes longer. The parameters [meaningful] and [total]
   govern the tradeoff between accuracy and speed.  As default
   choices, {!Hashtbl.hash} and {!Hashtbl.seeded_hash} take
   [meaningful = 10] and [total = 100]. *)

val seeded_hash_param : int -> int -> int -> 'a -> int
(** A variant of {!Hashtbl.hash_param} that is further parameterized by
   an integer seed.  Usage:
   [Hashtbl.seeded_hash_param meaningful total seed x].
   @since 4.00.0 *)<|MERGE_RESOLUTION|>--- conflicted
+++ resolved
@@ -1,14 +1,4 @@
 (**************************************************************************)
-<<<<<<< HEAD
-(*                                                                     *)
-(*                                OCaml                                *)
-(*                                                                     *)
-(*            Xavier Leroy, projet Cristal, INRIA Rocquencourt         *)
-(*                                                                     *)
-(*  Copyright 1996 Institut National de Recherche en Informatique et   *)
-(*     en Automatique.                                                    *)
-(*                                                                     *)
-=======
 (*                                                                        *)
 (*                                 OCaml                                  *)
 (*                                                                        *)
@@ -17,7 +7,6 @@
 (*   Copyright 1996 Institut National de Recherche en Informatique et     *)
 (*     en Automatique.                                                    *)
 (*                                                                        *)
->>>>>>> 0c0884bd
 (*   All rights reserved.  This file is distributed under the terms of    *)
 (*   the GNU Lesser General Public License version 2.1, with the          *)
 (*   special exception on linking described in the file LICENSE.          *)
@@ -255,17 +244,10 @@
 module type HashedType =
   sig
     type t
-<<<<<<< HEAD
-      (** The type of the hashtable keys. *)
-
-    val equal : t -> t -> bool
-      (** The equality predicate used to compare keys. *)
-=======
     (** The type of the hashtable keys. *)
 
     val equal : t -> t -> bool
     (** The equality predicate used to compare keys. *)
->>>>>>> 0c0884bd
 
     val hash : t -> int
       (** A hashing function on keys. It must be such that if two keys are
@@ -320,17 +302,10 @@
 module type SeededHashedType =
   sig
     type t
-<<<<<<< HEAD
-      (** The type of the hashtable keys. *)
-
-    val equal: t -> t -> bool
-      (** The equality predicate used to compare keys. *)
-=======
     (** The type of the hashtable keys. *)
 
     val equal: t -> t -> bool
     (** The equality predicate used to compare keys. *)
->>>>>>> 0c0884bd
 
     val hash: int -> t -> int
       (** A seeded hashing function on keys.  The first argument is
