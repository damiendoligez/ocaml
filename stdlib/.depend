--- conflicted
+++ resolved
@@ -294,11 +294,8 @@
     stdlib__Queue.cmi \
     stdlib__List.cmi \
     stdlib__Int.cmi \
-<<<<<<< HEAD
     stdlib__Domain.cmi \
-=======
     stdlib__Either.cmi \
->>>>>>> 24d7f3bd
     camlinternalFormatBasics.cmi \
     camlinternalFormat.cmi \
     stdlib__Buffer.cmi \
@@ -311,11 +308,8 @@
     stdlib__Queue.cmx \
     stdlib__List.cmx \
     stdlib__Int.cmx \
-<<<<<<< HEAD
     stdlib__Domain.cmx \
-=======
     stdlib__Either.cmx \
->>>>>>> 24d7f3bd
     camlinternalFormatBasics.cmx \
     camlinternalFormat.cmx \
     stdlib__Buffer.cmx \
@@ -323,11 +317,8 @@
 stdlib__Format.cmi : format.mli \
     stdlib.cmi \
     stdlib__Seq.cmi \
-<<<<<<< HEAD
     stdlib__Domain.cmi \
-=======
     stdlib__Either.cmi \
->>>>>>> 24d7f3bd
     stdlib__Buffer.cmi
 stdlib__Fun.cmo : fun.ml \
     stdlib__Printexc.cmi \
