(***********************************************************************)
(*                                                                     *)
(*                                OCaml                                *)
(*                                                                     *)
(*            Pierre Weis && Damien Doligez, INRIA Rocquencourt        *)
(*                                                                     *)
(*  Copyright 1998 Institut National de Recherche en Informatique et   *)
(*  en Automatique.  All rights reserved.  This file is distributed    *)
(*  under the terms of the Q Public License version 1.0.               *)
(*                                                                     *)
(***********************************************************************)

(* When you change this, you need to update the documentation:
   - man/ocamlc.m   in ocaml
   - man/ocamlopt.m in ocaml
   - manual/cmds/comp.etex   in the doc sources
   - manual/cmds/native.etex in the doc sources
*)

type t =
  | Comment_start                           (*  1 *)
  | Comment_not_end                         (*  2 *)
  | Deprecated of string                    (*  3 *)
  | Fragile_match of string                 (*  4 *)
  | Partial_application                     (*  5 *)
  | Labels_omitted of string list           (*  6 *)
  | Method_override of string list          (*  7 *)
  | Partial_match of string                 (*  8 *)
  | Non_closed_record_pattern of string     (*  9 *)
  | Statement_type                          (* 10 *)
  | Unused_match                            (* 11 *)
  | Unused_pat                              (* 12 *)
  | Instance_variable_override of string list (* 13 *)
  | Illegal_backslash                       (* 14 *)
  | Implicit_public_methods of string list  (* 15 *)
  | Unerasable_optional_argument            (* 16 *)
  | Undeclared_virtual_method of string     (* 17 *)
  | Not_principal of string                 (* 18 *)
  | Without_principality of string          (* 19 *)
  | Unused_argument                         (* 20 *)
  | Nonreturning_statement                  (* 21 *)
  | Preprocessor of string                  (* 22 *)
  | Useless_record_with                     (* 23 *)
  | Bad_module_name of string               (* 24 *)
  | All_clauses_guarded                     (* 25 *)
  | Unused_var of string                    (* 26 *)
  | Unused_var_strict of string             (* 27 *)
  | Wildcard_arg_to_constant_constr         (* 28 *)
  | Eol_in_string                           (* 29 *)
  | Duplicate_definitions of string * string * string * string (*30 *)
  | Multiple_definition of string * string * string (* 31 *)
  | Unused_value_declaration of string      (* 32 *)
  | Unused_open of string                   (* 33 *)
  | Unused_type_declaration of string       (* 34 *)
  | Unused_for_index of string              (* 35 *)
  | Unused_ancestor of string               (* 36 *)
  | Unused_constructor of string * bool * bool  (* 37 *)
  | Unused_extension of string * bool * bool    (* 38 *)
  | Unused_rec_flag                         (* 39 *)
  | Name_out_of_scope of string * string list * bool (* 40 *)
  | Ambiguous_name of string list * string list *  bool    (* 41 *)
  | Disambiguated_name of string            (* 42 *)
  | Nonoptional_label of string             (* 43 *)
  | Open_shadow_identifier of string * string (* 44 *)
  | Open_shadow_label_constructor of string * string (* 45 *)
  | Bad_env_variable of string * string     (* 46 *)
  | Attribute_payload of string * string    (* 47 *)
  | Eliminated_optional_arguments of string list (* 48 *)
  | No_cmi_file of string                   (* 49 *)
<<<<<<< HEAD
  | Bad_docstring of bool                   (* 50 *)
  | Expect_tailcall                         (* 51 *)
  | Fragile_literal_pattern                 (* 52 *)
  | Misplaced_attribute of string           (* 53 *)
  | Duplicated_attribute of string          (* 54 *)
  | Inlining_impossible of string           (* 55 *)
=======
  | Expect_tailcall                         (* 50 *)
  | Unreachable_case                        (* 51 *)
>>>>>>> e34f40ad
;;

(* If you remove a warning, leave a hole in the numbering.  NEVER change
   the numbers of existing warnings.
   If you add a new warning, add it at the end with a new number;
   do NOT reuse one of the holes.
*)

let number = function
  | Comment_start -> 1
  | Comment_not_end -> 2
  | Deprecated _ -> 3
  | Fragile_match _ -> 4
  | Partial_application -> 5
  | Labels_omitted _ -> 6
  | Method_override _ -> 7
  | Partial_match _ -> 8
  | Non_closed_record_pattern _ -> 9
  | Statement_type -> 10
  | Unused_match -> 11
  | Unused_pat -> 12
  | Instance_variable_override _ -> 13
  | Illegal_backslash -> 14
  | Implicit_public_methods _ -> 15
  | Unerasable_optional_argument -> 16
  | Undeclared_virtual_method _ -> 17
  | Not_principal _ -> 18
  | Without_principality _ -> 19
  | Unused_argument -> 20
  | Nonreturning_statement -> 21
  | Preprocessor _ -> 22
  | Useless_record_with -> 23
  | Bad_module_name _ -> 24
  | All_clauses_guarded -> 25
  | Unused_var _ -> 26
  | Unused_var_strict _ -> 27
  | Wildcard_arg_to_constant_constr -> 28
  | Eol_in_string -> 29
  | Duplicate_definitions _ -> 30
  | Multiple_definition _ -> 31
  | Unused_value_declaration _ -> 32
  | Unused_open _ -> 33
  | Unused_type_declaration _ -> 34
  | Unused_for_index _ -> 35
  | Unused_ancestor _ -> 36
  | Unused_constructor _ -> 37
  | Unused_extension _ -> 38
  | Unused_rec_flag -> 39
  | Name_out_of_scope _ -> 40
  | Ambiguous_name _ -> 41
  | Disambiguated_name _ -> 42
  | Nonoptional_label _ -> 43
  | Open_shadow_identifier _ -> 44
  | Open_shadow_label_constructor _ -> 45
  | Bad_env_variable _ -> 46
  | Attribute_payload _ -> 47
  | Eliminated_optional_arguments _ -> 48
  | No_cmi_file _ -> 49
<<<<<<< HEAD
  | Bad_docstring _ -> 50
  | Expect_tailcall -> 51
  | Fragile_literal_pattern -> 52
  | Misplaced_attribute _ -> 53
  | Duplicated_attribute _ -> 54
  | Inlining_impossible _ -> 55
;;

let last_warning_number = 55
;;
=======
  | Expect_tailcall -> 50
  | Unreachable_case -> 51
;;

let last_warning_number = 51
>>>>>>> e34f40ad
(* Must be the max number returned by the [number] function. *)

let letter = function
  | 'a' ->
     let rec loop i = if i = 0 then [] else i :: loop (i - 1) in
     loop last_warning_number
  | 'b' -> []
  | 'c' -> [1; 2]
  | 'd' -> [3]
  | 'e' -> [4]
  | 'f' -> [5]
  | 'g' -> []
  | 'h' -> []
  | 'i' -> []
  | 'j' -> []
  | 'k' -> [32; 33; 34; 35; 36; 37; 38; 39]
  | 'l' -> [6]
  | 'm' -> [7]
  | 'n' -> []
  | 'o' -> []
  | 'p' -> [8]
  | 'q' -> []
  | 'r' -> [9]
  | 's' -> [10]
  | 't' -> []
  | 'u' -> [11; 12]
  | 'v' -> [13]
  | 'w' -> []
  | 'x' -> [14; 15; 16; 17; 18; 19; 20; 21; 22; 23; 24; 25; 30]
  | 'y' -> [26]
  | 'z' -> [27]
  | _ -> assert false
;;

type state =
  {
    active: bool array;
    error: bool array;
  }

let current =
  ref
    {
      active = Array.make (last_warning_number + 1) true;
      error = Array.make (last_warning_number + 1) false;
    }

let backup () = !current

let restore x = current := x

let is_active x = (!current).active.(number x);;
let is_error x = (!current).error.(number x);;

let parse_opt error active flags s =
  let set i = flags.(i) <- true in
  let clear i = flags.(i) <- false in
  let set_all i = active.(i) <- true; error.(i) <- true in
  let error () = raise (Arg.Bad "Ill-formed list of warnings") in
  let rec get_num n i =
    if i >= String.length s then i, n
    else match s.[i] with
    | '0'..'9' -> get_num (10 * n + Char.code s.[i] - Char.code '0') (i + 1)
    | _ -> i, n
  in
  let get_range i =
    let i, n1 = get_num 0 i in
    if i + 2 < String.length s && s.[i] = '.' && s.[i + 1] = '.' then
      let i, n2 = get_num 0 (i + 2) in
      if n2 < n1 then error ();
      i, n1, n2
    else
      i, n1, n1
  in
  let rec loop i =
    if i >= String.length s then () else
    match s.[i] with
    | 'A' .. 'Z' ->
       List.iter set (letter (Char.lowercase_ascii s.[i]));
       loop (i+1)
    | 'a' .. 'z' ->
       List.iter clear (letter s.[i]);
       loop (i+1)
    | '+' -> loop_letter_num set (i+1)
    | '-' -> loop_letter_num clear (i+1)
    | '@' -> loop_letter_num set_all (i+1)
    | c -> error ()
  and loop_letter_num myset i =
    if i >= String.length s then error () else
    match s.[i] with
    | '0' .. '9' ->
        let i, n1, n2 = get_range i in
        for n = n1 to min n2 last_warning_number do myset n done;
        loop i
    | 'A' .. 'Z' ->
       List.iter myset (letter (Char.lowercase_ascii s.[i]));
       loop (i+1)
    | 'a' .. 'z' ->
       List.iter myset (letter s.[i]);
       loop (i+1)
    | _ -> error ()
  in
  loop 0
;;

let parse_options errflag s =
  let error = Array.copy (!current).error in
  let active = Array.copy (!current).active in
  parse_opt error active (if errflag then error else active) s;
  current := {error; active}

(* If you change these, don't forget to change them in man/ocamlc.m *)
let defaults_w = "+a-4-6-7-9-27-29-32..39-41..42-44-45-48-50";;
let defaults_warn_error = "-a";;

let () = parse_options false defaults_w;;
let () = parse_options true defaults_warn_error;;

let message = function
  | Comment_start -> "this is the start of a comment."
  | Comment_not_end -> "this is not the end of a comment."
  | Deprecated s -> "deprecated: " ^ s
  | Fragile_match "" ->
      "this pattern-matching is fragile."
  | Fragile_match s ->
      "this pattern-matching is fragile.\n\
       It will remain exhaustive when constructors are added to type " ^ s ^ "."
  | Partial_application ->
      "this function application is partial,\n\
       maybe some arguments are missing."
  | Labels_omitted [] -> assert false
  | Labels_omitted [l] ->
     "label " ^ l ^ " was omitted in the application of this function."
  | Labels_omitted ls ->
     "labels " ^ String.concat ", " ls ^
       " were omitted in the application of this function."
  | Method_override [lab] ->
      "the method " ^ lab ^ " is overridden."
  | Method_override (cname :: slist) ->
      String.concat " "
        ("the following methods are overridden by the class"
         :: cname  :: ":\n " :: slist)
  | Method_override [] -> assert false
  | Partial_match "" -> "this pattern-matching is not exhaustive."
  | Partial_match s ->
      "this pattern-matching is not exhaustive.\n\
       Here is an example of a value that is not matched:\n" ^ s
  | Non_closed_record_pattern s ->
      "the following labels are not bound in this record pattern:\n" ^ s ^
      "\nEither bind these labels explicitly or add '; _' to the pattern."
  | Statement_type ->
      "this expression should have type unit."
  | Unused_match -> "this match case is unused."
  | Unused_pat   -> "this sub-pattern is unused."
  | Instance_variable_override [lab] ->
      "the instance variable " ^ lab ^ " is overridden.\n" ^
      "The behaviour changed in ocaml 3.10 (previous behaviour was hiding.)"
  | Instance_variable_override (cname :: slist) ->
      String.concat " "
        ("the following instance variables are overridden by the class"
         :: cname  :: ":\n " :: slist) ^
      "\nThe behaviour changed in ocaml 3.10 (previous behaviour was hiding.)"
  | Instance_variable_override [] -> assert false
  | Illegal_backslash -> "illegal backslash escape in string."
  | Implicit_public_methods l ->
      "the following private methods were made public implicitly:\n "
      ^ String.concat " " l ^ "."
  | Unerasable_optional_argument -> "this optional argument cannot be erased."
  | Undeclared_virtual_method m -> "the virtual method "^m^" is not declared."
  | Not_principal s -> s^" is not principal."
  | Without_principality s -> s^" without principality."
  | Unused_argument -> "this argument will not be used by the function."
  | Nonreturning_statement ->
      "this statement never returns (or has an unsound type.)"
  | Preprocessor s -> s
  | Useless_record_with ->
      "all the fields are explicitly listed in this record:\n\
       the 'with' clause is useless."
  | Bad_module_name (modname) ->
      "bad source file name: \"" ^ modname ^ "\" is not a valid module name."
  | All_clauses_guarded ->
      "bad style, all clauses in this pattern-matching are guarded."
  | Unused_var v | Unused_var_strict v -> "unused variable " ^ v ^ "."
  | Wildcard_arg_to_constant_constr ->
     "wildcard pattern given as argument to a constant constructor"
  | Eol_in_string ->
     "unescaped end-of-line in a string constant (non-portable code)"
  | Duplicate_definitions (kind, cname, tc1, tc2) ->
      Printf.sprintf "the %s %s is defined in both types %s and %s."
        kind cname tc1 tc2
  | Multiple_definition(modname, file1, file2) ->
      Printf.sprintf
        "files %s and %s both define a module named %s"
        file1 file2 modname
  | Unused_value_declaration v -> "unused value " ^ v ^ "."
  | Unused_open s -> "unused open " ^ s ^ "."
  | Unused_type_declaration s -> "unused type " ^ s ^ "."
  | Unused_for_index s -> "unused for-loop index " ^ s ^ "."
  | Unused_ancestor s -> "unused ancestor variable " ^ s ^ "."
  | Unused_constructor (s, false, false) -> "unused constructor " ^ s ^ "."
  | Unused_constructor (s, true, _) ->
      "constructor " ^ s ^
      " is never used to build values.\n\
        (However, this constructor appears in patterns.)"
  | Unused_constructor (s, false, true) ->
      "constructor " ^ s ^
      " is never used to build values.\n\
        Its type is exported as a private type."
  | Unused_extension (s, false, false) ->
      "unused extension constructor " ^ s ^ "."
  | Unused_extension (s, true, _) ->
      "extension constructor " ^ s ^
      " is never used to build values.\n\
        (However, this constructor appears in patterns.)"
  | Unused_extension (s, false, true) ->
      "extension constructor " ^ s ^
      " is never used to build values.\n\
        It is exported or rebound as a private extension."
  | Unused_rec_flag ->
      "unused rec flag."
  | Name_out_of_scope (ty, [nm], false) ->
      nm ^ " was selected from type " ^ ty ^
      ".\nIt is not visible in the current scope, and will not \n\
       be selected if the type becomes unknown."
  | Name_out_of_scope (_, _, false) -> assert false
  | Name_out_of_scope (ty, slist, true) ->
      "this record of type "^ ty ^" contains fields that are \n\
       not visible in the current scope: "
      ^ String.concat " " slist ^ ".\n\
       They will not be selected if the type becomes unknown."
  | Ambiguous_name ([s], tl, false) ->
      s ^ " belongs to several types: " ^ String.concat " " tl ^
      "\nThe first one was selected. Please disambiguate if this is wrong."
  | Ambiguous_name (_, _, false) -> assert false
  | Ambiguous_name (slist, tl, true) ->
      "these field labels belong to several types: " ^
      String.concat " " tl ^
      "\nThe first one was selected. Please disambiguate if this is wrong."
  | Disambiguated_name s ->
      "this use of " ^ s ^ " required disambiguation."
  | Nonoptional_label s ->
      "the label " ^ s ^ " is not optional."
  | Open_shadow_identifier (kind, s) ->
      Printf.sprintf
        "this open statement shadows the %s identifier %s (which is later used)"
        kind s
  | Open_shadow_label_constructor (kind, s) ->
      Printf.sprintf
        "this open statement shadows the %s %s (which is later used)"
        kind s
  | Bad_env_variable (var, s) ->
      Printf.sprintf "illegal environment variable %s : %s" var s
  | Attribute_payload (a, s) ->
      Printf.sprintf "illegal payload for attribute '%s'.\n%s" a s
  | Eliminated_optional_arguments sl ->
      Printf.sprintf "implicit elimination of optional argument%s %s"
        (if List.length sl = 1 then "" else "s")
        (String.concat ", " sl)
  | No_cmi_file s ->
      "no cmi file was found in path for module " ^ s
  | Bad_docstring unattached ->
      if unattached then "unattached documentation comment (ignored)"
      else "ambiguous documentation comment"
  | Expect_tailcall ->
      Printf.sprintf "expected tailcall"
<<<<<<< HEAD
  | Fragile_literal_pattern ->
      Printf.sprintf "the argument of this constructor should not be matched against a \
                      constant pattern; the actual value of the argument could change \
                      in the future"
  | Misplaced_attribute attr_name ->
      Printf.sprintf "the %S attribute cannot appear in this context" attr_name
  | Duplicated_attribute attr_name ->
      Printf.sprintf "the %S attribute is used more than once on this expression" attr_name
  | Inlining_impossible reason ->
      Printf.sprintf "Inlining impossible in this context: %s" reason
=======
  | Unreachable_case ->
      "this match case is unreachable.\n\
       Consider replacing it with a refutation case '<pat> -> .'"
>>>>>>> e34f40ad
;;

let nerrors = ref 0;;

let print ppf w =
  let msg = message w in
  let num = number w in
  Format.fprintf ppf "%d: %s" num msg;
  Format.pp_print_flush ppf ();
  if (!current).error.(num) then incr nerrors
;;

exception Errors of int;;

let check_fatal () =
  if !nerrors > 0 then begin
    let e = Errors !nerrors in
    nerrors := 0;
    raise e;
  end;
;;

let descriptions =
  [
    1, "Suspicious-looking start-of-comment mark.";
    2, "Suspicious-looking end-of-comment mark.";
    3, "Deprecated feature.";
    4, "Fragile pattern matching: matching that will remain complete even\n\
   \    if additional constructors are added to one of the variant types\n\
   \    matched.";
    5, "Partially applied function: expression whose result has function\n\
   \    type and is ignored.";
    6, "Label omitted in function application.";
    7, "Method overridden.";
    8, "Partial match: missing cases in pattern-matching.";
    9, "Missing fields in a record pattern.";
   10, "Expression on the left-hand side of a sequence that doesn't have type\n\
   \    \"unit\" (and that is not a function, see warning number 5).";
   11, "Redundant case in a pattern matching (unused match case).";
   12, "Redundant sub-pattern in a pattern-matching.";
   13, "Instance variable overridden.";
   14, "Illegal backslash escape in a string constant.";
   15, "Private method made public implicitly.";
   16, "Unerasable optional argument.";
   17, "Undeclared virtual method.";
   18, "Non-principal type.";
   19, "Type without principality.";
   20, "Unused function argument.";
   21, "Non-returning statement.";
   22, "Preprocessor warning.";
   23, "Useless record \"with\" clause.";
   24, "Bad module name: the source file name is not a valid OCaml module \
        name.";
   25, "Pattern-matching with all clauses guarded.  Exhaustiveness cannot be\n\
   \    checked.";
   26, "Suspicious unused variable: unused variable that is bound\n\
   \    with \"let\" or \"as\", and doesn't start with an underscore (\"_\")\n\
   \    character.";
   27, "Innocuous unused variable: unused variable that is not bound with\n\
   \    \"let\" nor \"as\", and doesn't start with an underscore (\"_\")\n\
   \    character.";
   28, "Wildcard pattern given as argument to a constant constructor.";
   29, "Unescaped end-of-line in a string constant (non-portable code).";
   30, "Two labels or constructors of the same name are defined in two\n\
   \    mutually recursive types.";
   31, "A module is linked twice in the same executable.";
   32, "Unused value declaration.";
   33, "Unused open statement.";
   34, "Unused type declaration.";
   35, "Unused for-loop index.";
   36, "Unused ancestor variable.";
   37, "Unused constructor.";
   38, "Unused extension constructor.";
   39, "Unused rec flag.";
   40, "Constructor or label name used out of scope.";
   41, "Ambiguous constructor or label name.";
   42, "Disambiguated constructor or label name.";
   43, "Nonoptional label applied as optional.";
   44, "Open statement shadows an already defined identifier.";
   45, "Open statement shadows an already defined label or constructor.";
   46, "Error in environment variable.";
   47, "Illegal attribute payload.";
   48, "Implicit elimination of optional arguments.";
   49, "Absent cmi file when looking up module alias.";
<<<<<<< HEAD
   50, "Unexpected documentation comment.";
   51, "Warning on non-tail calls if @tailcall present.";
   52, "Fragile constant pattern.";
   53, "Attribute cannot appear in this context";
   54, "Attribute used more than once on an expression";
   55, "Inlining impossible";
=======
   50, "Warning on non-tail calls if @tailcall present";
   51, "Unreachable case in a pattern-matching (based on type information)."
>>>>>>> e34f40ad
  ]
;;

let help_warnings () =
  List.iter (fun (i, s) -> Printf.printf "%3i %s\n" i s) descriptions;
  print_endline "  A all warnings";
  for i = Char.code 'b' to Char.code 'z' do
    let c = Char.chr i in
    match letter c with
    | [] -> ()
    | [n] ->
        Printf.printf "  %c Alias for warning %i.\n" (Char.uppercase_ascii c) n
    | l ->
        Printf.printf "  %c warnings %s.\n"
          (Char.uppercase_ascii c)
          (String.concat ", " (List.map string_of_int l))
  done;
  exit 0
;;<|MERGE_RESOLUTION|>--- conflicted
+++ resolved
@@ -67,17 +67,13 @@
   | Attribute_payload of string * string    (* 47 *)
   | Eliminated_optional_arguments of string list (* 48 *)
   | No_cmi_file of string                   (* 49 *)
-<<<<<<< HEAD
   | Bad_docstring of bool                   (* 50 *)
   | Expect_tailcall                         (* 51 *)
   | Fragile_literal_pattern                 (* 52 *)
   | Misplaced_attribute of string           (* 53 *)
   | Duplicated_attribute of string          (* 54 *)
   | Inlining_impossible of string           (* 55 *)
-=======
-  | Expect_tailcall                         (* 50 *)
-  | Unreachable_case                        (* 51 *)
->>>>>>> e34f40ad
+  | Unreachable_case                        (* 56 *)
 ;;
 
 (* If you remove a warning, leave a hole in the numbering.  NEVER change
@@ -136,24 +132,17 @@
   | Attribute_payload _ -> 47
   | Eliminated_optional_arguments _ -> 48
   | No_cmi_file _ -> 49
-<<<<<<< HEAD
   | Bad_docstring _ -> 50
   | Expect_tailcall -> 51
   | Fragile_literal_pattern -> 52
   | Misplaced_attribute _ -> 53
   | Duplicated_attribute _ -> 54
   | Inlining_impossible _ -> 55
-;;
-
-let last_warning_number = 55
-;;
-=======
-  | Expect_tailcall -> 50
-  | Unreachable_case -> 51
-;;
-
-let last_warning_number = 51
->>>>>>> e34f40ad
+  | Unreachable_case -> 56
+;;
+
+let last_warning_number = 56
+;;
 (* Must be the max number returned by the [number] function. *)
 
 let letter = function
@@ -419,22 +408,20 @@
       else "ambiguous documentation comment"
   | Expect_tailcall ->
       Printf.sprintf "expected tailcall"
-<<<<<<< HEAD
   | Fragile_literal_pattern ->
-      Printf.sprintf "the argument of this constructor should not be matched against a \
-                      constant pattern; the actual value of the argument could change \
-                      in the future"
+      Printf.sprintf
+        "the argument of this constructor should not be matched against a\n\
+         constant pattern; the actual value of the argument could change\n\
+         in the future"
+  | Unreachable_case ->
+      "this match case is unreachable.\n\
+       Consider replacing it with a refutation case '<pat> -> .'"
   | Misplaced_attribute attr_name ->
       Printf.sprintf "the %S attribute cannot appear in this context" attr_name
   | Duplicated_attribute attr_name ->
       Printf.sprintf "the %S attribute is used more than once on this expression" attr_name
   | Inlining_impossible reason ->
       Printf.sprintf "Inlining impossible in this context: %s" reason
-=======
-  | Unreachable_case ->
-      "this match case is unreachable.\n\
-       Consider replacing it with a refutation case '<pat> -> .'"
->>>>>>> e34f40ad
 ;;
 
 let nerrors = ref 0;;
@@ -519,17 +506,13 @@
    47, "Illegal attribute payload.";
    48, "Implicit elimination of optional arguments.";
    49, "Absent cmi file when looking up module alias.";
-<<<<<<< HEAD
    50, "Unexpected documentation comment.";
    51, "Warning on non-tail calls if @tailcall present.";
    52, "Fragile constant pattern.";
    53, "Attribute cannot appear in this context";
    54, "Attribute used more than once on an expression";
    55, "Inlining impossible";
-=======
-   50, "Warning on non-tail calls if @tailcall present";
-   51, "Unreachable case in a pattern-matching (based on type information)."
->>>>>>> e34f40ad
+   56, "Unreachable case in a pattern-matching (based on type information)."
   ]
 ;;
 
