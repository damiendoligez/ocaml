--- conflicted
+++ resolved
@@ -62,11 +62,8 @@
   | Disambiguated_name of string            (* 42 *)
   | Nonoptional_label of string             (* 43 *)
   | Open_shadow_identifier of string * string (* 44 *)
-<<<<<<< HEAD
-  | Unused_extension of string * bool * bool  (* 45 *)
-=======
   | Open_shadow_label_constructor of string * string (* 45 *)
->>>>>>> 4ad981d6
+  | Unused_extension of string * bool * bool  (* 46 *)
 ;;
 
 (* If you remove a warning, leave a hole in the numbering.  NEVER change
@@ -120,15 +117,11 @@
   | Disambiguated_name _ -> 42
   | Nonoptional_label _ -> 43
   | Open_shadow_identifier _ -> 44
-<<<<<<< HEAD
-  | Unused_extension _ -> 45
-=======
   | Open_shadow_label_constructor _ -> 45
-
->>>>>>> 4ad981d6
-;;
-
-let last_warning_number = 45
+  | Unused_extension _ -> 46
+;;
+
+let last_warning_number = 46
 (* Must be the max number returned by the [number] function. *)
 
 let letter = function
@@ -144,7 +137,7 @@
   | 'h' -> []
   | 'i' -> []
   | 'j' -> []
-  | 'k' -> [32; 33; 34; 35; 36; 37; 38; 39; 45]
+  | 'k' -> [32; 33; 34; 35; 36; 37; 38; 39; 46]
   | 'l' -> [6]
   | 'm' -> [7]
   | 'n' -> []
@@ -349,7 +342,10 @@
       Printf.sprintf
         "this open statement shadows the %s identifier %s (which is later used)"
         kind s
-<<<<<<< HEAD
+  | Open_shadow_label_constructor (kind, s) ->
+      Printf.sprintf
+        "this open statement shadows the %s %s (which is later used)"
+        kind s
   | Unused_extension (s, false, false) -> "unused extension constructor " ^ s ^ "."
   | Unused_extension (s, true, _) ->
       "extension constructor " ^ s ^
@@ -359,12 +355,6 @@
       "extension constructor " ^ s ^
       " is never used to build values.\n\
         It is exported as a private extension."
-=======
-  | Open_shadow_label_constructor (kind, s) ->
-      Printf.sprintf
-        "this open statement shadows the %s %s (which is later used)"
-        kind s
->>>>>>> 4ad981d6
 ;;
 
 let nerrors = ref 0;;
@@ -455,11 +445,8 @@
    42, "Disambiguated constructor or label name.";
    43, "Nonoptional label applied as optional.";
    44, "Open statement shadows an already defined identifier.";
-<<<<<<< HEAD
-   45, "Unused extension constructor.";
-=======
    45, "Open statement shadows an already defined label or constructor.";
->>>>>>> 4ad981d6
+   46, "Unused extension constructor.";
   ]
 ;;
 
