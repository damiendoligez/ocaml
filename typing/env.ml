--- conflicted
+++ resolved
@@ -149,16 +149,9 @@
 type t = {
   values: (Path.t * value_description) EnvTbl.t;
   annotations: (Path.t * Annot.ident) EnvTbl.t;
-<<<<<<< HEAD
-  constrs: (Path.t * constructor_description) EnvTbl.t;
-  labels: (Path.t * label_description) EnvTbl.t;
-  types: (Path.t * (type_declaration * type_descriptions)) EnvTbl.t;
-=======
   constrs: constructor_description EnvTbl.t;
   labels: label_description EnvTbl.t;
-  constrs_by_path: (Path.t * (constructor_description list)) EnvTbl.t;
-  types: (Path.t * type_declaration) EnvTbl.t;
->>>>>>> 0b37b273
+  types: (Path.t * (type_declaration * type_descriptions)) EnvTbl.t;
   modules: (Path.t * module_type) EnvTbl.t;
   modtypes: (Path.t * modtype_declaration) EnvTbl.t;
   components: (Path.t * module_components) EnvTbl.t;
@@ -847,27 +840,17 @@
             end
         | Sig_type(id, decl, _) ->
             let decl' = Subst.type_declaration sub decl in
-<<<<<<< HEAD
-            let constructors = constructors_of_type path decl' in
-            let labels = labels_of_type path decl' in
-            let descr' = List.map snd constructors, List.map snd labels in
+            let constructors = List.map snd (constructors_of_type path decl') in
+            let labels = List.map snd (labels_of_type path decl') in
             c.comp_types <-
-              Tbl.add (Ident.name id) ((decl', descr'), nopos) c.comp_types;
-=======
-            c.comp_types <-
-              Tbl.add (Ident.name id) (decl', nopos) c.comp_types;
-            let constructors = List.map snd (constructors_of_type path decl') in
-            c.comp_constrs_by_path <-
-              Tbl.add (Ident.name id)
-                (constructors, nopos) c.comp_constrs_by_path;
->>>>>>> 0b37b273
+              Tbl.add (Ident.name id) ((decl', (constructors, labels)), nopos) c.comp_types;
             List.iter
               (fun descr ->
                 c.comp_constrs <-
                   Tbl.add descr.cstr_name (descr, nopos) c.comp_constrs)
               constructors;
             List.iter
-              (fun (_, descr) ->
+              (fun descr ->
                 c.comp_labels <-
                   Tbl.add descr.lbl_name (descr, nopos) c.comp_labels)
               labels;
@@ -985,12 +968,6 @@
         (fun (id, descr) constrs -> EnvTbl.add id descr constrs)
         constructors
         env.constrs;
-<<<<<<< HEAD
-=======
-
-    constrs_by_path =
-      EnvTbl.add id (path, List.map snd constructors) env.constrs_by_path;
->>>>>>> 0b37b273
     labels =
       List.fold_right
         (fun (id, descr) labels -> EnvTbl.add id descr labels)
