--- conflicted
+++ resolved
@@ -1,14 +1,4 @@
 (**************************************************************************)
-<<<<<<< HEAD
-(*                                                                     *)
-(*                                OCaml                                *)
-(*                                                                     *)
-(*                  Fabrice Le Fessant, INRIA Saclay                   *)
-(*                                                                     *)
-(*  Copyright 2012 Institut National de Recherche en Informatique et   *)
-(*     en Automatique.                                                    *)
-(*                                                                     *)
-=======
 (*                                                                        *)
 (*                                 OCaml                                  *)
 (*                                                                        *)
@@ -17,7 +7,6 @@
 (*   Copyright 2012 Institut National de Recherche en Informatique et     *)
 (*     en Automatique.                                                    *)
 (*                                                                        *)
->>>>>>> 0c0884bd
 (*   All rights reserved.  This file is distributed under the terms of    *)
 (*   the GNU Lesser General Public License version 2.1, with the          *)
 (*   special exception on linking described in the file LICENSE.          *)
@@ -325,7 +314,7 @@
         | Texp_record { fields; representation; extended_expression } ->
           let fields =
             Array.map (function
-                | label, Kept t -> label, Kept t
+                | label, Kept (t, mut) -> label, Kept (t, mut)
                 | label, Overridden (lid, exp) ->
                     label, Overridden (lid, map_expression exp))
               fields
@@ -450,13 +439,9 @@
         | Tsig_typext tyext ->
             Tsig_typext (map_type_extension tyext)
         | Tsig_exception ext ->
-<<<<<<< HEAD
-          Tsig_exception (map_extension_constructor ext)
+            Tsig_exception (map_extension_constructor ext)
         | Tsig_effect ext ->
-          Tsig_effect (map_extension_constructor ext)
-=======
-            Tsig_exception (map_extension_constructor ext)
->>>>>>> 0c0884bd
+            Tsig_effect (map_extension_constructor ext)
         | Tsig_module md ->
             Tsig_module {md with md_type = map_module_type md.md_type}
         | Tsig_recmodule list ->
