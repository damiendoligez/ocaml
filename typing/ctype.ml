(***********************************************************************)
(*                                                                     *)
(*                                OCaml                                *)
(*                                                                     *)
(* Xavier Leroy and Jerome Vouillon, projet Cristal, INRIA Rocquencourt*)
(*                                                                     *)
(*  Copyright 1996 Institut National de Recherche en Informatique et   *)
(*  en Automatique.  All rights reserved.  This file is distributed    *)
(*  under the terms of the Q Public License version 1.0.               *)
(*                                                                     *)
(***********************************************************************)

(* Operations on core types *)

open Misc
open Asttypes
open Types
open Btype

(*
   Type manipulation after type inference
   ======================================
   If one wants to manipulate a type after type inference (for
   instance, during code generation or in the debugger), one must
   first make sure that the type levels are correct, using the
   function [correct_levels]. Then, this type can be correctely
   manipulated by [apply], [expand_head] and [moregeneral].
*)

(*
   General notes
   =============
   - As much sharing as possible should be kept : it makes types
     smaller and better abbreviated.
     When necessary, some sharing can be lost. Types will still be
     printed correctly (+++ TO DO...), and abbreviations defined by a
     class do not depend on sharing thanks to constrained
     abbreviations. (Of course, even if some sharing is lost, typing
     will still be correct.)
   - All nodes of a type have a level : that way, one know whether a
     node need to be duplicated or not when instantiating a type.
   - Levels of a type are decreasing (generic level being considered
     as greatest).
   - The level of a type constructor is superior to the binding
     time of its path.
   - Recursive types without limitation should be handled (even if
     there is still an occur check). This avoid treating specially the
     case for objects, for instance. Furthermore, the occur check
     policy can then be easily changed.
*)

(*
   A faire
   =======
   - Revoir affichage des types.
   - Etendre la portee d'un alias [... as 'a] a tout le type englobant.
   - #-type implementes comme de vraies abreviations.
   - Niveaux plus fins pour les identificateurs :
       Champ [global] renomme en [level];
       Niveau -1 : global
               0 : module toplevel
               1 : module contenu dans module toplevel
              ...
     En fait, incrementer le niveau a chaque fois que l'on rentre dans
     un module.

       3   4 6
        \ / /
       1 2 5
        \|/
         0

     [Subst] doit ecreter les niveaux (pour qu'un variable non
     generalisable dans un module de niveau 2 ne se retrouve pas
     generalisable lorsque l'on l'utilise au niveau 0).

   - Traitement de la trace de l'unification separe de la fonction
     [unify].
*)

(**** Errors ****)

exception Unify of (type_expr * type_expr) list

exception Tags of label * label

exception Subtype of
        (type_expr * type_expr) list * (type_expr * type_expr) list

exception Cannot_expand

exception Cannot_apply

exception Recursive_abbrev

(* GADT: recursive abbrevs can appear as a result of local constraints *)
exception Unification_recursive_abbrev of (type_expr * type_expr) list

(**** Type level management ****)

let current_level = ref 0
let nongen_level = ref 0
let global_level = ref 1
let saved_level = ref []

let get_current_level () = !current_level
let init_def level = current_level := level; nongen_level := level
let begin_def () =
  saved_level := (!current_level, !nongen_level) :: !saved_level;
  incr current_level; nongen_level := !current_level
let begin_class_def () =
  saved_level := (!current_level, !nongen_level) :: !saved_level;
  incr current_level
let raise_nongen_level () =
  saved_level := (!current_level, !nongen_level) :: !saved_level;
  nongen_level := !current_level
let end_def () =
  let (cl, nl) = List.hd !saved_level in
  saved_level := List.tl !saved_level;
  current_level := cl; nongen_level := nl

let reset_global_level () =
  global_level := !current_level + 1
let increase_global_level () =
  let gl = !global_level in
  global_level := !current_level;
  gl
let restore_global_level gl =
  global_level := gl

(**** Whether a path points to an object type (with hidden row variable) ****)
let is_object_type path =
  let name =
    match path with Path.Pident id -> Ident.name id
    | Path.Pdot(_, s,_) -> s
    | Path.Papply _ -> assert false
  in name.[0] = '#'

(**** Abbreviations without parameters ****)
(* Shall reset after generalizing *)

let trace_gadt_instances = ref false
let check_trace_gadt_instances env =
  not !trace_gadt_instances && Env.has_local_constraints env &&
  (trace_gadt_instances := true; cleanup_abbrev (); true)

let simple_abbrevs = ref Mnil

let proper_abbrevs path tl abbrev =
  if tl <> [] || !trace_gadt_instances || !Clflags.principal ||
     is_object_type path
  then abbrev
  else simple_abbrevs

(**** Some type creators ****)

(* Re-export generic type creators *)

let newty2             = Btype.newty2
let newty desc         = newty2 !current_level desc
let new_global_ty desc = newty2 !global_level desc

let newvar ?name ()         = newty2 !current_level (Tvar name)
let newvar2 ?name level     = newty2 level (Tvar name)
let new_global_var ?name () = newty2 !global_level (Tvar name)

let newobj fields      = newty (Tobject (fields, ref None))

let newconstr path tyl = newty (Tconstr (path, tyl, ref Mnil))

let none = newty (Ttuple [])                (* Clearly ill-formed type *)

(**** Representative of a type ****)

(* Re-export repr *)
let repr = repr

(**** Type maps ****)

module TypePairs =
  Hashtbl.Make (struct
    type t = type_expr * type_expr
    let equal (t1, t1') (t2, t2') = (t1 == t2) && (t1' == t2')
    let hash (t, t') = t.id + 93 * t'.id
 end)


(**** unification mode ****)

type unification_mode =
  | Expression (* unification in expression *)
  | Pattern (* unification in pattern which may add local constraints *)

let umode = ref Expression
let generate_equations = ref false
let assume_injective = ref false

let set_mode_expression f =
  let old_unification_mode = !umode in
  try
    umode := Expression;
    let ret = f () in
    umode := old_unification_mode;
    ret
  with e ->
    umode := old_unification_mode;
    raise e

let set_mode_pattern ~generate ~injective f =
  let old_unification_mode = !umode
  and old_gen = !generate_equations
  and old_inj = !assume_injective in
  try
    umode := Pattern;
    generate_equations := generate;
    assume_injective := injective;
    let ret = f () in
    umode := old_unification_mode;
    generate_equations := old_gen;
    assume_injective := old_inj;
    ret
  with e ->
    umode := old_unification_mode;
    generate_equations := old_gen;
    assume_injective := old_inj;
    raise e

(*** Checks for type definitions ***)

let in_current_module = function
  | Path.Pident _ -> true
  | Path.Pdot _ | Path.Papply _ -> false

let in_pervasives p =
  in_current_module p &&
  try ignore (Env.find_type p Env.initial); true
  with Not_found -> false

let is_datatype decl=
  match decl.type_kind with
    Type_record _ | Type_variant _ | Type_open -> true
  | Type_abstract -> false


                  (**********************************************)
                  (*  Miscellaneous operations on object types  *)
                  (**********************************************)

(* Note:
   We need to maintain some invariants:
   * cty_self must be a Tobject
   * ...
*)

(**** Object field manipulation. ****)

let object_fields ty =
  match (repr ty).desc with
    Tobject (fields, _) -> fields
  | _                   -> assert false

let flatten_fields ty =
  let rec flatten l ty =
    let ty = repr ty in
    match ty.desc with
      Tfield(s, k, ty1, ty2) ->
        flatten ((s, k, ty1)::l) ty2
    | _ ->
        (l, ty)
  in
    let (l, r) = flatten [] ty in
    (Sort.list (fun (n, _, _) (n', _, _) -> n < n') l, r)

let build_fields level =
  List.fold_right
    (fun (s, k, ty1) ty2 -> newty2 level (Tfield(s, k, ty1, ty2)))

let associate_fields fields1 fields2 =
  let rec associate p s s' =
    function
      (l, []) ->
        (List.rev p, (List.rev s) @ l, List.rev s')
    | ([], l') ->
        (List.rev p, List.rev s, (List.rev s') @ l')
    | ((n, k, t)::r, (n', k', t')::r') when n = n' ->
        associate ((n, k, t, k', t')::p) s s' (r, r')
    | ((n, k, t)::r, ((n', k', t')::_ as l')) when n < n' ->
        associate p ((n, k, t)::s) s' (r, l')
    | (((n, k, t)::r as l), (n', k', t')::r') (* when n > n' *) ->
        associate p s ((n', k', t')::s') (l, r')
  in
  associate [] [] [] (fields1, fields2)

(**** Check whether an object is open ****)

(* +++ Il faudra penser a eventuellement expanser l'abreviation *)
let rec object_row ty =
  let ty = repr ty in
  match ty.desc with
    Tobject (t, _)     -> object_row t
  | Tfield(_, _, _, t) -> object_row t
  | _ -> ty

let opened_object ty =
  match (object_row ty).desc with
  | Tvar _  | Tunivar _ | Tconstr _ -> true
  | _                               -> false

let concrete_object ty =
  match (object_row ty).desc with
  | Tvar _             -> false
  | _                  -> true

(**** Close an object ****)

let close_object ty =
  let rec close ty =
    let ty = repr ty in
    match ty.desc with
      Tvar _ ->
        link_type ty (newty2 ty.level Tnil)
    | Tfield(_, _, _, ty') -> close ty'
    | _                    -> assert false
  in
  match (repr ty).desc with
    Tobject (ty, _)   -> close ty
  | _                 -> assert false

(**** Row variable of an object type ****)

let row_variable ty =
  let rec find ty =
    let ty = repr ty in
    match ty.desc with
      Tfield (_, _, _, ty) -> find ty
    | Tvar _               -> ty
    | _                    -> assert false
  in
  match (repr ty).desc with
    Tobject (fi, _) -> find fi
  | _               -> assert false

(**** Object name manipulation ****)
(* +++ Bientot obsolete *)

let set_object_name id rv params ty =
  match (repr ty).desc with
    Tobject (fi, nm) ->
      set_name nm (Some (Path.Pident id, rv::params))
  | _ ->
      assert false

let remove_object_name ty =
  match (repr ty).desc with
    Tobject (_, nm)   -> set_name nm None
  | Tconstr (_, _, _) -> ()
  | _                 -> fatal_error "Ctype.remove_object_name"

(**** Hiding of private methods ****)

let hide_private_methods ty =
  match (repr ty).desc with
    Tobject (fi, nm) ->
      nm := None;
      let (fl, _) = flatten_fields fi in
      List.iter
        (function (_, k, _) ->
          match field_kind_repr k with
            Fvar r -> set_kind r Fabsent
          | _      -> ())
        fl
  | _ ->
      assert false


                              (*******************************)
                              (*  Operations on class types  *)
                              (*******************************)


let rec signature_of_class_type =
  function
    Cty_constr (_, _, cty) -> signature_of_class_type cty
  | Cty_signature sign     -> sign
  | Cty_fun (_, ty, cty)   -> signature_of_class_type cty

let self_type cty =
  repr (signature_of_class_type cty).cty_self

let rec class_type_arity =
  function
    Cty_constr (_, _, cty) ->  class_type_arity cty
  | Cty_signature _        ->  0
  | Cty_fun (_, _, cty)    ->  1 + class_type_arity cty


                  (*******************************************)
                  (*  Miscellaneous operations on row types  *)
                  (*******************************************)

let sort_row_fields = Sort.list (fun (p,_) (q,_) -> p < q)

let rec merge_rf r1 r2 pairs fi1 fi2 =
  match fi1, fi2 with
    (l1,f1 as p1)::fi1', (l2,f2 as p2)::fi2' ->
      if l1 = l2 then merge_rf r1 r2 ((l1,f1,f2)::pairs) fi1' fi2' else
      if l1 < l2 then merge_rf (p1::r1) r2 pairs fi1' fi2 else
      merge_rf r1 (p2::r2) pairs fi1 fi2'
  | [], _ -> (List.rev r1, List.rev_append r2 fi2, pairs)
  | _, [] -> (List.rev_append r1 fi1, List.rev r2, pairs)

let merge_row_fields fi1 fi2 =
  match fi1, fi2 with
    [], _ | _, [] -> (fi1, fi2, [])
  | [p1], _ when not (List.mem_assoc (fst p1) fi2) -> (fi1, fi2, [])
  | _, [p2] when not (List.mem_assoc (fst p2) fi1) -> (fi1, fi2, [])
  | _ -> merge_rf [] [] [] (sort_row_fields fi1) (sort_row_fields fi2)

let rec filter_row_fields erase = function
    [] -> []
  | (l,f as p)::fi ->
      let fi = filter_row_fields erase fi in
      match row_field_repr f with
        Rabsent -> fi
      | Reither(_,_,false,e) when erase -> set_row_field e Rabsent; fi
      | _ -> p :: fi

                    (**************************************)
                    (*  Check genericity of type schemes  *)
                    (**************************************)


exception Non_closed

let rec closed_schema_rec ty =
  let ty = repr ty in
  if ty.level >= lowest_level then begin
    let level = ty.level in
    ty.level <- pivot_level - level;
    match ty.desc with
      Tvar _ when level <> generic_level ->
        raise Non_closed
    | Tfield(_, kind, t1, t2) ->
        if field_kind_repr kind = Fpresent then
          closed_schema_rec t1;
        closed_schema_rec t2
    | Tvariant row ->
        let row = row_repr row in
        iter_row closed_schema_rec row;
        if not (static_row row) then closed_schema_rec row.row_more
    | _ ->
        iter_type_expr closed_schema_rec ty
  end

(* Return whether all variables of type [ty] are generic. *)
let closed_schema ty =
  try
    closed_schema_rec ty;
    unmark_type ty;
    true
  with Non_closed ->
    unmark_type ty;
    false

exception Non_closed of type_expr * bool

let free_variables = ref []
let really_closed = ref None

let rec free_vars_rec real ty =
  let ty = repr ty in
  if ty.level >= lowest_level then begin
    ty.level <- pivot_level - ty.level;
    begin match ty.desc, !really_closed with
      Tvar _, _ ->
        free_variables := (ty, real) :: !free_variables
    | Tconstr (path, tl, _), Some env ->
        begin try
          let (_, body, _) = Env.find_type_expansion path env in
          if (repr body).level <> generic_level then
            free_variables := (ty, real) :: !free_variables
        with Not_found -> ()
        end;
        List.iter (free_vars_rec true) tl
(* Do not count "virtual" free variables
    | Tobject(ty, {contents = Some (_, p)}) ->
        free_vars_rec false ty; List.iter (free_vars_rec true) p
*)
    | Tobject (ty, _), _ ->
        free_vars_rec false ty
    | Tfield (_, _, ty1, ty2), _ ->
        free_vars_rec true ty1; free_vars_rec false ty2
    | Tvariant row, _ ->
        let row = row_repr row in
        iter_row (free_vars_rec true) row;
        if not (static_row row) then free_vars_rec false row.row_more
    | _    ->
        iter_type_expr (free_vars_rec true) ty
    end;
  end

let free_vars ?env ty =
  free_variables := [];
  really_closed := env;
  free_vars_rec true ty;
  let res = !free_variables in
  free_variables := [];
  really_closed := None;
  res

let free_variables ?env ty =
  let tl = List.map fst (free_vars ?env ty) in
  unmark_type ty;
  tl

let closed_type ty =
  match free_vars ty with
      []           -> ()
  | (v, real) :: _ -> raise (Non_closed (v, real))

let closed_parameterized_type params ty =
  List.iter mark_type params;
  let ok =
    try closed_type ty; true with Non_closed _ -> false in
  List.iter unmark_type params;
  unmark_type ty;
  ok

let closed_type_decl decl =
  try
    List.iter mark_type decl.type_params;
    begin match decl.type_kind with
      Type_abstract ->
        ()
    | Type_variant v ->
        List.iter
          (fun (_, tyl,ret_type_opt) ->
            match ret_type_opt with
            | Some _ -> ()
            | None ->
                List.iter closed_type tyl)
          v
    | Type_record(r, rep) ->
        List.iter (fun (_, _, ty) -> closed_type ty) r
    | Type_open -> ()
    end;
    begin match decl.type_manifest with
      None    -> ()
    | Some ty -> closed_type ty
    end;
    unmark_type_decl decl;
    None
  with Non_closed (ty, _) ->
    unmark_type_decl decl;
    Some ty

type closed_class_failure =
    CC_Method of type_expr * bool * string * type_expr
  | CC_Value of type_expr * bool * string * type_expr

exception Failure of closed_class_failure

let closed_class params sign =
  let ty = object_fields (repr sign.cty_self) in
  let (fields, rest) = flatten_fields ty in
  List.iter mark_type params;
  mark_type rest;
  List.iter
    (fun (lab, _, ty) -> if lab = dummy_method then mark_type ty)
    fields;
  try
    mark_type_node (repr sign.cty_self);
    List.iter
      (fun (lab, kind, ty) ->
        if field_kind_repr kind = Fpresent then
        try closed_type ty with Non_closed (ty0, real) ->
          raise (Failure (CC_Method (ty0, real, lab, ty))))
      fields;
    mark_type_params (repr sign.cty_self);
    List.iter unmark_type params;
    unmark_class_signature sign;
    None
  with Failure reason ->
    mark_type_params (repr sign.cty_self);
    List.iter unmark_type params;
    unmark_class_signature sign;
    Some reason


                            (**********************)
                            (*  Type duplication  *)
                            (**********************)


(* Duplicate a type, preserving only type variables *)
let duplicate_type ty =
  Subst.type_expr Subst.identity ty

(* Same, for class types *)
let duplicate_class_type ty =
  Subst.class_type Subst.identity ty


                         (*****************************)
                         (*  Type level manipulation  *)
                         (*****************************)

(*
   It would be a bit more efficient to remove abbreviation expansions
   rather than generalizing them: these expansions will usually not be
   used anymore. However, this is not possible in the general case, as
   [expand_abbrev] (via [subst]) requires these expansions to be
   preserved. Does it worth duplicating this code ?
*)
let rec iter_generalize tyl ty =
  let ty = repr ty in
  if (ty.level > !current_level) && (ty.level <> generic_level) then begin
    set_level ty generic_level;
    begin match ty.desc with
      Tconstr (_, _, abbrev) ->
        iter_abbrev (iter_generalize tyl) !abbrev
    | _ -> ()
    end;
    iter_type_expr (iter_generalize tyl) ty
  end else
    tyl := ty :: !tyl

let iter_generalize tyl ty =
  simple_abbrevs := Mnil;
  iter_generalize tyl ty

let generalize ty =
  iter_generalize (ref []) ty

(* Efficient repeated generalisation of the same type *)
let iterative_generalization min_level tyl =
  let tyl' = ref [] in
  List.iter (iter_generalize tyl') tyl;
  List.fold_right (fun ty l -> if ty.level <= min_level then l else ty::l)
    !tyl' []

(* Generalize the structure and lower the variables *)

let rec generalize_structure var_level ty =
  let ty = repr ty in
  if ty.level <> generic_level then begin
    if is_Tvar ty && ty.level > var_level then
      set_level ty var_level
    else if
      ty.level > !current_level &&
      match ty.desc with
        Tconstr (p, _, abbrev) ->
          not (is_object_type p) && (abbrev := Mnil; true)
      | _ -> true
    then begin
      set_level ty generic_level;
      iter_type_expr (generalize_structure var_level) ty
    end
  end

let generalize_structure var_level ty =
  simple_abbrevs := Mnil;
  generalize_structure var_level ty

(* Generalize the spine of a function, if the level >= !current_level *)

let rec generalize_spine ty =
  let ty = repr ty in
  if ty.level < !current_level || ty.level = generic_level then () else
  match ty.desc with
    Tarrow (_, ty1, ty2, _) ->
      set_level ty generic_level;
      generalize_spine ty1;
      generalize_spine ty2;
  | Tpoly (ty', _) ->
      set_level ty generic_level;
      generalize_spine ty'
  | Ttuple tyl
  | Tpackage (_, _, tyl) ->
      set_level ty generic_level;
      List.iter generalize_spine tyl
  | Tconstr (p, tyl, memo) when not (is_object_type p) ->
      set_level ty generic_level;
      memo := Mnil;
      List.iter generalize_spine tyl
  | _ -> ()

let forward_try_expand_once = (* Forward declaration *)
  ref (fun env ty -> raise Cannot_expand)

(*
   Lower the levels of a type (assume [level] is not
   [generic_level]).
*)
(*
    The level of a type constructor must be greater than its binding
    time. That way, a type constructor cannot escape the scope of its
    definition, as would be the case in
      let x = ref []
      module M = struct type t let _ = (x : t list ref) end
    (without this constraint, the type system would actually be unsound.)
*)
let get_level env p =
  try
    match (Env.find_type p env).type_newtype_level with
      | None -> Path.binding_time p
      | Some (x, _) -> x
  with
    | Not_found ->
      (* no newtypes in predef *)
      Path.binding_time p

let rec update_level env level ty =
  let ty = repr ty in
  if ty.level > level then begin
    begin match Env.gadt_instance_level env ty with
      Some lv -> if level < lv then raise (Unify [(ty, newvar2 level)])
    | None -> ()
    end;
    match ty.desc with
      Tconstr(p, tl, abbrev) when level < get_level env p ->
        (* Try first to replace an abbreviation by its expansion. *)
        begin try
          (* if is_newtype env p then raise Cannot_expand; *)
          link_type ty (!forward_try_expand_once env ty);
          update_level env level ty
        with Cannot_expand ->
          (* +++ Levels should be restored... *)
          (* Format.printf "update_level: %i < %i@." level (get_level env p); *)
          if level < get_level env p then raise (Unify [(ty, newvar2 level)]);
          iter_type_expr (update_level env level) ty
        end
    | Tpackage (p, _, _) when level < get_level env p ->
        raise (Unify [(ty, newvar2 level)])
    | Tobject(_, ({contents=Some(p, tl)} as nm))
      when level < get_level env p ->
        set_name nm None;
        update_level env level ty
    | Tvariant row ->
        let row = row_repr row in
        begin match row.row_name with
        | Some (p, tl) when level < get_level env p ->
            log_type ty;
            ty.desc <- Tvariant {row with row_name = None}
        | _ -> ()
        end;
        set_level ty level;
        iter_type_expr (update_level env level) ty
    | Tfield(lab, _, ty1, _)
      when lab = dummy_method && (repr ty1).level > level ->
        raise (Unify [(ty1, newvar2 level)])
    | _ ->
        set_level ty level;
        (* XXX what about abbreviations in Tconstr ? *)
        iter_type_expr (update_level env level) ty
  end

(* Generalize and lower levels of contravariant branches simultaneously *)

let generalize_contravariant env =
  if !Clflags.principal then generalize_structure else update_level env

let rec generalize_expansive env var_level ty =
  let ty = repr ty in
  if ty.level <> generic_level then begin
    if ty.level > var_level then begin
      set_level ty generic_level;
      match ty.desc with
        Tconstr (path, tyl, abbrev) ->
          let variance =
            try (Env.find_type path env).type_variance
            with Not_found -> List.map (fun _ -> Variance.may_inv) tyl in
          abbrev := Mnil;
          List.iter2
            (fun v t ->
              if Variance.(mem May_weak v)
              then generalize_contravariant env var_level t
              else generalize_expansive env var_level t)
            variance tyl
      | Tpackage (_, _, tyl) ->
          List.iter (generalize_contravariant env var_level) tyl
      | Tarrow (_, t1, t2, _) ->
          generalize_contravariant env var_level t1;
          generalize_expansive env var_level t2
      | _ ->
          iter_type_expr (generalize_expansive env var_level) ty
    end
  end

let generalize_expansive env ty =
  simple_abbrevs := Mnil;
  try
    generalize_expansive env !nongen_level ty
  with Unify ([_, ty'] as tr) ->
    raise (Unify ((ty, ty') :: tr))

let generalize_global ty = generalize_structure !global_level ty
let generalize_structure ty = generalize_structure !current_level ty

(* Correct the levels of type [ty]. *)
let correct_levels ty =
  duplicate_type ty

(* Only generalize the type ty0 in ty *)
let limited_generalize ty0 ty =
  let ty0 = repr ty0 in

  let graph = Hashtbl.create 17 in
  let idx = ref lowest_level in
  let roots = ref [] in

  let rec inverse pty ty =
    let ty = repr ty in
    if (ty.level > !current_level) || (ty.level = generic_level) then begin
      decr idx;
      Hashtbl.add graph !idx (ty, ref pty);
      if (ty.level = generic_level) || (ty == ty0) then
        roots := ty :: !roots;
      set_level ty !idx;
      iter_type_expr (inverse [ty]) ty
    end else if ty.level < lowest_level then begin
      let (_, parents) = Hashtbl.find graph ty.level in
      parents := pty @ !parents
    end

  and generalize_parents ty =
    let idx = ty.level in
    if idx <> generic_level then begin
      set_level ty generic_level;
      List.iter generalize_parents !(snd (Hashtbl.find graph idx));
      (* Special case for rows: must generalize the row variable *)
      match ty.desc with
        Tvariant row ->
          let more = row_more row in
          let lv = more.level in
          if (lv < lowest_level || lv > !current_level)
          && lv <> generic_level then set_level more generic_level
      | _ -> ()
    end
  in

  inverse [] ty;
  if ty0.level < lowest_level then
    iter_type_expr (inverse []) ty0;
  List.iter generalize_parents !roots;
  Hashtbl.iter
    (fun _ (ty, _) ->
       if ty.level <> generic_level then set_level ty !current_level)
    graph


(* Compute statically the free univars of all nodes in a type *)
(* This avoids doing it repeatedly during instantiation *)

type inv_type_expr =
    { inv_type : type_expr;
      mutable inv_parents : inv_type_expr list }

let rec inv_type hash pty ty =
  let ty = repr ty in
  try
    let inv = TypeHash.find hash ty in
    inv.inv_parents <- pty @ inv.inv_parents
  with Not_found ->
    let inv = { inv_type = ty; inv_parents = pty } in
    TypeHash.add hash ty inv;
    iter_type_expr (inv_type hash [inv]) ty

let compute_univars ty =
  let inverted = TypeHash.create 17 in
  inv_type inverted [] ty;
  let node_univars = TypeHash.create 17 in
  let rec add_univar univ inv =
    match inv.inv_type.desc with
      Tpoly (ty, tl) when List.memq univ (List.map repr tl) -> ()
    | _ ->
        try
          let univs = TypeHash.find node_univars inv.inv_type in
          if not (TypeSet.mem univ !univs) then begin
            univs := TypeSet.add univ !univs;
            List.iter (add_univar univ) inv.inv_parents
          end
        with Not_found ->
          TypeHash.add node_univars inv.inv_type (ref(TypeSet.singleton univ));
          List.iter (add_univar univ) inv.inv_parents
  in
  TypeHash.iter (fun ty inv -> if is_Tunivar ty then add_univar ty inv)
    inverted;
  fun ty ->
    try !(TypeHash.find node_univars ty) with Not_found -> TypeSet.empty


                              (*******************)
                              (*  Instantiation  *)
                              (*******************)


let rec find_repr p1 =
  function
    Mnil ->
      None
  | Mcons (Public, p2, ty, _, _) when Path.same p1 p2 ->
      Some ty
  | Mcons (_, _, _, _, rem) ->
      find_repr p1 rem
  | Mlink {contents = rem} ->
      find_repr p1 rem

(*
   Generic nodes are duplicated, while non-generic nodes are left
   as-is.
   During instantiation, the description of a generic node is first
   replaced by a link to a stub ([Tsubst (newvar ())]). Once the
   copy is made, it replaces the stub.
   After instantiation, the description of generic node, which was
   stored by [save_desc], must be put back, using [cleanup_types].
*)

let abbreviations = ref (ref Mnil)
  (* Abbreviation memorized. *)

(* partial: we may not wish to copy the non generic types
   before we call type_pat *)
let rec copy ?env ?partial ?keep_names ty =
  let copy = copy ?env ?partial ?keep_names in
  let ty = repr ty in
  match ty.desc with
    Tsubst ty -> ty
  | _ ->
    if ty.level <> generic_level && partial = None then ty else
    (* We only forget types that are non generic and do not contain
       free univars *)
    let forget =
      if ty.level = generic_level then generic_level else
      match partial with
        None -> assert false
      | Some (free_univars, keep) ->
          if TypeSet.is_empty (free_univars ty) then
            if keep then ty.level else !current_level
          else generic_level
    in
    if forget <> generic_level then newty2 forget (Tvar None) else
    let desc = ty.desc in
    save_desc ty desc;
    let t = newvar() in          (* Stub *)
    begin match env with
      Some env when Env.has_local_constraints env ->
        begin match Env.gadt_instance_level env ty with
          Some lv -> Env.add_gadt_instances env lv [t]
        | None -> ()
        end
    | _ -> ()
    end;
    ty.desc <- Tsubst t;
    t.desc <-
      begin match desc with
      | Tconstr (p, tl, _) ->
          let abbrevs = proper_abbrevs p tl !abbreviations in
          begin match find_repr p !abbrevs with
            Some ty when repr ty != t -> (* XXX Commentaire... *)
              Tlink ty
          | _ ->
          (*
             One must allocate a new reference, so that abbrevia-
             tions belonging to different branches of a type are
             independent.
             Moreover, a reference containing a [Mcons] must be
             shared, so that the memorized expansion of an abbrevi-
             ation can be released by changing the content of just
             one reference.
          *)
              Tconstr (p, List.map copy tl,
                       ref (match !(!abbreviations) with
                              Mcons _ -> Mlink !abbreviations
                            | abbrev  -> abbrev))
          end
      | Tvariant row0 ->
          let row = row_repr row0 in
          let more = repr row.row_more in
          (* We must substitute in a subtle way *)
          (* Tsubst takes a tuple containing the row var and the variant *)
          begin match more.desc with
            Tsubst {desc = Ttuple [_;ty2]} ->
              (* This variant type has been already copied *)
              ty.desc <- Tsubst ty2; (* avoid Tlink in the new type *)
              Tlink ty2
          | _ ->
              (* If the row variable is not generic, we must keep it *)
              let keep = more.level <> generic_level in
              let more' =
                match more.desc with
                  Tsubst ty -> ty
                | Tconstr _ | Tnil ->
                    if keep then save_desc more more.desc;
                    copy more
                | Tvar _ | Tunivar _ ->
                    save_desc more more.desc;
                    if keep then more else newty more.desc
                |  _ -> assert false
              in
              (* Open row if partial for pattern and contains Reither *)
              let more', row =
                match partial with
                  Some (free_univars, false) when row.row_closed
                  && not row.row_fixed && TypeSet.is_empty (free_univars ty) ->
                    let not_reither (_, f) =
                      match row_field_repr f with
                        Reither _ -> false
                      | _ -> true
                    in
                    if List.for_all not_reither row.row_fields
                    then (more', row) else
                    (newty2 (if keep then more.level else !current_level)
                       (Tvar None),
                     {row_fields = List.filter not_reither row.row_fields;
                      row_more = more; row_bound = ();
                      row_closed = false; row_fixed = false; row_name = None})
                | _ -> (more', row)
              in
              (* Register new type first for recursion *)
              more.desc <- Tsubst(newgenty(Ttuple[more';t]));
              (* Return a new copy *)
              Tvariant (copy_row copy true row keep more')
          end
      | Tfield (p, k, ty1, ty2) ->
          begin match field_kind_repr k with
            Fabsent  -> Tlink (copy ty2)
          | Fpresent -> copy_type_desc copy desc
          | Fvar r ->
              dup_kind r;
              copy_type_desc copy desc
          end
      | Tobject (ty1, _) when partial <> None ->
          Tobject (copy ty1, ref None)
      | _ -> copy_type_desc ?keep_names copy desc
      end;
    t

(**** Variants of instantiations ****)

let gadt_env env =
  if Env.has_local_constraints env
  then Some env
  else None

let instance ?partial env sch =
  let env = gadt_env env in
  let partial =
    match partial with
      None -> None
    | Some keep -> Some (compute_univars sch, keep)
  in
  let ty = copy ?env ?partial sch in
  cleanup_types ();
  ty

let instance_def sch =
  let ty = copy sch in
  cleanup_types ();
  ty

let instance_list env schl =
  let env = gadt_env env in
  let tyl = List.map (copy ?env) schl in
  cleanup_types ();
  tyl

let reified_var_counter = ref Vars.empty

(* names given to new type constructors.
   Used for existential types and
   local constraints *)
let get_new_abstract_name s =
  let index =
    try Vars.find s !reified_var_counter + 1
    with Not_found -> 0 in
  reified_var_counter := Vars.add s index !reified_var_counter;
  Printf.sprintf "%s#%d" s index

let new_declaration newtype manifest =
  {
    type_params = [];
    type_arity = 0;
    type_kind = Type_abstract;
    type_private = Public;
    type_manifest = manifest;
    type_variance = [];
    type_newtype_level = newtype;
    type_loc = Location.none;
  }

let instance_constructor ?in_pattern cstr =
  begin match in_pattern with
  | None -> ()
  | Some (env, newtype_lev) ->
      let process existential =
        let decl = new_declaration (Some (newtype_lev, newtype_lev)) None in
        let name =
          match repr existential with
            {desc = Tvar (Some name)} -> name
          | _ -> "ex"
        in
        let (id, new_env) =
          Env.enter_type (get_new_abstract_name name) decl !env in
        env := new_env;
        let to_unify = newty (Tconstr (Path.Pident id,[],ref Mnil)) in
        let tv = copy existential in
        assert (is_Tvar tv);
        link_type tv to_unify
      in
      List.iter process cstr.cstr_existentials
  end;
  let ty_res = copy cstr.cstr_res in
  let ty_args = List.map copy cstr.cstr_args in
  cleanup_types ();
  (ty_args, ty_res)

let instance_parameterized_type ?keep_names sch_args sch =
  let ty_args = List.map (copy ?keep_names) sch_args in
  let ty = copy sch in
  cleanup_types ();
  (ty_args, ty)

let instance_parameterized_type_2 sch_args sch_lst sch =
  let ty_args = List.map copy sch_args in
  let ty_lst = List.map copy sch_lst in
  let ty = copy sch in
  cleanup_types ();
  (ty_args, ty_lst, ty)

let instance_declaration decl =
  let decl =
    {decl with type_params = List.map copy decl.type_params;
     type_manifest = may_map copy decl.type_manifest;
     type_kind = match decl.type_kind with
     | Type_abstract -> Type_abstract
     | Type_variant cl ->
         Type_variant (
         List.map (fun (s,tl,ot) -> (s, List.map copy tl, may_map copy ot))
           cl)
     | Type_record (fl, rr) ->
         Type_record (List.map (fun (s,m,ty) -> (s, m, copy ty)) fl, rr)
     | Type_open -> Type_open}
  in
  cleanup_types ();
  decl

let instance_class params cty =
  let rec copy_class_type =
    function
      Cty_constr (path, tyl, cty) ->
        Cty_constr (path, List.map copy tyl, copy_class_type cty)
    | Cty_signature sign ->
        Cty_signature
          {cty_self = copy sign.cty_self;
           cty_vars =
             Vars.map (function (m, v, ty) -> (m, v, copy ty)) sign.cty_vars;
           cty_concr = sign.cty_concr;
           cty_inher =
             List.map (fun (p,tl) -> (p, List.map copy tl)) sign.cty_inher}
    | Cty_fun (l, ty, cty) ->
        Cty_fun (l, copy ty, copy_class_type cty)
  in
  let params' = List.map copy params in
  let cty' = copy_class_type cty in
  cleanup_types ();
  (params', cty')

(**** Instanciation for types with free universal variables ****)

let rec diff_list l1 l2 =
  if l1 == l2 then [] else
  match l1 with [] -> invalid_arg "Ctype.diff_list"
  | a :: l1 -> a :: diff_list l1 l2

let conflicts free bound =
  let bound = List.map repr bound in
  TypeSet.exists (fun t -> List.memq (repr t) bound) free

let delayed_copy = ref []
    (* copying to do later *)

(* Copy without sharing until there are no free univars left *)
(* all free univars must be included in [visited]            *)
let rec copy_sep fixed free bound visited ty =
  let ty = repr ty in
  let univars = free ty in
  if TypeSet.is_empty univars then
    if ty.level <> generic_level then ty else
    let t = newvar () in
    delayed_copy :=
      lazy (t.desc <- Tlink (copy ty))
      :: !delayed_copy;
    t
  else try
    let t, bound_t = List.assq ty visited in
    let dl = if is_Tunivar ty then [] else diff_list bound bound_t in
    if dl <> [] && conflicts univars dl then raise Not_found;
    t
  with Not_found -> begin
    let t = newvar() in          (* Stub *)
    let visited =
      match ty.desc with
        Tarrow _ | Ttuple _ | Tvariant _ | Tconstr _ | Tobject _ | Tpackage _ ->
          (ty,(t,bound)) :: visited
      | _ -> visited in
    let copy_rec = copy_sep fixed free bound visited in
    t.desc <-
      begin match ty.desc with
      | Tvariant row0 ->
          let row = row_repr row0 in
          let more = repr row.row_more in
          (* We shall really check the level on the row variable *)
          let keep = is_Tvar more && more.level <> generic_level in
          let more' = copy_rec more in
          let fixed' = fixed && is_Tvar (repr more') in
          let row = copy_row copy_rec fixed' row keep more' in
          Tvariant row
      | Tpoly (t1, tl) ->
          let tl = List.map repr tl in
          let tl' = List.map (fun t -> newty t.desc) tl in
          let bound = tl @ bound in
          let visited =
            List.map2 (fun ty t -> ty,(t,bound)) tl tl' @ visited in
          Tpoly (copy_sep fixed free bound visited t1, tl')
      | _ -> copy_type_desc copy_rec ty.desc
      end;
    t
  end

let instance_poly ?(keep_names=false) fixed univars sch =
  let univars = List.map repr univars in
  let copy_var ty =
    match ty.desc with
      Tunivar name -> if keep_names then newty (Tvar name) else newvar ()
    | _ -> assert false
  in
  let vars = List.map copy_var univars in
  let pairs = List.map2 (fun u v -> u, (v, [])) univars vars in
  delayed_copy := [];
  let ty = copy_sep fixed (compute_univars sch) [] pairs sch in
  List.iter Lazy.force !delayed_copy;
  delayed_copy := [];
  cleanup_types ();
  vars, ty

let instance_label fixed lbl =
  let ty_res = copy lbl.lbl_res in
  let vars, ty_arg =
    match repr lbl.lbl_arg with
      {desc = Tpoly (ty, tl)} ->
        instance_poly fixed tl ty
    | ty ->
        [], copy lbl.lbl_arg
  in
  cleanup_types ();
  (vars, ty_arg, ty_res)

(**** Instantiation with parameter substitution ****)

let unify' = (* Forward declaration *)
  ref (fun env ty1 ty2 -> raise (Unify []))

let subst env level priv abbrev ty params args body =
  if List.length params <> List.length args then raise (Unify []);
  let old_level = !current_level in
  current_level := level;
  try
    let body0 = newvar () in          (* Stub *)
    begin match ty with
      None      -> ()
    | Some ({desc = Tconstr (path, tl, _)} as ty) ->
        let abbrev = proper_abbrevs path tl abbrev in
        memorize_abbrev abbrev priv path ty body0
    | _ ->
        assert false
    end;
    abbreviations := abbrev;
    let (params', body') = instance_parameterized_type params body in
    abbreviations := ref Mnil;
    !unify' env body0 body';
    List.iter2 (!unify' env) params' args;
    current_level := old_level;
    body'
  with Unify _ as exn ->
    current_level := old_level;
    raise exn

(*
   Only the shape of the type matters, not whether is is generic or
   not. [generic_level] might be somewhat slower, but it ensures
   invariants on types are enforced (decreasing levels.), and we don't
   care about efficiency here.
*)
let apply env params body args =
  try
    subst env generic_level Public (ref Mnil) None params args body
  with
    Unify _ -> raise Cannot_apply


                              (****************************)
                              (*  Abbreviation expansion  *)
                              (****************************)

(*
   If the environnement has changed, memorized expansions might not
   be correct anymore, and so we flush the cache. This is safe but
   quite pessimistic: it would be enough to flush the cache when a
   type or module definition is overridden in the environnement.
*)
let previous_env = ref Env.empty
let string_of_kind = function Public -> "public" | Private -> "private"
let check_abbrev_env env =
  if env != !previous_env then begin
    (* prerr_endline "cleanup expansion cache"; *)
    cleanup_abbrev ();
    previous_env := env
  end


(* Expand an abbreviation. The expansion is memorized. *)
(*
   Assume the level is greater than the path binding time of the
   expanded abbreviation.
*)
(*
   An abbreviation expansion will fail in either of these cases:
   1. The type constructor does not correspond to a manifest type.
   2. The type constructor is defined in an external file, and this
      file is not in the path (missing -I options).
   3. The type constructor is not in the "local" environment. This can
      happens when a non-generic type variable has been instantiated
      afterwards to the not yet defined type constructor. (Actually,
      this cannot happen at the moment due to the strong constraints
      between type levels and constructor binding time.)
   4. The expansion requires the expansion of another abbreviation,
      and this other expansion fails.
*)
let expand_abbrev_gen kind find_type_expansion env ty =
  check_abbrev_env env;
  match ty with
    {desc = Tconstr (path, args, abbrev); level = level} ->
      let lookup_abbrev = proper_abbrevs path args abbrev in
      begin match find_expans kind path !lookup_abbrev with
        Some ty ->
          (* prerr_endline
            ("found a "^string_of_kind kind^" expansion for "^Path.name path);*)
          if level <> generic_level then
            begin try
              update_level env level ty
            with Unify _ ->
              (* XXX This should not happen.
                 However, levels are not correctly restored after a
                 typing error *)
              ()
            end;
          ty
      | None ->
          let (params, body, lv) =
            try find_type_expansion level path env with Not_found ->
              raise Cannot_expand
          in
          (* prerr_endline
            ("add a "^string_of_kind kind^" expansion for "^Path.name path);*)
          let ty' = subst env level kind abbrev (Some ty) params args body in
          (* Hack to name the variant type *)
          begin match repr ty' with
            {desc=Tvariant row} as ty when static_row row ->
              ty.desc <- Tvariant { row with row_name = Some (path, args) }
          | _ -> ()
          end;
          (* For gadts, remember type as non exportable *)
          (* The ambiguous level registered for ty' should be the highest *)
          if !trace_gadt_instances then begin
            match max lv (Env.gadt_instance_level env ty) with
              None -> ()
            | Some lv ->
                if level < lv then raise (Unify [(ty, newvar2 level)]);
                Env.add_gadt_instances env lv [ty; ty']
          end;
          ty'
      end
  | _ ->
      assert false

(* inside objects and variants we do not want to
   use local constraints *)
let expand_abbrev ty =
  expand_abbrev_gen Public (fun level -> Env.find_type_expansion ~level) ty

(* Expand once the head of a type *)
let expand_head_once env ty =
  try expand_abbrev env (repr ty) with Cannot_expand -> assert false

(* Check whether a type can be expanded *)
let safe_abbrev env ty =
  let snap = Btype.snapshot () in
  try ignore (expand_abbrev env ty); true
  with Cannot_expand | Unify _ ->
    Btype.backtrack snap;
    false

(* Expand the head of a type once.
   Raise Cannot_expand if the type cannot be expanded.
   May raise Unify, if a recursion was hidden in the type. *)
let try_expand_once env ty =
  let ty = repr ty in
  match ty.desc with
    Tconstr (p, _, _) -> repr (expand_abbrev env ty)
  | _ -> raise Cannot_expand

(* This one only raises Cannot_expand *)
let try_expand_safe env ty =
  let snap = Btype.snapshot () in
  try try_expand_once env ty
  with Unify _ ->
    Btype.backtrack snap; raise Cannot_expand

(* Fully expand the head of a type. *)
let rec try_expand_head try_once env ty =
  let ty' = try_once env ty in
  try try_expand_head try_once env ty'
  with Cannot_expand -> ty'

let try_expand_head try_once env ty =
  let ty' = try_expand_head try_once env ty in
  begin match Env.gadt_instance_level env ty' with
    None -> ()
  | Some lv -> Env.add_gadt_instance_chain env lv ty
  end;
  ty'

(* Unsafe full expansion, may raise Unify. *)
let expand_head_unif env ty =
  try try_expand_head try_expand_once env ty with Cannot_expand -> repr ty

(* Safe version of expand_head, never fails *)
let expand_head env ty =
  try try_expand_head try_expand_safe env ty with Cannot_expand -> repr ty

let _ = forward_try_expand_once := try_expand_safe


(* Expand until we find a non-abstract type declaration *)

let rec extract_concrete_typedecl env ty =
  let ty = repr ty in
  match ty.desc with
    Tconstr (p, _, _) ->
      let decl = Env.find_type p env in
      if decl.type_kind <> Type_abstract then (p, p, decl) else
      let ty =
        try try_expand_once env ty with Cannot_expand -> raise Not_found
      in
      let (_, p', decl) = extract_concrete_typedecl env ty in
        (p, p', decl)
  | _ -> raise Not_found

(* Implementing function [expand_head_opt], the compiler's own version of
   [expand_head] used for type-based optimisations.
   [expand_head_opt] uses [Env.find_type_expansion_opt] to access the
   manifest type information of private abstract data types which is
   normally hidden to the type-checker out of the implementation module of
   the private abbreviation. *)

let expand_abbrev_opt =
  expand_abbrev_gen Private (fun level -> Env.find_type_expansion_opt)

let try_expand_once_opt env ty =
  let ty = repr ty in
  match ty.desc with
    Tconstr _ -> repr (expand_abbrev_opt env ty)
  | _ -> raise Cannot_expand

let rec try_expand_head_opt env ty =
  let ty' = try_expand_once_opt env ty in
  begin try
    try_expand_head_opt env ty'
  with Cannot_expand ->
    ty'
  end

let expand_head_opt env ty =
  let snap = Btype.snapshot () in
  try try_expand_head_opt env ty
  with Cannot_expand | Unify _ -> (* expand_head shall never fail *)
    Btype.backtrack snap;
    repr ty

(* Make sure that the type parameters of the type constructor [ty]
   respect the type constraints *)
let enforce_constraints env ty =
  match ty with
    {desc = Tconstr (path, args, abbrev); level = level} ->
      begin try
        let decl = Env.find_type path env in
        ignore
          (subst env level Public (ref Mnil) None decl.type_params args
             (newvar2 level))
      with Not_found -> ()
      end
  | _ ->
      assert false

(* Recursively expand the head of a type.
   Also expand #-types. *)
let full_expand env ty =
  let ty = repr (expand_head env ty) in
  match ty.desc with
    Tobject (fi, {contents = Some (_, v::_)}) when is_Tvar (repr v) ->
      newty2 ty.level (Tobject (fi, ref None))
  | _ ->
      ty

(*
   Check whether the abbreviation expands to a well-defined type.
   During the typing of a class, abbreviations for correspondings
   types expand to non-generic types.
*)
let generic_abbrev env path =
  try
    let (_, body, _) = Env.find_type_expansion path env in
    (repr body).level = generic_level
  with
    Not_found ->
      false

let generic_private_abbrev env path =
  try
    match Env.find_type path env with
      {type_kind = Type_abstract;
       type_private = Private;
       type_manifest = Some body} ->
         (repr body).level = generic_level
    | _ -> false
  with Not_found -> false

                              (*****************)
                              (*  Occur check  *)
                              (*****************)


exception Occur

(* The marks are already used by [expand_abbrev]... *)
let visited = ref []

let rec non_recursive_abbrev env ty0 ty =
  let ty = repr ty in
  if ty == repr ty0 then raise Recursive_abbrev;
  if not (List.memq ty !visited) then begin
    visited := ty :: !visited;
    match ty.desc with
      Tconstr(p, args, abbrev) ->
        begin try
          non_recursive_abbrev env ty0 (try_expand_once_opt env ty)
        with Cannot_expand ->
          if !Clflags.recursive_types &&
            (in_pervasives p ||
             try is_datatype (Env.find_type p env) with Not_found -> false)
          then ()
          else iter_type_expr (non_recursive_abbrev env ty0) ty
        end
    | Tobject _ | Tvariant _ ->
        ()
    | _ ->
        if !Clflags.recursive_types then () else
        iter_type_expr (non_recursive_abbrev env ty0) ty
  end

let correct_abbrev env path params ty =
  check_abbrev_env env;
  let ty0 = newgenvar () in
  visited := [];
  let abbrev = Mcons (Public, path, ty0, ty0, Mnil) in
  simple_abbrevs := abbrev;
  try
    non_recursive_abbrev env ty0
      (subst env generic_level Public (ref abbrev) None [] [] ty);
    simple_abbrevs := Mnil;
    visited := []
  with exn ->
    simple_abbrevs := Mnil;
    visited := [];
    raise exn

let rec occur_rec env visited ty0 ty =
  if ty == ty0  then raise Occur;
  match ty.desc with
    Tconstr(p, tl, abbrev) ->
      begin try
        if List.memq ty visited || !Clflags.recursive_types then raise Occur;
        iter_type_expr (occur_rec env (ty::visited) ty0) ty
      with Occur -> try
        let ty' = try_expand_head try_expand_once env ty in
        (* Maybe we could simply make a recursive call here,
           but it seems it could make the occur check loop
           (see change in rev. 1.58) *)
        if ty' == ty0 || List.memq ty' visited then raise Occur;
        match ty'.desc with
          Tobject _ | Tvariant _ -> ()
        | _ ->
            if not !Clflags.recursive_types then
              iter_type_expr (occur_rec env (ty'::visited) ty0) ty'
      with Cannot_expand ->
        if not !Clflags.recursive_types then raise Occur
      end
  | Tobject _ | Tvariant _ ->
      ()
  | _ ->
      if not !Clflags.recursive_types then
        iter_type_expr (occur_rec env visited ty0) ty

let type_changed = ref false (* trace possible changes to the studied type *)

let merge r b = if b then r := true

let occur env ty0 ty =
  let old = !type_changed in
  try
    while type_changed := false; occur_rec env [] ty0 ty; !type_changed
    do () (* prerr_endline "changed" *) done;
    merge type_changed old
  with exn ->
    merge type_changed old;
    raise (match exn with Occur -> Unify [] | _ -> exn)

let occur_in env ty0 t =
  try occur env ty0 t; false with Unify _ -> true

(* checks that a local constraint is non recursive *)
let rec local_non_recursive_abbrev visited env p ty =
  let ty = repr ty in
  if not (List.memq ty !visited) then begin
    visited := ty :: !visited;
    match ty.desc with
      Tconstr(p', args, abbrev) ->
        if Path.same p p' then raise Recursive_abbrev;
        begin try
          local_non_recursive_abbrev visited env p (try_expand_once_opt env ty)
        with Cannot_expand ->
          if !Clflags.recursive_types then () else
          iter_type_expr (local_non_recursive_abbrev visited env p) ty
        end
    | Tobject _ | Tvariant _ ->
        ()
    | _ ->
        if !Clflags.recursive_types then () else
        iter_type_expr (local_non_recursive_abbrev visited env p) ty
  end

let local_non_recursive_abbrev = local_non_recursive_abbrev (ref [])

                   (*****************************)
                   (*  Polymorphic Unification  *)
                   (*****************************)

(* Since we cannot duplicate universal variables, unification must
   be done at meta-level, using bindings in univar_pairs *)
let rec unify_univar t1 t2 = function
    (cl1, cl2) :: rem ->
      let find_univ t cl =
        try
          let (_, r) = List.find (fun (t',_) -> t == repr t') cl in
          Some r
        with Not_found -> None
      in
      begin match find_univ t1 cl1, find_univ t2 cl2 with
        Some {contents=Some t'2}, Some _ when t2 == repr t'2 ->
          ()
      | Some({contents=None} as r1), Some({contents=None} as r2) ->
          set_univar r1 t2; set_univar r2 t1
      | None, None ->
          unify_univar t1 t2 rem
      | _ ->
          raise (Unify [])
      end
  | [] -> raise (Unify [])

(* Test the occurence of free univars in a type *)
(* that's way too expansive. Must do some kind of cacheing *)
let occur_univar env ty =
  let visited = ref TypeMap.empty in
  let rec occur_rec bound ty =
    let ty = repr ty in
    if ty.level >= lowest_level &&
      if TypeSet.is_empty bound then
        (ty.level <- pivot_level - ty.level; true)
      else try
        let bound' = TypeMap.find ty !visited in
        if TypeSet.exists (fun x -> not (TypeSet.mem x bound)) bound' then
          (visited := TypeMap.add ty (TypeSet.inter bound bound') !visited;
           true)
        else false
      with Not_found ->
        visited := TypeMap.add ty bound !visited;
        true
    then
      match ty.desc with
        Tunivar _ ->
          if not (TypeSet.mem ty bound) then raise (Unify [ty, newgenvar ()])
      | Tpoly (ty, tyl) ->
          let bound = List.fold_right TypeSet.add (List.map repr tyl) bound in
          occur_rec bound  ty
      | Tconstr (_, [], _) -> ()
      | Tconstr (p, tl, _) ->
          begin try
            let td = Env.find_type p env in
            List.iter2
              (fun t v ->
                if Variance.(mem May_pos v || mem May_neg v)
                then occur_rec bound t)
              tl td.type_variance
          with Not_found ->
            List.iter (occur_rec bound) tl
          end
      | _ -> iter_type_expr (occur_rec bound) ty
  in
  try
    occur_rec TypeSet.empty ty; unmark_type ty
  with exn ->
    unmark_type ty; raise exn

(* Grouping univars by families according to their binders *)
let add_univars =
  List.fold_left (fun s (t,_) -> TypeSet.add (repr t) s)

let get_univar_family univar_pairs univars =
  if univars = [] then TypeSet.empty else
  let insert s = function
      cl1, (_::_ as cl2) ->
        if List.exists (fun (t1,_) -> TypeSet.mem (repr t1) s) cl1 then
          add_univars s cl2
        else s
    | _ -> s
  in
  let s = List.fold_right TypeSet.add univars TypeSet.empty in
  List.fold_left insert s univar_pairs

(* Whether a family of univars escapes from a type *)
let univars_escape env univar_pairs vl ty =
  let family = get_univar_family univar_pairs vl in
  let visited = ref TypeSet.empty in
  let rec occur t =
    let t = repr t in
    if TypeSet.mem t !visited then () else begin
      visited := TypeSet.add t !visited;
      match t.desc with
        Tpoly (t, tl) ->
          if List.exists (fun t -> TypeSet.mem (repr t) family) tl then ()
          else occur t
      | Tunivar _ ->
          if TypeSet.mem t family then raise Occur
      | Tconstr (_, [], _) -> ()
      | Tconstr (p, tl, _) ->
          begin try
            let td = Env.find_type p env in
            List.iter2
              (fun t v ->
                if Variance.(mem May_pos v || mem May_neg v) then occur t)
              tl td.type_variance
          with Not_found ->
            List.iter occur tl
          end
      | _ ->
          iter_type_expr occur t
    end
  in
  try occur ty; false with Occur -> true

(* Wrapper checking that no variable escapes and updating univar_pairs *)
let enter_poly env univar_pairs t1 tl1 t2 tl2 f =
  let old_univars = !univar_pairs in
  let known_univars =
    List.fold_left (fun s (cl,_) -> add_univars s cl)
      TypeSet.empty old_univars
  in
  let tl1 = List.map repr tl1 and tl2 = List.map repr tl2 in
  if List.exists (fun t -> TypeSet.mem t known_univars) tl1 &&
    univars_escape env old_univars tl1 (newty(Tpoly(t2,tl2)))
  || List.exists (fun t -> TypeSet.mem t known_univars) tl2 &&
    univars_escape env old_univars tl2 (newty(Tpoly(t1,tl1)))
  then raise (Unify []);
  let cl1 = List.map (fun t -> t, ref None) tl1
  and cl2 = List.map (fun t -> t, ref None) tl2 in
  univar_pairs := (cl1,cl2) :: (cl2,cl1) :: old_univars;
  try let res = f t1 t2 in univar_pairs := old_univars; res
  with exn -> univar_pairs := old_univars; raise exn

let univar_pairs = ref []


                              (*****************)
                              (*  Unification  *)
                              (*****************)



let rec has_cached_expansion p abbrev =
  match abbrev with
    Mnil                   -> false
  | Mcons(_, p', _, _, rem)   -> Path.same p p' || has_cached_expansion p rem
  | Mlink rem              -> has_cached_expansion p !rem

(**** Transform error trace ****)
(* +++ Move it to some other place ? *)

let expand_trace env trace =
  List.fold_right
    (fun (t1, t2) rem ->
       (repr t1, full_expand env t1)::(repr t2, full_expand env t2)::rem)
    trace []

(* build a dummy variant type *)
let mkvariant fields closed =
  newgenty
    (Tvariant
       {row_fields = fields; row_closed = closed; row_more = newvar();
        row_bound = (); row_fixed = false; row_name = None })

(* force unification in Reither when one side has as non-conjunctive type *)
let rigid_variants = ref false

(**** Unification ****)

(* Return whether [t0] occurs in [ty]. Objects are also traversed. *)
let deep_occur t0 ty =
  let rec occur_rec ty =
    let ty = repr ty in
    if ty.level >= lowest_level then begin
      if ty == t0 then raise Occur;
      ty.level <- pivot_level - ty.level;
      iter_type_expr occur_rec ty
    end
  in
  try
    occur_rec ty; unmark_type ty; false
  with Occur ->
    unmark_type ty; true

(*
   1. When unifying two non-abbreviated types, one type is made a link
      to the other. When unifying an abbreviated type with a
      non-abbreviated type, the non-abbreviated type is made a link to
      the other one. When unifying to abbreviated types, these two
      types are kept distincts, but they are made to (temporally)
      expand to the same type.
   2. Abbreviations with at least one parameter are systematically
      expanded. The overhead does not seem to high, and that way
      abbreviations where some parameters does not appear in the
      expansion, such as ['a t = int], are correctly handled. In
      particular, for this example, unifying ['a t] with ['b t] keeps
      ['a] and ['b] distincts. (Is it really important ?)
   3. Unifying an abbreviation ['a t = 'a] with ['a] should not yield
      ['a t as 'a]. Indeed, the type variable would otherwise be lost.
      This problem occurs for abbreviations expanding to a type
      variable, but also to many other constrained abbreviations (for
      instance, [(< x : 'a > -> unit) t = <x : 'a>]). The solution is
      that, if an abbreviation is unified with some subpart of its
      parameters, then the parameter actually does not get
      abbreviated.  It would be possible to check whether some
      information is indeed lost, but it probably does not worth it.
*)

let newtype_level = ref None

let get_newtype_level () =
  match !newtype_level with
  | None -> assert false
  | Some x -> x

(* a local constraint can be added only if the rhs
   of the constraint does not contain any Tvars.
   They need to be removed using this function *)
let reify env t =
  let newtype_level = get_newtype_level () in
  let create_fresh_constr lev name =
    let decl = new_declaration (Some (newtype_level, newtype_level)) None in
    let name = get_new_abstract_name name in
    let (id, new_env) = Env.enter_type name decl !env in
    let t = newty2 lev (Tconstr (Path.Pident id,[],ref Mnil))  in
    env := new_env;
    t
  in
  let visited = ref TypeSet.empty in
  let rec iterator ty =
    let ty = repr ty in
    if TypeSet.mem ty !visited then () else begin
      visited := TypeSet.add ty !visited;
      match ty.desc with
        Tvar o ->
          let name = match o with Some s -> s | _ -> "ex" in
          let t = create_fresh_constr ty.level name in
          link_type ty t
      | Tvariant r ->
          let r = row_repr r in
          if not (static_row r) then begin
            if r.row_fixed then iterator (row_more r) else
            let m = r.row_more in
            match m.desc with
              Tvar o ->
                let name = match o with Some s -> s | _ -> "ex" in
                let t = create_fresh_constr m.level name in
                let row =
                  {r with row_fields=[]; row_fixed=true; row_more = t} in
                link_type m (newty2 m.level (Tvariant row))
            | _ -> assert false
          end;
          iter_row iterator r
      | Tconstr (p, _, _) when is_object_type p ->
          iter_type_expr iterator (full_expand !env ty)
      | _ ->
          iter_type_expr iterator ty
    end
  in
  iterator t

let is_newtype env p =
  try
    let decl = Env.find_type p env in
    decl.type_newtype_level <> None &&
    decl.type_kind = Type_abstract &&
    decl.type_private = Public
  with Not_found -> false

let non_aliasable p decl =
  (* in_pervasives p ||  (subsumed by in_current_module) *)
  in_current_module p && decl.type_newtype_level = None

(* mcomp type_pairs subst env t1 t2 does not raise an
   exception if it is possible that t1 and t2 are actually
   equal, assuming the types in type_pairs are equal and
   that the mapping subst holds.
   Assumes that both t1 and t2 do not contain any tvars
   and that both their objects and variants are closed
 *)

let rec mcomp type_pairs env t1 t2 =
  if t1 == t2 then () else
  let t1 = repr t1 in
  let t2 = repr t2 in
  if t1 == t2 then () else
  match (t1.desc, t2.desc) with
  | (Tvar _, _)
  | (_, Tvar _)  ->
      ()
  | (Tconstr (p1, [], _), Tconstr (p2, [], _)) when Path.same p1 p2 ->
      ()
  | _ ->
      let t1' = expand_head_opt env t1 in
      let t2' = expand_head_opt env t2 in
      (* Expansion may have changed the representative of the types... *)
      let t1' = repr t1' and t2' = repr t2' in
      if t1' == t2' then () else
      begin try TypePairs.find type_pairs (t1', t2')
      with Not_found ->
        TypePairs.add type_pairs (t1', t2') ();
        match (t1'.desc, t2'.desc) with
          (Tvar _, Tvar _) -> assert false
        | (Tarrow (l1, t1, u1, _), Tarrow (l2, t2, u2, _))
          when l1 = l2 || not (is_optional l1 || is_optional l2) ->
            mcomp type_pairs env t1 t2;
            mcomp type_pairs env u1 u2;
        | (Ttuple tl1, Ttuple tl2) ->
            mcomp_list type_pairs env tl1 tl2
        | (Tconstr (p1, tl1, _), Tconstr (p2, tl2, _)) ->
            mcomp_type_decl type_pairs env p1 p2 tl1 tl2
        | (Tconstr (p, _, _), _) | (_, Tconstr (p, _, _)) ->
            let decl = Env.find_type p env in
            if non_aliasable p decl then raise (Unify [])
        | (Tpackage (p1, n1, tl1), Tpackage (p2, n2, tl2))
          when Path.same p1 p2 && n1 = n2 ->
            mcomp_list type_pairs env tl1 tl2
        | (Tvariant row1, Tvariant row2) ->
            mcomp_row type_pairs env row1 row2
        | (Tobject (fi1, _), Tobject (fi2, _)) ->
            mcomp_fields type_pairs env fi1 fi2
        | (Tfield _, Tfield _) ->       (* Actually unused *)
            mcomp_fields type_pairs env t1' t2'
        | (Tnil, Tnil) ->
            ()
        | (Tpoly (t1, []), Tpoly (t2, [])) ->
            mcomp type_pairs env t1 t2
        | (Tpoly (t1, tl1), Tpoly (t2, tl2)) ->
            enter_poly env univar_pairs t1 tl1 t2 tl2
              (mcomp type_pairs env)
        | (Tunivar _, Tunivar _) ->
            unify_univar t1' t2' !univar_pairs
        | (_, _) ->
            raise (Unify [])
      end

and mcomp_list type_pairs env tl1 tl2 =
  if List.length tl1 <> List.length tl2 then
    raise (Unify []);
  List.iter2 (mcomp type_pairs env) tl1 tl2

and mcomp_fields type_pairs env ty1 ty2 =
  if not (concrete_object ty1 && concrete_object ty2) then assert false;
  let (fields2, rest2) = flatten_fields ty2 in
  let (fields1, rest1) = flatten_fields ty1 in
  let (pairs, miss1, miss2) = associate_fields fields1 fields2 in
  mcomp type_pairs env rest1 rest2;
  if miss1 <> []  && (object_row ty1).desc = Tnil
  || miss2 <> []  && (object_row ty2).desc = Tnil then raise (Unify []);
  List.iter
    (function (n, k1, t1, k2, t2) ->
       mcomp_kind k1 k2;
       mcomp type_pairs env t1 t2)
    pairs

and mcomp_kind k1 k2 =
  let k1 = field_kind_repr k1 in
  let k2 = field_kind_repr k2 in
  match k1, k2 with
    (Fvar _, Fvar _)
  | (Fpresent, Fpresent) -> ()
  | _                    -> raise (Unify [])

and mcomp_row type_pairs env row1 row2 =
  let row1 = row_repr row1 and row2 = row_repr row2 in
  let r1, r2, pairs = merge_row_fields row1.row_fields row2.row_fields in
  let cannot_erase (_,f) =
    match row_field_repr f with
      Rpresent _ -> true
    | Rabsent | Reither _ -> false
  in
  if row1.row_closed && List.exists cannot_erase r2
  || row2.row_closed && List.exists cannot_erase r1 then raise (Unify []);
  List.iter
    (fun (_,f1,f2) ->
      match row_field_repr f1, row_field_repr f2 with
      | Rpresent None, (Rpresent (Some _) | Reither (_, _::_, _, _) | Rabsent)
      | Rpresent (Some _), (Rpresent None | Reither (true, _, _, _) | Rabsent)
      | (Reither (_, _::_, _, _) | Rabsent), Rpresent None
      | (Reither (true, _, _, _) | Rabsent), Rpresent (Some _) ->
          raise (Unify [])
      | Rpresent(Some t1), Rpresent(Some t2) ->
          mcomp type_pairs env t1 t2
      | Rpresent(Some t1), Reither(false, tl2, _, _) ->
          List.iter (mcomp type_pairs env t1) tl2
      | Reither(false, tl1, _, _), Rpresent(Some t2) ->
          List.iter (mcomp type_pairs env t2) tl1
      | _ -> ())
    pairs

and mcomp_type_decl type_pairs env p1 p2 tl1 tl2 =
  try
    let decl = Env.find_type p1 env in
    let decl' = Env.find_type p2 env in
    if Path.same p1 p2 then begin
      let inj =
        try List.map Variance.(mem Inj) (Env.find_type p1 env).type_variance
        with Not_found -> List.map (fun _ -> false) tl1
      in
      List.iter2
        (fun i (t1,t2) -> if i then mcomp type_pairs env t1 t2)
        inj (List.combine tl1 tl2)
<<<<<<< HEAD
    end else if non_aliasable p1 decl && non_aliasable p2 decl' then raise (Unify [])
    else 
      match decl.type_kind, decl'.type_kind with
      | Type_record (lst,r), Type_record (lst',r') when r = r' ->
          mcomp_list type_pairs subst env tl1 tl2;
          mcomp_record_description type_pairs subst env lst lst'
      | Type_variant v1, Type_variant v2 ->
          mcomp_list type_pairs subst env tl1 tl2;
          mcomp_variant_description type_pairs subst env v1 v2
      | Type_open, Type_open ->
          mcomp_list type_pairs subst env tl1 tl2
      | Type_abstract, Type_abstract -> ()
      | Type_abstract, _ when not (non_aliasable p1 decl)-> ()
      | _, Type_abstract when not (non_aliasable p2 decl') -> ()
      | _ -> raise (Unify [])
=======
    end
    else match decl.type_kind, decl'.type_kind with
    | Type_record (lst,r), Type_record (lst',r') when r = r' ->
        mcomp_list type_pairs env tl1 tl2;
        mcomp_record_description type_pairs env lst lst'
    | Type_variant v1, Type_variant v2 ->
        mcomp_list type_pairs env tl1 tl2;
        mcomp_variant_description type_pairs env v1 v2
    | Type_variant _, Type_record _
    | Type_record _, Type_variant _ -> raise (Unify [])
    | _ ->
        if non_aliasable p1 decl && (non_aliasable p2 decl'||is_datatype decl')
        || is_datatype decl && non_aliasable p2 decl' then raise (Unify [])
>>>>>>> ff1b4995
  with Not_found -> ()

and mcomp_type_option type_pairs env t t' =
  match t, t' with
    None, None -> ()
  | Some t, Some t' -> mcomp type_pairs env t t'
  | _ -> raise (Unify [])

and mcomp_variant_description type_pairs env xs ys =
  let rec iter = fun x y ->
    match x, y with
    (id, tl, t) :: xs, (id', tl', t') :: ys   ->
      mcomp_type_option type_pairs env t t';
      mcomp_list type_pairs env tl tl';
      if Ident.name id = Ident.name id'
      then iter xs ys
      else raise (Unify [])
    | [],[] -> ()
    | _ -> raise (Unify [])
  in
  iter xs ys

and mcomp_record_description type_pairs env =
  let rec iter = fun x y ->
    match x, y with
      (id, mutable_flag, t) :: xs, (id', mutable_flag', t') :: ys ->
        mcomp type_pairs env t t';
        if Ident.name id = Ident.name id' && mutable_flag = mutable_flag'
        then iter xs ys
        else raise (Unify [])
    | [], [] -> ()
    | _ -> raise (Unify [])
  in
  iter

let mcomp env t1 t2 =
  mcomp (TypePairs.create 4) env t1 t2

(* Real unification *)

let find_lowest_level ty =
  let lowest = ref generic_level in
  let rec find ty =
    let ty = repr ty in
    if ty.level >= lowest_level then begin
      if ty.level < !lowest then lowest := ty.level;
      ty.level <- pivot_level - ty.level;
      iter_type_expr find ty
    end
  in find ty; unmark_type ty; !lowest

let find_newtype_level env path =
  try match (Env.find_type path env).type_newtype_level with
    Some x -> x
  | None -> assert false
  with Not_found -> assert false

let add_gadt_equation env source destination =
  let destination = duplicate_type destination in
  let source_lev = find_newtype_level !env (Path.Pident source) in
  let decl = new_declaration (Some source_lev) (Some destination) in
  let newtype_level = get_newtype_level () in
  env := Env.add_local_constraint source decl newtype_level !env;
  cleanup_abbrev ()

let unify_eq_set = TypePairs.create 11

let order_type_pair t1 t2 =
  if t1.id <= t2.id then (t1, t2) else (t2, t1)

let add_type_equality t1 t2 =
  TypePairs.add unify_eq_set (order_type_pair t1 t2) ()

let unify_eq env t1 t2 =
  t1 == t2 ||
  match !umode with
  | Expression -> false
  | Pattern ->
      try TypePairs.find unify_eq_set (order_type_pair t1 t2); true
      with Not_found -> false

let rec unify (env:Env.t ref) t1 t2 =
  (* First step: special cases (optimizations) *)
  if t1 == t2 then () else
  let t1 = repr t1 in
  let t2 = repr t2 in
  if unify_eq !env t1 t2 then () else
  let reset_tracing = check_trace_gadt_instances !env in

  try
    type_changed := true;
    begin match (t1.desc, t2.desc) with
      (Tvar _, Tconstr _) when deep_occur t1 t2 ->
        unify2 env t1 t2
    | (Tconstr _, Tvar _) when deep_occur t2 t1 ->
        unify2 env t1 t2
    | (Tvar _, _) ->
        occur !env t1 t2;
        occur_univar !env t2;
        link_type t1 t2;
        update_level !env t1.level t2
    | (_, Tvar _) ->
        occur !env t2 t1;
        occur_univar !env t1;
        link_type t2 t1;
        update_level !env t2.level t1
    | (Tunivar _, Tunivar _) ->
        unify_univar t1 t2 !univar_pairs;
        update_level !env t1.level t2;
        link_type t1 t2
    | (Tconstr (p1, [], a1), Tconstr (p2, [], a2))
          when Path.same p1 p2 (* && actual_mode !env = Old *)
            (* This optimization assumes that t1 does not expand to t2
               (and conversely), so we fall back to the general case
               when any of the types has a cached expansion. *)
            && not (has_cached_expansion p1 !a1
                 || has_cached_expansion p2 !a2) ->
        update_level !env t1.level t2;
        link_type t1 t2
    | (Tconstr (p1, [], _), Tconstr (p2, [], _))
      when Env.has_local_constraints !env
      && is_newtype !env p1 && is_newtype !env p2 ->
        (* Do not use local constraints more than necessary *)
        begin try
          if find_newtype_level !env p1 < find_newtype_level !env p2 then
            unify env t1 (try_expand_once !env t2)
          else
            unify env (try_expand_once !env t1) t2
        with Cannot_expand ->
          unify2 env t1 t2
        end
    | _ ->
        unify2 env t1 t2
    end;
    if reset_tracing then trace_gadt_instances := false;
  with Unify trace ->
    if reset_tracing then trace_gadt_instances := false;
    raise (Unify ((t1, t2)::trace))

and unify2 env t1 t2 =
  (* Second step: expansion of abbreviations *)
  let rec expand_both t1'' t2'' =
    let t1' = expand_head_unif !env t1 in
    let t2' = expand_head_unif !env t2 in
    (* Expansion may have changed the representative of the types... *)
    if unify_eq !env t1' t1'' && unify_eq !env t2' t2'' then (t1',t2') else
    expand_both t1' t2'
  in
  let t1', t2' = expand_both t1 t2 in
  let lv = min t1'.level t2'.level in
  update_level !env lv t2;
  update_level !env lv t1;
  if unify_eq !env t1' t2' then () else

  let t1 = repr t1 and t2 = repr t2 in
  if !trace_gadt_instances then begin
    (* All types in chains already have the same ambiguity levels *)
    let ilevel t =
      match Env.gadt_instance_level !env t with None -> 0 | Some lv -> lv in
    let lv1 = ilevel t1 and lv2 = ilevel t2 in
    if lv1 > lv2 then Env.add_gadt_instance_chain !env lv1 t2 else
    if lv2 > lv1 then Env.add_gadt_instance_chain !env lv2 t1
  end;
  let t1, t2 =
    if !Clflags.principal
    && (find_lowest_level t1' < lv || find_lowest_level t2' < lv) then
      (* Expand abbreviations hiding a lower level *)
      (* Should also do it for parameterized types, after unification... *)
      (match t1.desc with Tconstr (_, [], _) -> t1' | _ -> t1),
      (match t2.desc with Tconstr (_, [], _) -> t2' | _ -> t2)
    else (t1, t2)
  in
  if unify_eq !env t1 t1' || not (unify_eq !env t2 t2') then
    unify3 env t1 t1' t2 t2'
  else
    try unify3 env t2 t2' t1 t1' with Unify trace ->
      raise (Unify (List.map (fun (x, y) -> (y, x)) trace))

and unify3 env t1 t1' t2 t2' =
  (* Third step: truly unification *)
  (* Assumes either [t1 == t1'] or [t2 != t2'] *)
  let d1 = t1'.desc and d2 = t2'.desc in
  let create_recursion = (t2 != t2') && (deep_occur t1' t2) in

  begin match (d1, d2) with (* handle vars and univars specially *)
    (Tunivar _, Tunivar _) ->
      unify_univar t1' t2' !univar_pairs;
      link_type t1' t2'
  | (Tvar _, _) ->
      occur !env t1' t2;
      occur_univar !env t2;
      link_type t1' t2;
  | (_, Tvar _) ->
      occur !env t2' t1;
      occur_univar !env t1;
      link_type t2' t1;
  | (Tfield _, Tfield _) -> (* special case for GADTs *)
      unify_fields env t1' t2'
  | _ ->
    begin match !umode with
    | Expression ->
        occur !env t1' t2';
        link_type t1' t2
    | Pattern ->
        add_type_equality t1' t2'
    end;
    try
      begin match (d1, d2) with
        (Tarrow (l1, t1, u1, c1), Tarrow (l2, t2, u2, c2)) when l1 = l2 ||
        !Clflags.classic && not (is_optional l1 || is_optional l2) ->
          unify  env t1 t2; unify env  u1 u2;
          begin match commu_repr c1, commu_repr c2 with
            Clink r, c2 -> set_commu r c2
          | c1, Clink r -> set_commu r c1
          | _ -> ()
          end
      | (Ttuple tl1, Ttuple tl2) ->
          unify_list env tl1 tl2
      | (Tconstr (p1, tl1, _), Tconstr (p2, tl2, _)) when Path.same p1 p2 ->
          if !umode = Expression || not !generate_equations then
            unify_list env tl1 tl2
          else if !assume_injective then
            set_mode_pattern ~generate:true ~injective:false
                             (fun () -> unify_list env tl1 tl2)
          else if in_current_module p1 (* || in_pervasives p1 *)
                  || try is_datatype (Env.find_type p1 !env) with Not_found -> false then
            unify_list env tl1 tl2
          else
            let inj =
              try List.map Variance.(mem Inj)
                    (Env.find_type p1 !env).type_variance
              with Not_found -> List.map (fun _ -> false) tl1
            in
            List.iter2
              (fun i (t1, t2) ->
                if i then unify env t1 t2 else
                set_mode_pattern ~generate:false ~injective:false
                  begin fun () ->
                    let snap = snapshot () in
                    try unify env t1 t2 with Unify _ ->
                      backtrack snap;
                      reify env t1; reify env t2
                  end)
              inj (List.combine tl1 tl2)
      | (Tconstr ((Path.Pident p) as path,[],_),
         Tconstr ((Path.Pident p') as path',[],_))
        when is_newtype !env path && is_newtype !env path'
        && !generate_equations ->
          let source,destination =
            if find_newtype_level !env path > find_newtype_level !env path'
            then  p,t2'
            else  p',t1'
          in add_gadt_equation env source destination
      | (Tconstr ((Path.Pident p) as path,[],_), _)
        when is_newtype !env path && !generate_equations ->
          reify env t2';
          local_non_recursive_abbrev !env (Path.Pident p) t2';
          add_gadt_equation env p t2'
      | (_, Tconstr ((Path.Pident p) as path,[],_))
        when is_newtype !env path && !generate_equations ->
          reify env t1' ;
          local_non_recursive_abbrev !env (Path.Pident p) t1';
          add_gadt_equation env p t1'
      | (Tconstr (_,_,_), _) | (_, Tconstr (_,_,_)) when !umode = Pattern ->
          reify env t1';
          reify env t2';
          if !generate_equations then mcomp !env t1' t2'
      | (Tobject (fi1, nm1), Tobject (fi2, _)) ->
          unify_fields env fi1 fi2;
          (* Type [t2'] may have been instantiated by [unify_fields] *)
          (* XXX One should do some kind of unification... *)
          begin match (repr t2').desc with
            Tobject (_, {contents = Some (_, va::_)}) when
              (match (repr va).desc with
                Tvar _|Tunivar _|Tnil -> true | _ -> false) -> ()
          | Tobject (_, nm2) -> set_name nm2 !nm1
          | _ -> ()
          end
      | (Tvariant row1, Tvariant row2) ->
          if !umode = Expression then
            unify_row env row1 row2
          else begin
            let snap = snapshot () in
            try unify_row env row1 row2
            with Unify _ ->
              backtrack snap;
              reify env t1';
              reify env t2';
              if !generate_equations then mcomp !env t1' t2'
          end
      | (Tfield(f,kind,_,rem), Tnil) | (Tnil, Tfield(f,kind,_,rem)) ->
          begin match field_kind_repr kind with
            Fvar r when f <> dummy_method ->
              set_kind r Fabsent;
              if d2 = Tnil then unify env rem t2'
              else unify env (newty2 rem.level Tnil) rem
          | _      -> raise (Unify [])
          end
      | (Tnil, Tnil) ->
          ()
      | (Tpoly (t1, []), Tpoly (t2, [])) ->
          unify env t1 t2
      | (Tpoly (t1, tl1), Tpoly (t2, tl2)) ->
          enter_poly !env univar_pairs t1 tl1 t2 tl2 (unify env)
      | (Tpackage (p1, n1, tl1), Tpackage (p2, n2, tl2))
        when Path.same p1 p2 && n1 = n2 ->
          unify_list env tl1 tl2
      | (_, _) ->
          raise (Unify [])
      end;
      (* XXX Commentaires + changer "create_recursion" *)
      if create_recursion then
        match t2.desc with
          Tconstr (p, tl, abbrev) ->
            forget_abbrev abbrev p;
            let t2'' = expand_head_unif !env t2 in
            if not (closed_parameterized_type tl t2'') then
              link_type (repr t2) (repr t2')
        | _ ->
            () (* t2 has already been expanded by update_level *)
    with Unify trace ->
      t1'.desc <- d1;
      raise (Unify trace)
  end

and unify_list env tl1 tl2 =
  if List.length tl1 <> List.length tl2 then
    raise (Unify []);
  List.iter2 (unify env) tl1 tl2

(* Build a fresh row variable for unification *)
and make_rowvar level use1 rest1 use2 rest2  =
  let set_name ty name =
    match ty.desc with
      Tvar None -> log_type ty; ty.desc <- Tvar name
    | _ -> ()
  in
  let name =
    match rest1.desc, rest2.desc with
      Tvar (Some _ as name1), Tvar (Some _ as name2) ->
        if rest1.level <= rest2.level then name1 else name2
    | Tvar (Some _ as name), _ ->
        if use2 then set_name rest2 name; name
    | _, Tvar (Some _ as name) ->
        if use1 then set_name rest2 name; name
    | _ -> None
  in
  if use1 then rest1 else
  if use2 then rest2 else newvar2 ?name level

and unify_fields env ty1 ty2 =          (* Optimization *)
  let (fields1, rest1) = flatten_fields ty1
  and (fields2, rest2) = flatten_fields ty2 in
  let (pairs, miss1, miss2) = associate_fields fields1 fields2 in
  let l1 = (repr ty1).level and l2 = (repr ty2).level in
  let va = make_rowvar (min l1 l2) (miss2=[]) rest1 (miss1=[]) rest2 in
  let d1 = rest1.desc and d2 = rest2.desc in
  try
    unify env (build_fields l1 miss1 va) rest2;
    unify env rest1 (build_fields l2 miss2 va);
    List.iter
      (fun (n, k1, t1, k2, t2) ->
        unify_kind k1 k2;
        try
          if !trace_gadt_instances then update_level !env va.level t1;
          unify env t1 t2
        with Unify trace ->
          raise (Unify ((newty (Tfield(n, k1, t1, newty Tnil)),
                         newty (Tfield(n, k2, t2, newty Tnil)))::trace)))
      pairs
  with exn ->
    log_type rest1; rest1.desc <- d1;
    log_type rest2; rest2.desc <- d2;
    raise exn

and unify_kind k1 k2 =
  let k1 = field_kind_repr k1 in
  let k2 = field_kind_repr k2 in
  if k1 == k2 then () else
  match k1, k2 with
    (Fvar r, (Fvar _ | Fpresent)) -> set_kind r k2
  | (Fpresent, Fvar r)            -> set_kind r k1
  | (Fpresent, Fpresent)          -> ()
  | _                             -> assert false

and unify_pairs mode env tpl =
  List.iter (fun (t1, t2) -> unify env t1 t2) tpl

and unify_row env row1 row2 =
  let row1 = row_repr row1 and row2 = row_repr row2 in
  let rm1 = row_more row1 and rm2 = row_more row2 in
  if unify_eq !env rm1 rm2 then () else
  let r1, r2, pairs = merge_row_fields row1.row_fields row2.row_fields in
  if r1 <> [] && r2 <> [] then begin
    let ht = Hashtbl.create (List.length r1) in
    List.iter (fun (l,_) -> Hashtbl.add ht (hash_variant l) l) r1;
    List.iter
      (fun (l,_) ->
        try raise (Tags(l, Hashtbl.find ht (hash_variant l)))
        with Not_found -> ())
      r2
  end;
  let fixed1 = row_fixed row1 and fixed2 = row_fixed row2 in
  let more =
    if fixed1 then rm1 else
    if fixed2 then rm2 else
    newty2 (min rm1.level rm2.level) (Tvar None) in
  let fixed = fixed1 || fixed2
  and closed = row1.row_closed || row2.row_closed in
  let keep switch =
    List.for_all
      (fun (_,f1,f2) ->
        let f1, f2 = switch f1 f2 in
        row_field_repr f1 = Rabsent || row_field_repr f2 <> Rabsent)
      pairs
  in
  let empty fields =
    List.for_all (fun (_,f) -> row_field_repr f = Rabsent) fields in
  (* Check whether we are going to build an empty type *)
  if closed && (empty r1 || row2.row_closed) && (empty r2 || row1.row_closed)
  && List.for_all
      (fun (_,f1,f2) ->
        row_field_repr f1 = Rabsent || row_field_repr f2 = Rabsent)
      pairs
  then raise (Unify [mkvariant [] true, mkvariant [] true]);
  let name =
    if row1.row_name <> None && (row1.row_closed || empty r2) &&
      (not row2.row_closed || keep (fun f1 f2 -> f1, f2) && empty r1)
    then row1.row_name
    else if row2.row_name <> None && (row2.row_closed || empty r1) &&
      (not row1.row_closed || keep (fun f1 f2 -> f2, f1) && empty r2)
    then row2.row_name
    else None
  in
  let row0 = {row_fields = []; row_more = more; row_bound = ();
              row_closed = closed; row_fixed = fixed; row_name = name} in
  let set_more row rest =
    let rest =
      if closed then
        filter_row_fields row.row_closed rest
      else rest in
    if rest <> [] && (row.row_closed || row_fixed row)
    || closed && row_fixed row && not row.row_closed then begin
      let t1 = mkvariant [] true and t2 = mkvariant rest false in
      raise (Unify [if row == row1 then (t1,t2) else (t2,t1)])
    end;
    (* The following test is not principal... should rather use Tnil *)
    let rm = row_more row in
    if !trace_gadt_instances && rm.desc = Tnil then () else
    if !trace_gadt_instances then
      update_level !env rm.level (newgenty (Tvariant row));
    if row_fixed row then
      if more == rm then () else
      if is_Tvar rm then link_type rm more else unify env rm more
    else
      let ty = newgenty (Tvariant {row0 with row_fields = rest}) in
      update_level !env rm.level ty;
      link_type rm ty
  in
  let md1 = rm1.desc and md2 = rm2.desc in
  begin try
    set_more row2 r1;
    set_more row1 r2;
    List.iter
      (fun (l,f1,f2) ->
        try unify_row_field env fixed1 fixed2 more l f1 f2
        with Unify trace ->
          raise (Unify ((mkvariant [l,f1] true,
                         mkvariant [l,f2] true) :: trace)))
      pairs;
  with exn ->
    log_type rm1; rm1.desc <- md1; log_type rm2; rm2.desc <- md2; raise exn
  end

and unify_row_field env fixed1 fixed2 more l f1 f2 =
  let f1 = row_field_repr f1 and f2 = row_field_repr f2 in
  if f1 == f2 then () else
  match f1, f2 with
    Rpresent(Some t1), Rpresent(Some t2) -> unify env t1 t2
  | Rpresent None, Rpresent None -> ()
  | Reither(c1, tl1, m1, e1), Reither(c2, tl2, m2, e2) ->
      if e1 == e2 then () else
      let redo =
        (m1 || m2 || fixed1 || fixed2 ||
         !rigid_variants && (List.length tl1 = 1 || List.length tl2 = 1)) &&
        begin match tl1 @ tl2 with [] -> false
        | t1 :: tl ->
            if c1 || c2 then raise (Unify []);
            List.iter (unify env t1) tl;
            !e1 <> None || !e2 <> None
        end in
      if redo then unify_row_field env fixed1 fixed2 more l f1 f2 else
      let tl1 = List.map repr tl1 and tl2 = List.map repr tl2 in
      let rec remq tl = function [] -> []
        | ty :: tl' ->
            if List.memq ty tl then remq tl tl' else ty :: remq tl tl'
      in
      let tl2' = remq tl2 tl1 and tl1' = remq tl1 tl2 in
      (* Is this handling of levels really principal? *)
      List.iter (update_level !env (repr more).level) (tl1' @ tl2');
      let e = ref None in
      let f1' = Reither(c1 || c2, tl1', m1 || m2, e)
      and f2' = Reither(c1 || c2, tl2', m1 || m2, e) in
      set_row_field e1 f1'; set_row_field e2 f2';
  | Reither(_, _, false, e1), Rabsent when not fixed1 -> set_row_field e1 f2
  | Rabsent, Reither(_, _, false, e2) when not fixed2 -> set_row_field e2 f1
  | Rabsent, Rabsent -> ()
  | Reither(false, tl, _, e1), Rpresent(Some t2) when not fixed1 ->
      set_row_field e1 f2;
      update_level !env (repr more).level t2;
      (try List.iter (fun t1 -> unify env t1 t2) tl
      with exn -> e1 := None; raise exn)
  | Rpresent(Some t1), Reither(false, tl, _, e2) when not fixed2 ->
      set_row_field e2 f1;
      update_level !env (repr more).level t1;
      (try List.iter (unify env t1) tl
      with exn -> e2 := None; raise exn)
  | Reither(true, [], _, e1), Rpresent None when not fixed1 ->
      set_row_field e1 f2
  | Rpresent None, Reither(true, [], _, e2) when not fixed2 ->
      set_row_field e2 f1
  | _ -> raise (Unify [])


let unify env ty1 ty2 =
  try
    unify env ty1 ty2
  with
    Unify trace ->
      raise (Unify (expand_trace !env trace))
  | Recursive_abbrev ->
      raise (Unification_recursive_abbrev (expand_trace !env [(ty1,ty2)]))

let unify_gadt ~newtype_level:lev (env:Env.t ref) ty1 ty2 =
  try
    univar_pairs := [];
    newtype_level := Some lev;
    set_mode_pattern ~generate:true ~injective:true (fun () -> unify env ty1 ty2);
    newtype_level := None;
    TypePairs.clear unify_eq_set;
  with e ->
    TypePairs.clear unify_eq_set;
    match e with
      Unify e -> raise (Unify e)
    | e -> newtype_level := None; raise e

let unify_var env t1 t2 =
  let t1 = repr t1 and t2 = repr t2 in
  if t1 == t2 then () else
  match t1.desc with
    Tvar _ ->
      let reset_tracing = check_trace_gadt_instances env in
      begin try
        occur env t1 t2;
        update_level env t1.level t2;
        link_type t1 t2;
        if reset_tracing then trace_gadt_instances := false;
      with Unify trace ->
        if reset_tracing then trace_gadt_instances := false;
        let expanded_trace = expand_trace env ((t1,t2)::trace) in
        raise (Unify expanded_trace)
      end
  | _ ->
      unify (ref env) t1 t2

let _ = unify' := unify_var

let unify_pairs env ty1 ty2 pairs =
  univar_pairs := pairs;
  unify env ty1 ty2

let unify env ty1 ty2 =
  unify_pairs (ref env) ty1 ty2 []



(**** Special cases of unification ****)

let expand_head_trace env t =
  let reset_tracing = check_trace_gadt_instances env in
  let t = expand_head_unif env t in
  if reset_tracing then trace_gadt_instances := false;
  t

(*
   Unify [t] and [l:'a -> 'b]. Return ['a] and ['b].
   In label mode, label mismatch is accepted when
   (1) the requested label is ""
   (2) the original label is not optional
*)

let filter_arrow env t l =
  let t = expand_head_trace env t in
  match t.desc with
    Tvar _ ->
      let lv = t.level in
      let t1 = newvar2 lv and t2 = newvar2 lv in
      let t' = newty2 lv (Tarrow (l, t1, t2, Cok)) in
      link_type t t';
      (t1, t2)
  | Tarrow(l', t1, t2, _)
    when l = l' || !Clflags.classic && l = "" && not (is_optional l') ->
      (t1, t2)
  | _ ->
      raise (Unify [])

(* Used by [filter_method]. *)
let rec filter_method_field env name priv ty =
  let ty = expand_head_trace env ty in
  match ty.desc with
    Tvar _ ->
      let level = ty.level in
      let ty1 = newvar2 level and ty2 = newvar2 level in
      let ty' = newty2 level (Tfield (name,
                                      begin match priv with
                                        Private -> Fvar (ref None)
                                      | Public  -> Fpresent
                                      end,
                                      ty1, ty2))
      in
      link_type ty ty';
      ty1
  | Tfield(n, kind, ty1, ty2) ->
      let kind = field_kind_repr kind in
      if (n = name) && (kind <> Fabsent) then begin
        if priv = Public then
          unify_kind kind Fpresent;
        ty1
      end else
        filter_method_field env name priv ty2
  | _ ->
      raise (Unify [])

(* Unify [ty] and [< name : 'a; .. >]. Return ['a]. *)
let filter_method env name priv ty =
  let ty = expand_head_trace env ty in
  match ty.desc with
    Tvar _ ->
      let ty1 = newvar () in
      let ty' = newobj ty1 in
      update_level env ty.level ty';
      link_type ty ty';
      filter_method_field env name priv ty1
  | Tobject(f, _) ->
      filter_method_field env name priv f
  | _ ->
      raise (Unify [])

let check_filter_method env name priv ty =
  ignore(filter_method env name priv ty)

let filter_self_method env lab priv meths ty =
  let ty' = filter_method env lab priv ty in
  try
    Meths.find lab !meths
  with Not_found ->
    let pair = (Ident.create lab, ty') in
    meths := Meths.add lab pair !meths;
    pair


                        (***********************************)
                        (*  Matching between type schemes  *)
                        (***********************************)

(*
   Update the level of [ty]. First check that the levels of generic
   variables from the subject are not lowered.
*)
let moregen_occur env level ty =
  let rec occur ty =
    let ty = repr ty in
    if ty.level > level then begin
      if is_Tvar ty && ty.level >= generic_level - 1 then raise Occur;
      ty.level <- pivot_level - ty.level;
      match ty.desc with
        Tvariant row when static_row row ->
          iter_row occur row
      | _ ->
          iter_type_expr occur ty
    end
  in
  begin try
    occur ty; unmark_type ty
  with Occur ->
    unmark_type ty; raise (Unify [])
  end;
  (* also check for free univars *)
  occur_univar env ty;
  update_level env level ty

let may_instantiate inst_nongen t1 =
  if inst_nongen then t1.level <> generic_level - 1
                 else t1.level =  generic_level

let rec moregen inst_nongen type_pairs env t1 t2 =
  if t1 == t2 then () else
  let t1 = repr t1 in
  let t2 = repr t2 in
  if t1 == t2 then () else

  try
    match (t1.desc, t2.desc) with
      (Tvar _, _) when may_instantiate inst_nongen t1 ->
        moregen_occur env t1.level t2;
        occur env t1 t2;
        link_type t1 t2
    | (Tconstr (p1, [], _), Tconstr (p2, [], _)) when Path.same p1 p2 ->
        ()
    | _ ->
        let t1' = expand_head env t1 in
        let t2' = expand_head env t2 in
        (* Expansion may have changed the representative of the types... *)
        let t1' = repr t1' and t2' = repr t2' in
        if t1' == t2' then () else
        begin try
          TypePairs.find type_pairs (t1', t2')
        with Not_found ->
          TypePairs.add type_pairs (t1', t2') ();
          match (t1'.desc, t2'.desc) with
            (Tvar _, _) when may_instantiate inst_nongen t1' ->
              moregen_occur env t1'.level t2;
              link_type t1' t2
          | (Tarrow (l1, t1, u1, _), Tarrow (l2, t2, u2, _)) when l1 = l2
            || !Clflags.classic && not (is_optional l1 || is_optional l2) ->
              moregen inst_nongen type_pairs env t1 t2;
              moregen inst_nongen type_pairs env u1 u2
          | (Ttuple tl1, Ttuple tl2) ->
              moregen_list inst_nongen type_pairs env tl1 tl2
          | (Tconstr (p1, tl1, _), Tconstr (p2, tl2, _))
                when Path.same p1 p2 ->
              moregen_list inst_nongen type_pairs env tl1 tl2
          | (Tpackage (p1, n1, tl1), Tpackage (p2, n2, tl2))
            when Path.same p1 p2 && n1 = n2 ->
              moregen_list inst_nongen type_pairs env tl1 tl2
          | (Tvariant row1, Tvariant row2) ->
              moregen_row inst_nongen type_pairs env row1 row2
          | (Tobject (fi1, nm1), Tobject (fi2, nm2)) ->
              moregen_fields inst_nongen type_pairs env fi1 fi2
          | (Tfield _, Tfield _) ->           (* Actually unused *)
              moregen_fields inst_nongen type_pairs env t1' t2'
          | (Tnil, Tnil) ->
              ()
          | (Tpoly (t1, []), Tpoly (t2, [])) ->
              moregen inst_nongen type_pairs env t1 t2
          | (Tpoly (t1, tl1), Tpoly (t2, tl2)) ->
              enter_poly env univar_pairs t1 tl1 t2 tl2
                (moregen inst_nongen type_pairs env)
          | (Tunivar _, Tunivar _) ->
              unify_univar t1' t2' !univar_pairs
          | (_, _) ->
              raise (Unify [])
        end
  with Unify trace ->
    raise (Unify ((t1, t2)::trace))

and moregen_list inst_nongen type_pairs env tl1 tl2 =
  if List.length tl1 <> List.length tl2 then
    raise (Unify []);
  List.iter2 (moregen inst_nongen type_pairs env) tl1 tl2

and moregen_fields inst_nongen type_pairs env ty1 ty2 =
  let (fields1, rest1) = flatten_fields ty1
  and (fields2, rest2) = flatten_fields ty2 in
  let (pairs, miss1, miss2) = associate_fields fields1 fields2 in
  if miss1 <> [] then raise (Unify []);
  moregen inst_nongen type_pairs env rest1
    (build_fields (repr ty2).level miss2 rest2);
  List.iter
    (fun (n, k1, t1, k2, t2) ->
       moregen_kind k1 k2;
       try moregen inst_nongen type_pairs env t1 t2 with Unify trace ->
         raise (Unify ((newty (Tfield(n, k1, t1, rest2)),
                        newty (Tfield(n, k2, t2, rest2)))::trace)))
    pairs

and moregen_kind k1 k2 =
  let k1 = field_kind_repr k1 in
  let k2 = field_kind_repr k2 in
  if k1 == k2 then () else
  match k1, k2 with
    (Fvar r, (Fvar _ | Fpresent))  -> set_kind r k2
  | (Fpresent, Fpresent)           -> ()
  | _                              -> raise (Unify [])

and moregen_row inst_nongen type_pairs env row1 row2 =
  let row1 = row_repr row1 and row2 = row_repr row2 in
  let rm1 = repr row1.row_more and rm2 = repr row2.row_more in
  if rm1 == rm2 then () else
  let may_inst =
    is_Tvar rm1 && may_instantiate inst_nongen rm1 || rm1.desc = Tnil in
  let r1, r2, pairs = merge_row_fields row1.row_fields row2.row_fields in
  let r1, r2 =
    if row2.row_closed then
      filter_row_fields may_inst r1, filter_row_fields false r2
    else r1, r2
  in
  if r1 <> [] || row1.row_closed && (not row2.row_closed || r2 <> [])
  then raise (Unify []);
  begin match rm1.desc, rm2.desc with
    Tunivar _, Tunivar _ ->
      unify_univar rm1 rm2 !univar_pairs
  | Tunivar _, _ | _, Tunivar _ ->
      raise (Unify [])
  | _ when static_row row1 -> ()
  | _ when may_inst ->
      let ext = newgenty (Tvariant {row2 with row_fields = r2}) in
      moregen_occur env rm1.level ext;
      link_type rm1 ext
  | Tconstr _, Tconstr _ ->
      moregen inst_nongen type_pairs env rm1 rm2
  | _ -> raise (Unify [])
  end;
  List.iter
    (fun (l,f1,f2) ->
      let f1 = row_field_repr f1 and f2 = row_field_repr f2 in
      if f1 == f2 then () else
      match f1, f2 with
        Rpresent(Some t1), Rpresent(Some t2) ->
          moregen inst_nongen type_pairs env t1 t2
      | Rpresent None, Rpresent None -> ()
      | Reither(false, tl1, _, e1), Rpresent(Some t2) when may_inst ->
          set_row_field e1 f2;
          List.iter (fun t1 -> moregen inst_nongen type_pairs env t1 t2) tl1
      | Reither(c1, tl1, _, e1), Reither(c2, tl2, m2, e2) ->
          if e1 != e2 then begin
            if c1 && not c2 then raise(Unify []);
            set_row_field e1 (Reither (c2, [], m2, e2));
            if List.length tl1 = List.length tl2 then
              List.iter2 (moregen inst_nongen type_pairs env) tl1 tl2
            else match tl2 with
              t2 :: _ ->
                List.iter (fun t1 -> moregen inst_nongen type_pairs env t1 t2)
                  tl1
            | [] ->
                if tl1 <> [] then raise (Unify [])
          end
      | Reither(true, [], _, e1), Rpresent None when may_inst ->
          set_row_field e1 f2
      | Reither(_, _, _, e1), Rabsent when may_inst ->
          set_row_field e1 f2
      | Rabsent, Rabsent -> ()
      | _ -> raise (Unify []))
    pairs

(* Must empty univar_pairs first *)
let moregen inst_nongen type_pairs env patt subj =
  univar_pairs := [];
  moregen inst_nongen type_pairs env patt subj

(*
   Non-generic variable can be instanciated only if [inst_nongen] is
   true. So, [inst_nongen] should be set to false if the subject might
   contain non-generic variables (and we do not want them to be
   instanciated).
   Usually, the subject is given by the user, and the pattern
   is unimportant.  So, no need to propagate abbreviations.
*)
let moregeneral env inst_nongen pat_sch subj_sch =
  let old_level = !current_level in
  current_level := generic_level - 1;
  (*
     Generic variables are first duplicated with [instance].  So,
     their levels are lowered to [generic_level - 1].  The subject is
     then copied with [duplicate_type].  That way, its levels won't be
     changed.
  *)
  let subj = duplicate_type (instance env subj_sch) in
  current_level := generic_level;
  (* Duplicate generic variables *)
  let patt = instance env pat_sch in
  let res =
    try moregen inst_nongen (TypePairs.create 13) env patt subj; true with
      Unify _ -> false
  in
  current_level := old_level;
  res


(* Alternative approach: "rigidify" a type scheme,
   and check validity after unification *)
(* Simpler, no? *)

let rec rigidify_rec vars ty =
  let ty = repr ty in
  if ty.level >= lowest_level then begin
    ty.level <- pivot_level - ty.level;
    match ty.desc with
    | Tvar _ ->
        if not (List.memq ty !vars) then vars := ty :: !vars
    | Tvariant row ->
        let row = row_repr row in
        let more = repr row.row_more in
        if is_Tvar more && not (row_fixed row) then begin
          let more' = newty2 more.level more.desc in
          let row' = {row with row_fixed=true; row_fields=[]; row_more=more'}
          in link_type more (newty2 ty.level (Tvariant row'))
        end;
        iter_row (rigidify_rec vars) row;
        (* only consider the row variable if the variant is not static *)
        if not (static_row row) then rigidify_rec vars (row_more row)
    | _ ->
        iter_type_expr (rigidify_rec vars) ty
  end

let rigidify ty =
  let vars = ref [] in
  rigidify_rec vars ty;
  unmark_type ty;
  !vars

let all_distinct_vars env vars =
  let tyl = ref [] in
  List.for_all
    (fun ty ->
      let ty = expand_head env ty in
      if List.memq ty !tyl then false else
      (tyl := ty :: !tyl; is_Tvar ty))
    vars

let matches env ty ty' =
  let snap = snapshot () in
  let vars = rigidify ty in
  cleanup_abbrev ();
  let ok =
    try unify env ty ty'; all_distinct_vars env vars
    with Unify _ -> false
  in
  backtrack snap;
  ok


                 (*********************************************)
                 (*  Equivalence between parameterized types  *)
                 (*********************************************)

let rec get_object_row ty =
  match repr ty with
  | {desc=Tfield (_, _, _, tl)} -> get_object_row tl
  | ty -> ty

let expand_head_rigid env ty =
  let old = !rigid_variants in
  rigid_variants := true;
  let ty' = expand_head env ty in
  rigid_variants := old; ty'

let normalize_subst subst =
  if List.exists
      (function {desc=Tlink _}, _ | _, {desc=Tlink _} -> true | _ -> false)
      !subst
  then subst := List.map (fun (t1,t2) -> repr t1, repr t2) !subst

let rec eqtype rename type_pairs subst env t1 t2 =
  if t1 == t2 then () else
  let t1 = repr t1 in
  let t2 = repr t2 in
  if t1 == t2 then () else

  try
    match (t1.desc, t2.desc) with
      (Tvar _, Tvar _) when rename ->
        begin try
          normalize_subst subst;
          if List.assq t1 !subst != t2 then raise (Unify [])
        with Not_found ->
          if List.exists (fun (_, t) -> t == t2) !subst then raise (Unify []);
          subst := (t1, t2) :: !subst
        end
    | (Tconstr (p1, [], _), Tconstr (p2, [], _)) when Path.same p1 p2 ->
        ()
    | _ ->
        let t1' = expand_head_rigid env t1 in
        let t2' = expand_head_rigid env t2 in
        (* Expansion may have changed the representative of the types... *)
        let t1' = repr t1' and t2' = repr t2' in
        if t1' == t2' then () else
        begin try
          TypePairs.find type_pairs (t1', t2')
        with Not_found ->
          TypePairs.add type_pairs (t1', t2') ();
          match (t1'.desc, t2'.desc) with
            (Tvar _, Tvar _) when rename ->
              begin try
                normalize_subst subst;
                if List.assq t1' !subst != t2' then raise (Unify [])
              with Not_found ->
                if List.exists (fun (_, t) -> t == t2') !subst
                then raise (Unify []);
                subst := (t1', t2') :: !subst
              end
          | (Tarrow (l1, t1, u1, _), Tarrow (l2, t2, u2, _)) when l1 = l2
            || !Clflags.classic && not (is_optional l1 || is_optional l2) ->
              eqtype rename type_pairs subst env t1 t2;
              eqtype rename type_pairs subst env u1 u2;
          | (Ttuple tl1, Ttuple tl2) ->
              eqtype_list rename type_pairs subst env tl1 tl2
          | (Tconstr (p1, tl1, _), Tconstr (p2, tl2, _))
                when Path.same p1 p2 ->
              eqtype_list rename type_pairs subst env tl1 tl2
          | (Tpackage (p1, n1, tl1), Tpackage (p2, n2, tl2))
            when Path.same p1 p2 && n1 = n2 ->
              eqtype_list rename type_pairs subst env tl1 tl2
          | (Tvariant row1, Tvariant row2) ->
              eqtype_row rename type_pairs subst env row1 row2
          | (Tobject (fi1, nm1), Tobject (fi2, nm2)) ->
              eqtype_fields rename type_pairs subst env fi1 fi2
          | (Tfield _, Tfield _) ->       (* Actually unused *)
              eqtype_fields rename type_pairs subst env t1' t2'
          | (Tnil, Tnil) ->
              ()
          | (Tpoly (t1, []), Tpoly (t2, [])) ->
              eqtype rename type_pairs subst env t1 t2
          | (Tpoly (t1, tl1), Tpoly (t2, tl2)) ->
              enter_poly env univar_pairs t1 tl1 t2 tl2
                (eqtype rename type_pairs subst env)
          | (Tunivar _, Tunivar _) ->
              unify_univar t1' t2' !univar_pairs
          | (_, _) ->
              raise (Unify [])
        end
  with Unify trace ->
    raise (Unify ((t1, t2)::trace))

and eqtype_list rename type_pairs subst env tl1 tl2 =
  if List.length tl1 <> List.length tl2 then
    raise (Unify []);
  List.iter2 (eqtype rename type_pairs subst env) tl1 tl2

and eqtype_fields rename type_pairs subst env ty1 ty2 =
  let (fields1, rest1) = flatten_fields ty1 in
  let (fields2, rest2) = flatten_fields ty2 in
  (* First check if same row => already equal *)
  let same_row =
    rest1 == rest2 || TypePairs.mem type_pairs (rest1,rest2) ||
    (rename && List.mem (rest1, rest2) !subst)
  in
  if same_row then () else
  (* Try expansion, needed when called from Includecore.type_manifest *)
  match expand_head_rigid env rest2 with
    {desc=Tobject(ty2,_)} -> eqtype_fields rename type_pairs subst env ty1 ty2
  | _ ->
  let (pairs, miss1, miss2) = associate_fields fields1 fields2 in
  eqtype rename type_pairs subst env rest1 rest2;
  if (miss1 <> []) || (miss2 <> []) then raise (Unify []);
  List.iter
    (function (n, k1, t1, k2, t2) ->
       eqtype_kind k1 k2;
       try eqtype rename type_pairs subst env t1 t2 with Unify trace ->
         raise (Unify ((newty (Tfield(n, k1, t1, rest2)),
                        newty (Tfield(n, k2, t2, rest2)))::trace)))
    pairs

and eqtype_kind k1 k2 =
  let k1 = field_kind_repr k1 in
  let k2 = field_kind_repr k2 in
  match k1, k2 with
    (Fvar _, Fvar _)
  | (Fpresent, Fpresent) -> ()
  | _                    -> raise (Unify [])

and eqtype_row rename type_pairs subst env row1 row2 =
  (* Try expansion, needed when called from Includecore.type_manifest *)
  match expand_head_rigid env (row_more row2) with
    {desc=Tvariant row2} -> eqtype_row rename type_pairs subst env row1 row2
  | _ ->
  let row1 = row_repr row1 and row2 = row_repr row2 in
  let r1, r2, pairs = merge_row_fields row1.row_fields row2.row_fields in
  if row1.row_closed <> row2.row_closed
  || not row1.row_closed && (r1 <> [] || r2 <> [])
  || filter_row_fields false (r1 @ r2) <> []
  then raise (Unify []);
  if not (static_row row1) then
    eqtype rename type_pairs subst env row1.row_more row2.row_more;
  List.iter
    (fun (_,f1,f2) ->
      match row_field_repr f1, row_field_repr f2 with
        Rpresent(Some t1), Rpresent(Some t2) ->
          eqtype rename type_pairs subst env t1 t2
      | Reither(true, [], _, _), Reither(true, [], _, _) ->
          ()
      | Reither(false, t1::tl1, _, _), Reither(false, t2::tl2, _, _) ->
          eqtype rename type_pairs subst env t1 t2;
          if List.length tl1 = List.length tl2 then
            (* if same length allow different types (meaning?) *)
            List.iter2 (eqtype rename type_pairs subst env) tl1 tl2
          else begin
            (* otherwise everything must be equal *)
            List.iter (eqtype rename type_pairs subst env t1) tl2;
            List.iter (fun t1 -> eqtype rename type_pairs subst env t1 t2) tl1
          end
      | Rpresent None, Rpresent None -> ()
      | Rabsent, Rabsent -> ()
      | _ -> raise (Unify []))
    pairs

(* Two modes: with or without renaming of variables *)
let equal env rename tyl1 tyl2 =
  try
    univar_pairs := [];
    eqtype_list rename (TypePairs.create 11) (ref []) env tyl1 tyl2; true
  with
    Unify _ -> false

(* Must empty univar_pairs first *)
let eqtype rename type_pairs subst env t1 t2 =
  univar_pairs := [];
  eqtype rename type_pairs subst env t1 t2


                          (*************************)
                          (*  Class type matching  *)
                          (*************************)


type class_match_failure =
    CM_Virtual_class
  | CM_Parameter_arity_mismatch of int * int
  | CM_Type_parameter_mismatch of Env.t * (type_expr * type_expr) list
  | CM_Class_type_mismatch of Env.t * class_type * class_type
  | CM_Parameter_mismatch of Env.t * (type_expr * type_expr) list
  | CM_Val_type_mismatch of string * Env.t * (type_expr * type_expr) list
  | CM_Meth_type_mismatch of string * Env.t * (type_expr * type_expr) list
  | CM_Non_mutable_value of string
  | CM_Non_concrete_value of string
  | CM_Missing_value of string
  | CM_Missing_method of string
  | CM_Hide_public of string
  | CM_Hide_virtual of string * string
  | CM_Public_method of string
  | CM_Private_method of string
  | CM_Virtual_method of string

exception Failure of class_match_failure list

let rec moregen_clty trace type_pairs env cty1 cty2 =
  try
    match cty1, cty2 with
      Cty_constr (_, _, cty1), _ ->
        moregen_clty true type_pairs env cty1 cty2
    | _, Cty_constr (_, _, cty2) ->
        moregen_clty true type_pairs env cty1 cty2
    | Cty_fun (l1, ty1, cty1'), Cty_fun (l2, ty2, cty2') when l1 = l2 ->
        begin try moregen true type_pairs env ty1 ty2 with Unify trace ->
          raise (Failure [CM_Parameter_mismatch (env, expand_trace env trace)])
        end;
        moregen_clty false type_pairs env cty1' cty2'
    | Cty_signature sign1, Cty_signature sign2 ->
        let ty1 = object_fields (repr sign1.cty_self) in
        let ty2 = object_fields (repr sign2.cty_self) in
        let (fields1, rest1) = flatten_fields ty1
        and (fields2, rest2) = flatten_fields ty2 in
        let (pairs, miss1, miss2) = associate_fields fields1 fields2 in
        List.iter
          (fun (lab, k1, t1, k2, t2) ->
            begin try moregen true type_pairs env t1 t2 with Unify trace ->
              raise (Failure [CM_Meth_type_mismatch
                                 (lab, env, expand_trace env trace)])
           end)
        pairs;
      Vars.iter
        (fun lab (mut, v, ty) ->
           let (mut', v', ty') = Vars.find lab sign1.cty_vars in
           try moregen true type_pairs env ty' ty with Unify trace ->
             raise (Failure [CM_Val_type_mismatch
                                (lab, env, expand_trace env trace)]))
        sign2.cty_vars
  | _ ->
      raise (Failure [])
  with
    Failure error when trace || error = [] ->
      raise (Failure (CM_Class_type_mismatch (env, cty1, cty2)::error))

let match_class_types ?(trace=true) env pat_sch subj_sch =
  let type_pairs = TypePairs.create 53 in
  let old_level = !current_level in
  current_level := generic_level - 1;
  (*
     Generic variables are first duplicated with [instance].  So,
     their levels are lowered to [generic_level - 1].  The subject is
     then copied with [duplicate_type].  That way, its levels won't be
     changed.
  *)
  let (_, subj_inst) = instance_class [] subj_sch in
  let subj = duplicate_class_type subj_inst in
  current_level := generic_level;
  (* Duplicate generic variables *)
  let (_, patt) = instance_class [] pat_sch in
  let res =
    let sign1 = signature_of_class_type patt in
    let sign2 = signature_of_class_type subj in
    let t1 = repr sign1.cty_self in
    let t2 = repr sign2.cty_self in
    TypePairs.add type_pairs (t1, t2) ();
    let (fields1, rest1) = flatten_fields (object_fields t1)
    and (fields2, rest2) = flatten_fields (object_fields t2) in
    let (pairs, miss1, miss2) = associate_fields fields1 fields2 in
    let error =
      List.fold_right
        (fun (lab, k, _) err ->
           let err =
             let k = field_kind_repr k in
             begin match k with
               Fvar r -> set_kind r Fabsent; err
             | _      -> CM_Hide_public lab::err
             end
           in
           if Concr.mem lab sign1.cty_concr then err
           else CM_Hide_virtual ("method", lab) :: err)
        miss1 []
    in
    let missing_method = List.map (fun (m, _, _) -> m) miss2 in
    let error =
      (List.map (fun m -> CM_Missing_method m) missing_method) @ error
    in
    (* Always succeeds *)
    moregen true type_pairs env rest1 rest2;
    let error =
      List.fold_right
        (fun (lab, k1, t1, k2, t2) err ->
           try moregen_kind k1 k2; err with
             Unify _ -> CM_Public_method lab::err)
        pairs error
    in
    let error =
      Vars.fold
        (fun lab (mut, vr, ty) err ->
          try
            let (mut', vr', ty') = Vars.find lab sign1.cty_vars in
            if mut = Mutable && mut' <> Mutable then
              CM_Non_mutable_value lab::err
            else if vr = Concrete && vr' <> Concrete then
              CM_Non_concrete_value lab::err
            else
              err
          with Not_found ->
            CM_Missing_value lab::err)
        sign2.cty_vars error
    in
    let error =
      Vars.fold
        (fun lab (_,vr,_) err ->
          if vr = Virtual && not (Vars.mem lab sign2.cty_vars) then
            CM_Hide_virtual ("instance variable", lab) :: err
          else err)
        sign1.cty_vars error
    in
    let error =
      List.fold_right
        (fun e l ->
           if List.mem e missing_method then l else CM_Virtual_method e::l)
        (Concr.elements (Concr.diff sign2.cty_concr sign1.cty_concr))
        error
    in
    match error with
      [] ->
        begin try
          moregen_clty trace type_pairs env patt subj;
          []
        with
          Failure r -> r
        end
    | error ->
        CM_Class_type_mismatch (env, patt, subj)::error
  in
  current_level := old_level;
  res

let rec equal_clty trace type_pairs subst env cty1 cty2 =
  try
    match cty1, cty2 with
      Cty_constr (_, _, cty1), Cty_constr (_, _, cty2) ->
        equal_clty true type_pairs subst env cty1 cty2
    | Cty_constr (_, _, cty1), _ ->
        equal_clty true type_pairs subst env cty1 cty2
    | _, Cty_constr (_, _, cty2) ->
        equal_clty true type_pairs subst env cty1 cty2
    | Cty_fun (l1, ty1, cty1'), Cty_fun (l2, ty2, cty2') when l1 = l2 ->
        begin try eqtype true type_pairs subst env ty1 ty2 with Unify trace ->
          raise (Failure [CM_Parameter_mismatch (env, expand_trace env trace)])
        end;
        equal_clty false type_pairs subst env cty1' cty2'
    | Cty_signature sign1, Cty_signature sign2 ->
        let ty1 = object_fields (repr sign1.cty_self) in
        let ty2 = object_fields (repr sign2.cty_self) in
        let (fields1, rest1) = flatten_fields ty1
        and (fields2, rest2) = flatten_fields ty2 in
        let (pairs, miss1, miss2) = associate_fields fields1 fields2 in
        List.iter
          (fun (lab, k1, t1, k2, t2) ->
             begin try eqtype true type_pairs subst env t1 t2 with
               Unify trace ->
                 raise (Failure [CM_Meth_type_mismatch
                                    (lab, env, expand_trace env trace)])
             end)
          pairs;
        Vars.iter
          (fun lab (_, _, ty) ->
             let (_, _, ty') = Vars.find lab sign1.cty_vars in
             try eqtype true type_pairs subst env ty' ty with Unify trace ->
               raise (Failure [CM_Val_type_mismatch
                                  (lab, env, expand_trace env trace)]))
          sign2.cty_vars
    | _ ->
        raise
          (Failure (if trace then []
                    else [CM_Class_type_mismatch (env, cty1, cty2)]))
  with
    Failure error when trace ->
      raise (Failure (CM_Class_type_mismatch (env, cty1, cty2)::error))

let match_class_declarations env patt_params patt_type subj_params subj_type =
  let type_pairs = TypePairs.create 53 in
  let subst = ref [] in
  let sign1 = signature_of_class_type patt_type in
  let sign2 = signature_of_class_type subj_type in
  let t1 = repr sign1.cty_self in
  let t2 = repr sign2.cty_self in
  TypePairs.add type_pairs (t1, t2) ();
  let (fields1, rest1) = flatten_fields (object_fields t1)
  and (fields2, rest2) = flatten_fields (object_fields t2) in
  let (pairs, miss1, miss2) = associate_fields fields1 fields2 in
  let error =
    List.fold_right
      (fun (lab, k, _) err ->
        let err =
          let k = field_kind_repr k in
          begin match k with
            Fvar r -> err
          | _      -> CM_Hide_public lab::err
          end
        in
        if Concr.mem lab sign1.cty_concr then err
        else CM_Hide_virtual ("method", lab) :: err)
      miss1 []
  in
  let missing_method = List.map (fun (m, _, _) -> m) miss2 in
  let error =
    (List.map (fun m -> CM_Missing_method m) missing_method) @ error
  in
  (* Always succeeds *)
  eqtype true type_pairs subst env rest1 rest2;
  let error =
    List.fold_right
      (fun (lab, k1, t1, k2, t2) err ->
        let k1 = field_kind_repr k1 in
        let k2 = field_kind_repr k2 in
        match k1, k2 with
          (Fvar _, Fvar _)
        | (Fpresent, Fpresent) -> err
        | (Fvar _, Fpresent)   -> CM_Private_method lab::err
        | (Fpresent, Fvar _)  -> CM_Public_method lab::err
        | _                    -> assert false)
      pairs error
  in
  let error =
    Vars.fold
      (fun lab (mut, vr, ty) err ->
         try
           let (mut', vr', ty') = Vars.find lab sign1.cty_vars in
           if mut = Mutable && mut' <> Mutable then
             CM_Non_mutable_value lab::err
           else if vr = Concrete && vr' <> Concrete then
             CM_Non_concrete_value lab::err
           else
             err
         with Not_found ->
           CM_Missing_value lab::err)
      sign2.cty_vars error
  in
  let error =
    Vars.fold
      (fun lab (_,vr,_) err ->
        if vr = Virtual && not (Vars.mem lab sign2.cty_vars) then
          CM_Hide_virtual ("instance variable", lab) :: err
        else err)
      sign1.cty_vars error
  in
  let error =
    List.fold_right
      (fun e l ->
        if List.mem e missing_method then l else CM_Virtual_method e::l)
      (Concr.elements (Concr.diff sign2.cty_concr sign1.cty_concr))
      error
  in
  match error with
    [] ->
      begin try
        let lp = List.length patt_params in
        let ls = List.length subj_params in
        if lp  <> ls then
          raise (Failure [CM_Parameter_arity_mismatch (lp, ls)]);
        List.iter2 (fun p s ->
          try eqtype true type_pairs subst env p s with Unify trace ->
            raise (Failure [CM_Type_parameter_mismatch
                               (env, expand_trace env trace)]))
          patt_params subj_params;
     (* old code: equal_clty false type_pairs subst env patt_type subj_type; *)
        equal_clty false type_pairs subst env
          (Cty_signature sign1) (Cty_signature sign2);
        (* Use moregeneral for class parameters, need to recheck everything to
           keeps relationships (PR#4824) *)
        let clty_params =
          List.fold_right (fun ty cty -> Cty_fun ("*",ty,cty)) in
        match_class_types ~trace:false env
          (clty_params patt_params patt_type)
          (clty_params subj_params subj_type)
      with
        Failure r -> r
      end
  | error ->
      error


                              (***************)
                              (*  Subtyping  *)
                              (***************)


(**** Build a subtype of a given type. ****)

(* build_subtype:
   [visited] traces traversed object and variant types
   [loops] is a mapping from variables to variables, to reproduce
     positive loops in a class type
   [posi] true if the current variance is positive
   [level] number of expansions/enlargement allowed on this branch *)

let warn = ref false  (* whether double coercion might do better *)
let pred_expand n = if n mod 2 = 0 && n > 0 then pred n else n
let pred_enlarge n = if n mod 2 = 1 then pred n else n

type change = Unchanged | Equiv | Changed
let collect l = List.fold_left (fun c1 (_, c2) -> max c1 c2) Unchanged l

let rec filter_visited = function
    [] -> []
  | {desc=Tobject _|Tvariant _} :: _ as l -> l
  | _ :: l -> filter_visited l

let memq_warn t visited =
  if List.memq t visited then (warn := true; true) else false

let rec lid_of_path ?(sharp="") = function
    Path.Pident id ->
      Longident.Lident (sharp ^ Ident.name id)
  | Path.Pdot (p1, s, _) ->
      Longident.Ldot (lid_of_path p1, sharp ^ s)
  | Path.Papply (p1, p2) ->
      Longident.Lapply (lid_of_path ~sharp p1, lid_of_path p2)

let find_cltype_for_path env p =
  let path, cl_abbr = Env.lookup_type (lid_of_path ~sharp:"#" p) env in
  match cl_abbr.type_manifest with
    Some ty ->
      begin match (repr ty).desc with
        Tobject(_,{contents=Some(p',_)}) when Path.same p p' -> cl_abbr, ty
      | _ -> raise Not_found
      end
  | None -> assert false

let has_constr_row' env t =
  has_constr_row (expand_abbrev env t)

let rec build_subtype env visited loops posi level t =
  let t = repr t in
  match t.desc with
    Tvar _ ->
      if posi then
        try
          let t' = List.assq t loops in
          warn := true;
          (t', Equiv)
        with Not_found ->
          (t, Unchanged)
      else
        (t, Unchanged)
  | Tarrow(l, t1, t2, _) ->
      if memq_warn t visited then (t, Unchanged) else
      let visited = t :: visited in
      let (t1', c1) = build_subtype env visited loops (not posi) level t1 in
      let (t2', c2) = build_subtype env visited loops posi level t2 in
      let c = max c1 c2 in
      if c > Unchanged then (newty (Tarrow(l, t1', t2', Cok)), c)
      else (t, Unchanged)
  | Ttuple tlist ->
      if memq_warn t visited then (t, Unchanged) else
      let visited = t :: visited in
      let tlist' =
        List.map (build_subtype env visited loops posi level) tlist
      in
      let c = collect tlist' in
      if c > Unchanged then (newty (Ttuple (List.map fst tlist')), c)
      else (t, Unchanged)
  | Tconstr(p, tl, abbrev)
    when level > 0 && generic_abbrev env p && safe_abbrev env t
    && not (has_constr_row' env t) ->
      let t' = repr (expand_abbrev env t) in
      let level' = pred_expand level in
      begin try match t'.desc with
        Tobject _ when posi && not (opened_object t') ->
          let cl_abbr, body = find_cltype_for_path env p in
          let ty =
            subst env !current_level Public abbrev None
              cl_abbr.type_params tl body in
          let ty = repr ty in
          let ty1, tl1 =
            match ty.desc with
              Tobject(ty1,{contents=Some(p',tl1)}) when Path.same p p' ->
                ty1, tl1
            | _ -> raise Not_found
          in
          (* Fix PR4505: do not set ty to Tvar when it appears in tl1,
             as this occurence might break the occur check.
             XXX not clear whether this correct anyway... *)
          if List.exists (deep_occur ty) tl1 then raise Not_found;
          ty.desc <- Tvar None;
          let t'' = newvar () in
          let loops = (ty, t'') :: loops in
          (* May discard [visited] as level is going down *)
          let (ty1', c) =
            build_subtype env [t'] loops posi (pred_enlarge level') ty1 in
          assert (is_Tvar t'');
          let nm =
            if c > Equiv || deep_occur ty ty1' then None else Some(p,tl1) in
          t''.desc <- Tobject (ty1', ref nm);
          (try unify_var env ty t with Unify _ -> assert false);
          (t'', Changed)
      | _ -> raise Not_found
      with Not_found ->
        let (t'',c) = build_subtype env visited loops posi level' t' in
        if c > Unchanged then (t'',c)
        else (t, Unchanged)
      end
  | Tconstr(p, tl, abbrev) ->
      (* Must check recursion on constructors, since we do not always
         expand them *)
      if memq_warn t visited then (t, Unchanged) else
      let visited = t :: visited in
      begin try
        let decl = Env.find_type p env in
        if level = 0 && generic_abbrev env p && safe_abbrev env t
        && not (has_constr_row' env t)
        then warn := true;
        let tl' =
          List.map2
            (fun v t ->
              let (co,cn) = Variance.get_upper v in
              if cn then
                if co then (t, Unchanged)
                else build_subtype env visited loops (not posi) level t
              else
                if co then build_subtype env visited loops posi level t
                else (newvar(), Changed))
            decl.type_variance tl
        in
        let c = collect tl' in
        if c > Unchanged then (newconstr p (List.map fst tl'), c)
        else (t, Unchanged)
      with Not_found ->
        (t, Unchanged)
      end
  | Tvariant row ->
      let row = row_repr row in
      if memq_warn t visited || not (static_row row) then (t, Unchanged) else
      let level' = pred_enlarge level in
      let visited =
        t :: if level' < level then [] else filter_visited visited in
      let fields = filter_row_fields false row.row_fields in
      let fields =
        List.map
          (fun (l,f as orig) -> match row_field_repr f with
            Rpresent None ->
              if posi then
                (l, Reither(true, [], false, ref None)), Unchanged
              else
                orig, Unchanged
          | Rpresent(Some t) ->
              let (t', c) = build_subtype env visited loops posi level' t in
              let f =
                if posi && level > 0
                then Reither(false, [t'], false, ref None)
                else Rpresent(Some t')
              in (l, f), c
          | _ -> assert false)
          fields
      in
      let c = collect fields in
      let row =
        { row_fields = List.map fst fields; row_more = newvar();
          row_bound = (); row_closed = posi; row_fixed = false;
          row_name = if c > Unchanged then None else row.row_name }
      in
      (newty (Tvariant row), Changed)
  | Tobject (t1, _) ->
      if memq_warn t visited || opened_object t1 then (t, Unchanged) else
      let level' = pred_enlarge level in
      let visited =
        t :: if level' < level then [] else filter_visited visited in
      let (t1', c) = build_subtype env visited loops posi level' t1 in
      if c > Unchanged then (newty (Tobject (t1', ref None)), c)
      else (t, Unchanged)
  | Tfield(s, _, t1, t2) (* Always present *) ->
      let (t1', c1) = build_subtype env visited loops posi level t1 in
      let (t2', c2) = build_subtype env visited loops posi level t2 in
      let c = max c1 c2 in
      if c > Unchanged then (newty (Tfield(s, Fpresent, t1', t2')), c)
      else (t, Unchanged)
  | Tnil ->
      if posi then
        let v = newvar () in
        (v, Changed)
      else begin
        warn := true;
        (t, Unchanged)
      end
  | Tsubst _ | Tlink _ ->
      assert false
  | Tpoly(t1, tl) ->
      let (t1', c) = build_subtype env visited loops posi level t1 in
      if c > Unchanged then (newty (Tpoly(t1', tl)), c)
      else (t, Unchanged)
  | Tunivar _ | Tpackage _ ->
      (t, Unchanged)

let enlarge_type env ty =
  warn := false;
  (* [level = 4] allows 2 expansions involving objects/variants *)
  let (ty', _) = build_subtype env [] [] true 4 ty in
  (ty', !warn)

(**** Check whether a type is a subtype of another type. ****)

(*
    During the traversal, a trace of visited types is maintained. It
    is printed in case of error.
    Constraints (pairs of types that must be equals) are accumulated
    rather than being enforced straight. Indeed, the result would
    otherwise depend on the order in which these constraints are
    enforced.
    A function enforcing these constraints is returned. That way, type
    variables can be bound to their actual values before this function
    is called (see Typecore).
    Only well-defined abbreviations are expanded (hence the tests
    [generic_abbrev ...]).
*)

let subtypes = TypePairs.create 17

let subtype_error env trace =
  raise (Subtype (expand_trace env (List.rev trace), []))

(* check list inclusion, assuming lists are ordered *)
let rec included nl1 nl2 =
  match nl1, nl2 with
    (a::nl1', b::nl2') ->
      if a = b then included nl1' nl2' else
      a > b && included nl1 nl2'
  | ([], _) -> true
  | (_, []) -> false

let rec extract_assoc nl1 nl2 tl2 =
  match (nl1, nl2, tl2) with
    (a::nl1', b::nl2, t::tl2) ->
      if a = b then t :: extract_assoc nl1' nl2 tl2
      else extract_assoc nl1 nl2 tl2
  | ([], _, _) -> []
  | _ -> assert false

let rec subtype_rec env trace t1 t2 cstrs =
  let t1 = repr t1 in
  let t2 = repr t2 in
  if t1 == t2 then cstrs else

  begin try
    TypePairs.find subtypes (t1, t2);
    cstrs
  with Not_found ->
    TypePairs.add subtypes (t1, t2) ();
    match (t1.desc, t2.desc) with
      (Tvar _, _) | (_, Tvar _) ->
        (trace, t1, t2, !univar_pairs)::cstrs
    | (Tarrow(l1, t1, u1, _), Tarrow(l2, t2, u2, _)) when l1 = l2
      || !Clflags.classic && not (is_optional l1 || is_optional l2) ->
        let cstrs = subtype_rec env ((t2, t1)::trace) t2 t1 cstrs in
        subtype_rec env ((u1, u2)::trace) u1 u2 cstrs
    | (Ttuple tl1, Ttuple tl2) ->
        subtype_list env trace tl1 tl2 cstrs
    | (Tconstr(p1, [], _), Tconstr(p2, [], _)) when Path.same p1 p2 ->
        cstrs
    | (Tconstr(p1, tl1, abbrev1), _)
      when generic_abbrev env p1 && safe_abbrev env t1 ->
        subtype_rec env trace (expand_abbrev env t1) t2 cstrs
    | (_, Tconstr(p2, tl2, abbrev2))
      when generic_abbrev env p2 && safe_abbrev env t2 ->
        subtype_rec env trace t1 (expand_abbrev env t2) cstrs
    | (Tconstr(p1, tl1, _), Tconstr(p2, tl2, _)) when Path.same p1 p2 ->
        begin try
          let decl = Env.find_type p1 env in
          List.fold_left2
            (fun cstrs v (t1, t2) ->
              let (co, cn) = Variance.get_upper v in
              if co then
                if cn then
                  (trace, newty2 t1.level (Ttuple[t1]),
                   newty2 t2.level (Ttuple[t2]), !univar_pairs) :: cstrs
                else subtype_rec env ((t1, t2)::trace) t1 t2 cstrs
              else
                if cn then subtype_rec env ((t2, t1)::trace) t2 t1 cstrs
                else cstrs)
            cstrs decl.type_variance (List.combine tl1 tl2)
        with Not_found ->
          (trace, t1, t2, !univar_pairs)::cstrs
        end
    | (Tconstr(p1, _, _), _) when generic_private_abbrev env p1 ->
        subtype_rec env trace (expand_abbrev_opt env t1) t2 cstrs
(*  | (_, Tconstr(p2, _, _)) when generic_private_abbrev false env p2 ->
        subtype_rec env trace t1 (expand_abbrev_opt env t2) cstrs *)
    | (Tobject (f1, _), Tobject (f2, _))
      when is_Tvar (object_row f1) && is_Tvar (object_row f2) ->
        (* Same row variable implies same object. *)
        (trace, t1, t2, !univar_pairs)::cstrs
    | (Tobject (f1, _), Tobject (f2, _)) ->
        subtype_fields env trace f1 f2 cstrs
    | (Tvariant row1, Tvariant row2) ->
        begin try
          subtype_row env trace row1 row2 cstrs
        with Exit ->
          (trace, t1, t2, !univar_pairs)::cstrs
        end
    | (Tpoly (u1, []), Tpoly (u2, [])) ->
        subtype_rec env trace u1 u2 cstrs
    | (Tpoly (u1, tl1), Tpoly (u2, [])) ->
        let _, u1' = instance_poly false tl1 u1 in
        subtype_rec env trace u1' u2 cstrs
    | (Tpoly (u1, tl1), Tpoly (u2,tl2)) ->
        begin try
          enter_poly env univar_pairs u1 tl1 u2 tl2
            (fun t1 t2 -> subtype_rec env trace t1 t2 cstrs)
        with Unify _ ->
          (trace, t1, t2, !univar_pairs)::cstrs
        end
    | (Tpackage (p1, nl1, tl1), Tpackage (p2, nl2, tl2))
      when Path.same p1 p2 && included nl2 nl1 ->
        List.map2 (fun t1 t2 -> (trace, t1, t2, !univar_pairs))
          (extract_assoc nl2 nl1 tl1) tl2
        @ cstrs
    | (_, _) ->
        (trace, t1, t2, !univar_pairs)::cstrs
  end

and subtype_list env trace tl1 tl2 cstrs =
  if List.length tl1 <> List.length tl2 then
    subtype_error env trace;
  List.fold_left2
    (fun cstrs t1 t2 -> subtype_rec env ((t1, t2)::trace) t1 t2 cstrs)
    cstrs tl1 tl2

and subtype_fields env trace ty1 ty2 cstrs =
  (* Assume that either rest1 or rest2 is not Tvar *)
  let (fields1, rest1) = flatten_fields ty1 in
  let (fields2, rest2) = flatten_fields ty2 in
  let (pairs, miss1, miss2) = associate_fields fields1 fields2 in
  let cstrs =
    if rest2.desc = Tnil then cstrs else
    if miss1 = [] then
      subtype_rec env ((rest1, rest2)::trace) rest1 rest2 cstrs
    else
      (trace, build_fields (repr ty1).level miss1 rest1, rest2,
       !univar_pairs) :: cstrs
  in
  let cstrs =
    if miss2 = [] then cstrs else
    (trace, rest1, build_fields (repr ty2).level miss2 (newvar ()),
     !univar_pairs) :: cstrs
  in
  List.fold_left
    (fun cstrs (_, k1, t1, k2, t2) ->
      (* Theses fields are always present *)
      subtype_rec env ((t1, t2)::trace) t1 t2 cstrs)
    cstrs pairs

and subtype_row env trace row1 row2 cstrs =
  let row1 = row_repr row1 and row2 = row_repr row2 in
  let r1, r2, pairs =
    merge_row_fields row1.row_fields row2.row_fields in
  let more1 = repr row1.row_more
  and more2 = repr row2.row_more in
  match more1.desc, more2.desc with
    Tconstr(p1,_,_), Tconstr(p2,_,_) when Path.same p1 p2 ->
      subtype_rec env ((more1,more2)::trace) more1 more2 cstrs
  | (Tvar _|Tconstr _|Tnil), (Tvar _|Tconstr _|Tnil)
    when row1.row_closed && r1 = [] ->
      List.fold_left
        (fun cstrs (_,f1,f2) ->
          match row_field_repr f1, row_field_repr f2 with
            (Rpresent None|Reither(true,_,_,_)), Rpresent None ->
              cstrs
          | Rpresent(Some t1), Rpresent(Some t2) ->
              subtype_rec env ((t1, t2)::trace) t1 t2 cstrs
          | Reither(false, t1::_, _, _), Rpresent(Some t2) ->
              subtype_rec env ((t1, t2)::trace) t1 t2 cstrs
          | Rabsent, _ -> cstrs
          | _ -> raise Exit)
        cstrs pairs
  | Tunivar _, Tunivar _
    when row1.row_closed = row2.row_closed && r1 = [] && r2 = [] ->
      let cstrs =
        subtype_rec env ((more1,more2)::trace) more1 more2 cstrs in
      List.fold_left
        (fun cstrs (_,f1,f2) ->
          match row_field_repr f1, row_field_repr f2 with
            Rpresent None, Rpresent None
          | Reither(true,[],_,_), Reither(true,[],_,_)
          | Rabsent, Rabsent ->
              cstrs
          | Rpresent(Some t1), Rpresent(Some t2)
          | Reither(false,[t1],_,_), Reither(false,[t2],_,_) ->
              subtype_rec env ((t1, t2)::trace) t1 t2 cstrs
          | _ -> raise Exit)
        cstrs pairs
  | _ ->
      raise Exit

let subtype env ty1 ty2 =
  TypePairs.clear subtypes;
  univar_pairs := [];
  (* Build constraint set. *)
  let cstrs = subtype_rec env [(ty1, ty2)] ty1 ty2 [] in
  TypePairs.clear subtypes;
  (* Enforce constraints. *)
  function () ->
    List.iter
      (function (trace0, t1, t2, pairs) ->
         try unify_pairs (ref env) t1 t2 pairs with Unify trace ->
           raise (Subtype (expand_trace env (List.rev trace0),
                           List.tl (List.tl trace))))
      (List.rev cstrs)

                              (*******************)
                              (*  Miscellaneous  *)
                              (*******************)

(* Utility for printing. The resulting type is not used in computation. *)
let rec unalias_object ty =
  let ty = repr ty in
  match ty.desc with
    Tfield (s, k, t1, t2) ->
      newty2 ty.level (Tfield (s, k, t1, unalias_object t2))
  | Tvar _ | Tnil ->
      newty2 ty.level ty.desc
  | Tunivar _ ->
      ty
  | Tconstr _ ->
      newvar2 ty.level
  | _ ->
      assert false

let unalias ty =
  let ty = repr ty in
  match ty.desc with
    Tvar _ | Tunivar _ ->
      ty
  | Tvariant row ->
      let row = row_repr row in
      let more = row.row_more in
      newty2 ty.level
        (Tvariant {row with row_more = newty2 more.level more.desc})
  | Tobject (ty, nm) ->
      newty2 ty.level (Tobject (unalias_object ty, nm))
  | _ ->
      newty2 ty.level ty.desc

(* Return the arity (as for curried functions) of the given type. *)
let rec arity ty =
  match (repr ty).desc with
    Tarrow(_, t1, t2, _) -> 1 + arity t2
  | _ -> 0

(* Check whether an abbreviation expands to itself. *)
let cyclic_abbrev env id ty =
  let rec check_cycle seen ty =
    let ty = repr ty in
    match ty.desc with
      Tconstr (p, tl, abbrev) ->
        p = Path.Pident id || List.memq ty seen ||
        begin try
          check_cycle (ty :: seen) (expand_abbrev_opt env ty)
        with
          Cannot_expand -> false
        | Unify _ -> true
        end
    | _ ->
        false
  in check_cycle [] ty

(* Normalize a type before printing, saving... *)
(* Cannot use mark_type because deep_occur uses it too *)
let rec normalize_type_rec env visited ty =
  let ty = repr ty in
  if not (TypeSet.mem ty !visited) then begin
    visited := TypeSet.add ty !visited;
    begin match ty.desc with
    | Tvariant row ->
      let row = row_repr row in
      let fields = List.map
          (fun (l,f0) ->
            let f = row_field_repr f0 in l,
            match f with Reither(b, ty::(_::_ as tyl), m, e) ->
              let tyl' =
                List.fold_left
                  (fun tyl ty ->
                    if List.exists (fun ty' -> equal env false [ty] [ty']) tyl
                    then tyl else ty::tyl)
                  [ty] tyl
              in
              if f != f0 || List.length tyl' < List.length tyl then
                Reither(b, List.rev tyl', m, e)
              else f
            | _ -> f)
          row.row_fields in
      let fields =
        List.sort (fun (p,_) (q,_) -> compare p q)
          (List.filter (fun (_,fi) -> fi <> Rabsent) fields) in
      log_type ty;
      ty.desc <- Tvariant {row with row_fields = fields}
    | Tobject (fi, nm) ->
        begin match !nm with
        | None -> ()
        | Some (n, v :: l) ->
            if deep_occur ty (newgenty (Ttuple l)) then
              (* The abbreviation may be hiding something, so remove it *)
              set_name nm None
            else let v' = repr v in
            begin match v'.desc with
            | Tvar _ | Tunivar _ ->
                if v' != v then set_name nm (Some (n, v' :: l))
            | Tnil ->
                log_type ty; ty.desc <- Tconstr (n, l, ref Mnil)
            | _ -> set_name nm None
            end
        | _ ->
            fatal_error "Ctype.normalize_type_rec"
        end;
        let fi = repr fi in
        if fi.level < lowest_level then () else
        let fields, row = flatten_fields fi in
        let fi' = build_fields fi.level fields row in
        log_type ty; fi.desc <- fi'.desc
    | _ -> ()
    end;
    iter_type_expr (normalize_type_rec env visited) ty
  end

let normalize_type env ty =
  normalize_type_rec env (ref TypeSet.empty) ty


                              (*************************)
                              (*  Remove dependencies  *)
                              (*************************)


(*
   Variables are left unchanged. Other type nodes are duplicated, with
   levels set to generic level.
   We cannot use Tsubst here, because unification may be called by
   expand_abbrev.
*)

let nondep_hash     = TypeHash.create 47
let nondep_variants = TypeHash.create 17
let clear_hash ()   =
  TypeHash.clear nondep_hash; TypeHash.clear nondep_variants

let rec nondep_type_rec env id ty =
  match ty.desc with
    Tvar _ | Tunivar _ -> ty
  | Tlink ty -> nondep_type_rec env id ty
  | _ -> try TypeHash.find nondep_hash ty
  with Not_found ->
    let ty' = newgenvar () in        (* Stub *)
    TypeHash.add nondep_hash ty ty';
    ty'.desc <-
      begin match ty.desc with
      | Tconstr(p, tl, abbrev) ->
          if Path.isfree id p then
            begin try
              Tlink (nondep_type_rec env id
                       (expand_abbrev env (newty2 ty.level ty.desc)))
              (*
                 The [Tlink] is important. The expanded type may be a
                 variable, or may not be completely copied yet
                 (recursive type), so one cannot just take its
                 description.
               *)
            with Cannot_expand | Unify _ ->
              raise Not_found
            end
          else
            Tconstr(p, List.map (nondep_type_rec env id) tl, ref Mnil)
      | Tpackage(p, _, _) when Path.isfree id p ->
          raise Not_found
      | Tobject (t1, name) ->
          Tobject (nondep_type_rec env id t1,
                 ref (match !name with
                        None -> None
                      | Some (p, tl) ->
                          if Path.isfree id p then None
                          else Some (p, List.map (nondep_type_rec env id) tl)))
      | Tvariant row ->
          let row = row_repr row in
          let more = repr row.row_more in
          (* We must keep sharing according to the row variable *)
          begin try
            let ty2 = TypeHash.find nondep_variants more in
            (* This variant type has been already copied *)
            TypeHash.add nondep_hash ty ty2;
            Tlink ty2
          with Not_found ->
            (* Register new type first for recursion *)
            TypeHash.add nondep_variants more ty';
            let static = static_row row in
            let more' = if static then newgenty Tnil else more in
            (* Return a new copy *)
            let row =
              copy_row (nondep_type_rec env id) true row true more' in
            match row.row_name with
              Some (p, tl) when Path.isfree id p ->
                Tvariant {row with row_name = None}
            | _ -> Tvariant row
          end
      | _ -> copy_type_desc (nondep_type_rec env id) ty.desc
      end;
    ty'

let nondep_type env id ty =
  try
    let ty' = nondep_type_rec env id ty in
    clear_hash ();
    ty'
  with Not_found ->
    clear_hash ();
    raise Not_found

let unroll_abbrev id tl ty =
  let ty = repr ty and path = Path.Pident id in
  if is_Tvar ty || (List.exists (deep_occur ty) tl)
  || is_object_type path then
    ty
  else
    let ty' = newty2 ty.level ty.desc in
    link_type ty (newty2 ty.level (Tconstr (path, tl, ref Mnil)));
    ty'

(* Preserve sharing inside type declarations. *)
let nondep_type_decl env mid id is_covariant decl =
  try
    let params = List.map (nondep_type_rec env mid) decl.type_params in
    let tk =
      try match decl.type_kind with
        Type_abstract ->
          Type_abstract
      | Type_variant cstrs ->
          Type_variant
            (List.map
               (fun (c, tl,ret_type_opt) ->
                 let ret_type_opt =
                   may_map (nondep_type_rec env mid) ret_type_opt
                 in
                 (c, List.map (nondep_type_rec env mid) tl,ret_type_opt))
               cstrs)
      | Type_record(lbls, rep) ->
          Type_record
            (List.map
               (fun (c, mut, t) -> (c, mut, nondep_type_rec env mid t))
               lbls,
             rep)
      | Type_open ->
	  Type_open
      with Not_found when is_covariant -> Type_abstract
    and tm =
      try match decl.type_manifest with
        None -> None
      | Some ty ->
          Some (unroll_abbrev id params (nondep_type_rec env mid ty))
      with Not_found when is_covariant ->
        None
    in
    clear_hash ();
    let priv =
      match tm with
      | Some ty when Btype.has_constr_row ty -> Private
      | _ -> decl.type_private
    in
    { type_params = params;
      type_arity = decl.type_arity;
      type_kind = tk;
      type_manifest = tm;
      type_private = priv;
      type_variance = decl.type_variance;
      type_newtype_level = None;
      type_loc = decl.type_loc;
    }
  with Not_found ->
    clear_hash ();
    raise Not_found

(* Preserve sharing inside extension constructors. *)
let nondep_extension_constructor env mid ext =
  try
    let type_path, type_params = 
      if Path.isfree mid ext.ext_type_path then 
	begin
	  let ty = 
            newgenty (Tconstr(ext.ext_type_path, ext.ext_type_params, ref Mnil))
          in
	  let ty' = nondep_type_rec env mid ty in
	    match (repr ty').desc with
		Tconstr(p, tl, _) -> p, tl
	      | _ -> raise Not_found
	end 
      else 
        let type_params =
          List.map (nondep_type_rec env mid) ext.ext_type_params 
        in
	  ext.ext_type_path, type_params
    in
    let args = List.map (nondep_type_rec env mid) ext.ext_args in
    let ret_type = may_map (nondep_type_rec env mid) ext.ext_ret_type in
      clear_hash ();
      { ext_type_path = type_path;
	ext_type_params = type_params;
	ext_args = args;
	ext_ret_type = ret_type;
	ext_private = ext.ext_private;
	ext_loc = ext.ext_loc;
      }
  with Not_found ->
    clear_hash ();
    raise Not_found


(* Preserve sharing inside class types. *)
let nondep_class_signature env id sign =
  { cty_self = nondep_type_rec env id sign.cty_self;
    cty_vars =
      Vars.map (function (m, v, t) -> (m, v, nondep_type_rec env id t))
        sign.cty_vars;
    cty_concr = sign.cty_concr;
    cty_inher =
      List.map (fun (p,tl) -> (p, List.map (nondep_type_rec env id) tl))
        sign.cty_inher }

let rec nondep_class_type env id =
  function
    Cty_constr (p, _, cty) when Path.isfree id p ->
      nondep_class_type env id cty
  | Cty_constr (p, tyl, cty) ->
      Cty_constr (p, List.map (nondep_type_rec env id) tyl,
                   nondep_class_type env id cty)
  | Cty_signature sign ->
      Cty_signature (nondep_class_signature env id sign)
  | Cty_fun (l, ty, cty) ->
      Cty_fun (l, nondep_type_rec env id ty, nondep_class_type env id cty)

let nondep_class_declaration env id decl =
  assert (not (Path.isfree id decl.cty_path));
  let decl =
    { cty_params = List.map (nondep_type_rec env id) decl.cty_params;
      cty_variance = decl.cty_variance;
      cty_type = nondep_class_type env id decl.cty_type;
      cty_path = decl.cty_path;
      cty_new =
        begin match decl.cty_new with
          None    -> None
        | Some ty -> Some (nondep_type_rec env id ty)
        end }
  in
  clear_hash ();
  decl

let nondep_cltype_declaration env id decl =
  assert (not (Path.isfree id decl.clty_path));
  let decl =
    { clty_params = List.map (nondep_type_rec env id) decl.clty_params;
      clty_variance = decl.clty_variance;
      clty_type = nondep_class_type env id decl.clty_type;
      clty_path = decl.clty_path }
  in
  clear_hash ();
  decl

(* collapse conjonctive types in class parameters *)
let rec collapse_conj env visited ty =
  let ty = repr ty in
  if List.memq ty visited then () else
  let visited = ty :: visited in
  match ty.desc with
    Tvariant row ->
      let row = row_repr row in
      List.iter
        (fun (l,fi) ->
          match row_field_repr fi with
            Reither (c, t1::(_::_ as tl), m, e) ->
              List.iter (unify env t1) tl;
              set_row_field e (Reither (c, [t1], m, ref None))
          | _ ->
              ())
        row.row_fields;
      iter_row (collapse_conj env visited) row
  | _ ->
      iter_type_expr (collapse_conj env visited) ty

let collapse_conj_params env params =
  List.iter (collapse_conj env []) params<|MERGE_RESOLUTION|>--- conflicted
+++ resolved
@@ -2057,37 +2057,21 @@
       List.iter2
         (fun i (t1,t2) -> if i then mcomp type_pairs env t1 t2)
         inj (List.combine tl1 tl2)
-<<<<<<< HEAD
     end else if non_aliasable p1 decl && non_aliasable p2 decl' then raise (Unify [])
     else 
       match decl.type_kind, decl'.type_kind with
       | Type_record (lst,r), Type_record (lst',r') when r = r' ->
-          mcomp_list type_pairs subst env tl1 tl2;
-          mcomp_record_description type_pairs subst env lst lst'
+          mcomp_list type_pairs env tl1 tl2;
+          mcomp_record_description type_pairs env lst lst'
       | Type_variant v1, Type_variant v2 ->
-          mcomp_list type_pairs subst env tl1 tl2;
-          mcomp_variant_description type_pairs subst env v1 v2
+          mcomp_list type_pairs env tl1 tl2;
+          mcomp_variant_description type_pairs env v1 v2
       | Type_open, Type_open ->
-          mcomp_list type_pairs subst env tl1 tl2
+          mcomp_list type_pairs env tl1 tl2
       | Type_abstract, Type_abstract -> ()
       | Type_abstract, _ when not (non_aliasable p1 decl)-> ()
       | _, Type_abstract when not (non_aliasable p2 decl') -> ()
       | _ -> raise (Unify [])
-=======
-    end
-    else match decl.type_kind, decl'.type_kind with
-    | Type_record (lst,r), Type_record (lst',r') when r = r' ->
-        mcomp_list type_pairs env tl1 tl2;
-        mcomp_record_description type_pairs env lst lst'
-    | Type_variant v1, Type_variant v2 ->
-        mcomp_list type_pairs env tl1 tl2;
-        mcomp_variant_description type_pairs env v1 v2
-    | Type_variant _, Type_record _
-    | Type_record _, Type_variant _ -> raise (Unify [])
-    | _ ->
-        if non_aliasable p1 decl && (non_aliasable p2 decl'||is_datatype decl')
-        || is_datatype decl && non_aliasable p2 decl' then raise (Unify [])
->>>>>>> ff1b4995
   with Not_found -> ()
 
 and mcomp_type_option type_pairs env t t' =
