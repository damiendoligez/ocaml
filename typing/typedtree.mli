(**************************************************************************)
<<<<<<< HEAD
(*                                                                     *)
(*                                OCaml                                *)
(*                                                                     *)
(*            Xavier Leroy, projet Cristal, INRIA Rocquencourt         *)
(*                                                                     *)
(*  Copyright 1996 Institut National de Recherche en Informatique et   *)
(*     en Automatique.                                                    *)
(*                                                                     *)
=======
(*                                                                        *)
(*                                 OCaml                                  *)
(*                                                                        *)
(*             Xavier Leroy, projet Cristal, INRIA Rocquencourt           *)
(*                                                                        *)
(*   Copyright 1996 Institut National de Recherche en Informatique et     *)
(*     en Automatique.                                                    *)
(*                                                                        *)
>>>>>>> 0c0884bd
(*   All rights reserved.  This file is distributed under the terms of    *)
(*   the GNU Lesser General Public License version 2.1, with the          *)
(*   special exception on linking described in the file LICENSE.          *)
(*                                                                        *)
(**************************************************************************)

(** Abstract syntax tree after typing *)


(** By comparison with {!Parsetree}:
    - Every {!Longindent.t} is accompanied by a resolved {!Path.t}.

*)

open Asttypes
open Types

(* Value expressions for the core language *)

type partial = Partial | Total

(** {2 Extension points} *)

type attribute = Parsetree.attribute
type attributes = attribute list

(** {2 Core language} *)

type pattern =
  { pat_desc: pattern_desc;
    pat_loc: Location.t;
    pat_extra : (pat_extra * Location.t * attributes) list;
    pat_type: type_expr;
    mutable pat_env: Env.t;
    pat_attributes: attributes;
   }

and pat_extra =
  | Tpat_constraint of core_type
        (** P : T          { pat_desc = P
                           ; pat_extra = (Tpat_constraint T, _, _) :: ... }
         *)
  | Tpat_type of Path.t * Longident.t loc
        (** #tconst        { pat_desc = disjunction
                           ; pat_extra = (Tpat_type (P, "tconst"), _, _) :: ...}

                           where [disjunction] is a [Tpat_or _] representing the
                           branches of [tconst].
         *)
  | Tpat_open of Path.t * Longident.t loc * Env.t
  | Tpat_unpack
        (** (module P)     { pat_desc  = Tpat_var "P"
                           ; pat_extra = (Tpat_unpack, _, _) :: ... }
         *)

and pattern_desc =
    Tpat_any
        (** _ *)
  | Tpat_var of Ident.t * string loc
        (** x *)
  | Tpat_alias of pattern * Ident.t * string loc
        (** P as a *)
  | Tpat_constant of constant
        (** 1, 'a', "true", 1.0, 1l, 1L, 1n *)
  | Tpat_tuple of pattern list
        (** (P1, ..., Pn)

            Invariant: n >= 2
         *)
  | Tpat_construct of
      Longident.t loc * constructor_description * pattern list
        (** C                []
            C P              [P]
            C (P1, ..., Pn)  [P1; ...; Pn]
          *)
  | Tpat_variant of label * pattern option * row_desc ref
        (** `A             (None)
            `A P           (Some P)

            See {!Types.row_desc} for an explanation of the last parameter.
         *)
  | Tpat_record of
      (Longident.t loc * label_description * pattern) list *
        closed_flag
        (** { l1=P1; ...; ln=Pn }     (flag = Closed)
            { l1=P1; ...; ln=Pn; _}   (flag = Open)

            Invariant: n > 0
         *)
  | Tpat_array of pattern list
        (** [| P1; ...; Pn |] *)
  | Tpat_or of pattern * pattern * row_desc option
        (** P1 | P2

            [row_desc] = [Some _] when translating [Ppat_type _],
                         [None] otherwise.
         *)
  | Tpat_lazy of pattern
        (** lazy P *)

and expression =
  { exp_desc: expression_desc;
    exp_loc: Location.t;
    exp_extra: (exp_extra * Location.t * attributes) list;
    exp_type: type_expr;
    exp_env: Env.t;
    exp_attributes: attributes;
   }

and exp_extra =
  | Texp_constraint of core_type
        (** E : T *)
  | Texp_coerce of core_type option * core_type
        (** E :> T           [Texp_coerce (None, T)]
            E : T0 :> T      [Texp_coerce (Some T0, T)]
         *)
  | Texp_open of override_flag * Path.t * Longident.t loc * Env.t
        (** let open[!] M in    [Texp_open (!, P, M, env)]
                                where [env] is the environment after opening [P]
         *)
  | Texp_poly of core_type option
        (** Used for method bodies. *)
  | Texp_newtype of string
        (** fun (type t) ->  *)

and expression_desc =
    Texp_ident of Path.t * Longident.t loc * Types.value_description
        (** x
            M.x
         *)
  | Texp_constant of constant
        (** 1, 'a', "true", 1.0, 1l, 1L, 1n *)
  | Texp_let of rec_flag * value_binding list * expression
        (** let P1 = E1 and ... and Pn = EN in E       (flag = Nonrecursive)
            let rec P1 = E1 and ... and Pn = EN in E   (flag = Recursive)
         *)
  | Texp_function of arg_label * case list * partial
        (** [Pexp_fun] and [Pexp_function] both translate to [Texp_function].
            See {!Parsetree} for more details.

            partial =
              [Partial] if the pattern match is partial
              [Total] otherwise.
         *)
  | Texp_apply of expression * (arg_label * expression option) list
        (** E0 ~l1:E1 ... ~ln:En

            The expression can be None if the expression is abstracted over
            this argument. It currently appears when a label is applied.

            For example:
            let f x ~y = x + y in
            f ~y:3

            The resulting typedtree for the application is:
            Texp_apply (Texp_ident "f/1037",
                        [(Nolabel, None);
                         (Labelled "y", Some (Texp_constant Const_int 3))
                        ])
         *)
<<<<<<< HEAD
  | Texp_match of expression * case list * case list * case list * partial
=======
  | Texp_match of expression * case list * case list * partial
>>>>>>> 0c0884bd
        (** match E0 with
            | P1 -> E1
            | P2 -> E2
            | exception P3 -> E3
<<<<<<< HEAD
            | effect P4 k -> E4

            [Texp_match (E0, [(P1, E1); (P2, E2)], [(P3, E3)], [(P4, E4)], _)]
         *)
  | Texp_try of expression * case list * case list
        (** try E with
            | P1 -> E1
            | effect P2 k -> E2

            [Texp_try (E, [(P1, E1)], [(P2, E2)])]
          *)
=======

            [Texp_match (E0, [(P1, E1); (P2, E2)], [(P3, E3)], _)]
         *)
  | Texp_try of expression * case list
        (** try E with P1 -> E1 | ... | PN -> EN *)
>>>>>>> 0c0884bd
  | Texp_tuple of expression list
        (** (E1, ..., EN) *)
  | Texp_construct of
      Longident.t loc * constructor_description * expression list
        (** C                []
            C E              [E]
            C (E1, ..., En)  [E1;...;En]
         *)
  | Texp_variant of label * expression option
  | Texp_record of {
      fields : ( Types.label_description * record_label_definition ) array;
      representation : Types.record_representation;
      extended_expression : expression option;
    }
        (** { l1=P1; ...; ln=Pn }           (extended_expression = None)
            { E0 with l1=P1; ...; ln=Pn }   (extended_expression = Some E0)

            Invariant: n > 0

            If the type is { l1: t1; l2: t2 }, the expression
            { E0 with t2=P2 } is represented as
            Texp_record
              { fields = [| l1, Kept t1; l2 Override P2 |]; representation;
                extended_expression = Some E0 }
        *)
  | Texp_field of expression * Longident.t loc * label_description
  | Texp_setfield of
      expression * Longident.t loc * label_description * expression
  | Texp_array of expression list
  | Texp_ifthenelse of expression * expression * expression option
  | Texp_sequence of expression * expression
  | Texp_while of expression * expression
  | Texp_for of
      Ident.t * Parsetree.pattern * expression * expression * direction_flag *
        expression
  | Texp_send of expression * meth * expression option
  | Texp_new of Path.t * Longident.t loc * Types.class_declaration
  | Texp_instvar of Path.t * Path.t * string loc
  | Texp_setinstvar of Path.t * Path.t * string loc * expression
  | Texp_override of Path.t * (Path.t * string loc * expression) list
  | Texp_letmodule of Ident.t * string loc * module_expr * expression
  | Texp_letexception of extension_constructor * expression
  | Texp_assert of expression
  | Texp_lazy of expression
  | Texp_object of class_structure * string list
  | Texp_pack of module_expr
  | Texp_unreachable
  | Texp_extension_constructor of Longident.t loc * Path.t

and meth =
    Tmeth_name of string
  | Tmeth_val of Ident.t

and case =
    {
     c_lhs: pattern;
     c_cont: Ident.t option;
     c_guard: expression option;
     c_rhs: expression;
    }

and record_label_definition =
  | Kept of Types.type_expr
  | Overridden of Longident.t loc * expression

(* Value expressions for the class language *)

and class_expr =
    {
     cl_desc: class_expr_desc;
     cl_loc: Location.t;
     cl_type: Types.class_type;
     cl_env: Env.t;
     cl_attributes: attributes;
    }

and class_expr_desc =
    Tcl_ident of Path.t * Longident.t loc * core_type list
  | Tcl_structure of class_structure
  | Tcl_fun of
      arg_label * pattern * (Ident.t * string loc * expression) list
      * class_expr * partial
  | Tcl_apply of class_expr * (arg_label * expression option) list
  | Tcl_let of rec_flag * value_binding list *
                  (Ident.t * string loc * expression) list * class_expr
  | Tcl_constraint of
      class_expr * class_type option * string list * string list * Concr.t
    (* Visible instance variables, methods and concretes methods *)

and class_structure =
  {
   cstr_self: pattern;
   cstr_fields: class_field list;
   cstr_type: Types.class_signature;
   cstr_meths: Ident.t Meths.t;
  }

and class_field =
   {
    cf_desc: class_field_desc;
    cf_loc: Location.t;
    cf_attributes: attributes;
  }

and class_field_kind =
  | Tcfk_virtual of core_type
  | Tcfk_concrete of override_flag * expression

and class_field_desc =
    Tcf_inherit of
      override_flag * class_expr * string option * (string * Ident.t) list *
        (string * Ident.t) list
    (* Inherited instance variables and concrete methods *)
  | Tcf_val of string loc * mutable_flag * Ident.t * class_field_kind * bool
  | Tcf_method of string loc * private_flag * class_field_kind
  | Tcf_constraint of core_type * core_type
  | Tcf_initializer of expression
  | Tcf_attribute of attribute

(* Value expressions for the module language *)

and module_expr =
  { mod_desc: module_expr_desc;
    mod_loc: Location.t;
    mod_type: Types.module_type;
    mod_env: Env.t;
    mod_attributes: attributes;
   }

(** Annotations for [Tmod_constraint]. *)
and module_type_constraint =
  | Tmodtype_implicit
  (** The module type constraint has been synthesized during typecheking. *)
<<<<<<< HEAD
| Tmodtype_explicit of module_type
=======
  | Tmodtype_explicit of module_type
>>>>>>> 0c0884bd
  (** The module type was in the source file. *)

and module_expr_desc =
    Tmod_ident of Path.t * Longident.t loc
  | Tmod_structure of structure
  | Tmod_functor of Ident.t * string loc * module_type option * module_expr
  | Tmod_apply of module_expr * module_expr * module_coercion
  | Tmod_constraint of
      module_expr * Types.module_type * module_type_constraint * module_coercion
    (** ME          (constraint = Tmodtype_implicit)
        (ME : MT)   (constraint = Tmodtype_explicit MT)
     *)
  | Tmod_unpack of expression * Types.module_type

and structure = {
  str_items : structure_item list;
  str_type : Types.signature;
  str_final_env : Env.t;
}

and structure_item =
  { str_desc : structure_item_desc;
    str_loc : Location.t;
    str_env : Env.t
  }

and structure_item_desc =
    Tstr_eval of expression * attributes
  | Tstr_value of rec_flag * value_binding list
  | Tstr_primitive of value_description
  | Tstr_type of rec_flag * type_declaration list
  | Tstr_typext of type_extension
  | Tstr_exception of extension_constructor
  | Tstr_effect of extension_constructor
  | Tstr_module of module_binding
  | Tstr_recmodule of module_binding list
  | Tstr_modtype of module_type_declaration
  | Tstr_open of open_description
  | Tstr_class of (class_declaration * string list) list
  | Tstr_class_type of (Ident.t * string loc * class_type_declaration) list
  | Tstr_include of include_declaration
  | Tstr_attribute of attribute

and module_binding =
    {
     mb_id: Ident.t;
     mb_name: string loc;
     mb_expr: module_expr;
     mb_attributes: attributes;
     mb_loc: Location.t;
    }

and value_binding =
  {
    vb_pat: pattern;
    vb_expr: expression;
    vb_attributes: attributes;
    vb_loc: Location.t;
  }

and module_coercion =
    Tcoerce_none
  | Tcoerce_structure of (int * module_coercion) list *
                         (Ident.t * int * module_coercion) list
  | Tcoerce_functor of module_coercion * module_coercion
  | Tcoerce_primitive of primitive_coercion
  | Tcoerce_alias of Path.t * module_coercion

and module_type =
  { mty_desc: module_type_desc;
    mty_type : Types.module_type;
    mty_env : Env.t;
    mty_loc: Location.t;
    mty_attributes: attributes;
   }

and module_type_desc =
    Tmty_ident of Path.t * Longident.t loc
  | Tmty_signature of signature
  | Tmty_functor of Ident.t * string loc * module_type option * module_type
  | Tmty_with of module_type * (Path.t * Longident.t loc * with_constraint) list
  | Tmty_typeof of module_expr
  | Tmty_alias of Path.t * Longident.t loc

and primitive_coercion =
  {
    pc_desc: Primitive.description;
    pc_type: type_expr;
    pc_env: Env.t;
    pc_loc : Location.t;
  }

and signature = {
  sig_items : signature_item list;
  sig_type : Types.signature;
  sig_final_env : Env.t;
}

and signature_item =
  { sig_desc: signature_item_desc;
    sig_env : Env.t; (* BINANNOT ADDED *)
    sig_loc: Location.t }

and signature_item_desc =
    Tsig_value of value_description
  | Tsig_type of rec_flag * type_declaration list
  | Tsig_typext of type_extension
  | Tsig_exception of extension_constructor
  | Tsig_effect of extension_constructor
  | Tsig_module of module_declaration
  | Tsig_recmodule of module_declaration list
  | Tsig_modtype of module_type_declaration
  | Tsig_open of open_description
  | Tsig_include of include_description
  | Tsig_class of class_description list
  | Tsig_class_type of class_type_declaration list
  | Tsig_attribute of attribute

and module_declaration =
    {
     md_id: Ident.t;
     md_name: string loc;
     md_type: module_type;
     md_attributes: attributes;
     md_loc: Location.t;
    }

and module_type_declaration =
    {
     mtd_id: Ident.t;
     mtd_name: string loc;
     mtd_type: module_type option;
     mtd_attributes: attributes;
     mtd_loc: Location.t;
    }

and open_description =
    {
     open_path: Path.t;
     open_txt: Longident.t loc;
     open_override: override_flag;
     open_loc: Location.t;
     open_attributes: attribute list;
    }

and 'a include_infos =
    {
     incl_mod: 'a;
     incl_type: Types.signature;
     incl_loc: Location.t;
     incl_attributes: attribute list;
    }

and include_description = module_type include_infos

and include_declaration = module_expr include_infos

and with_constraint =
    Twith_type of type_declaration
  | Twith_module of Path.t * Longident.t loc
  | Twith_typesubst of type_declaration
  | Twith_modsubst of Path.t * Longident.t loc

and core_type =
  { mutable ctyp_desc : core_type_desc;
      (** mutable because of [Typeclass.declare_method] *)
    mutable ctyp_type : type_expr;
      (** mutable because of [Typeclass.declare_method] *)
    ctyp_env : Env.t; (* BINANNOT ADDED *)
    ctyp_loc : Location.t;
    ctyp_attributes: attributes;
   }

and core_type_desc =
    Ttyp_any
  | Ttyp_var of string
  | Ttyp_arrow of arg_label * core_type * core_type
  | Ttyp_tuple of core_type list
  | Ttyp_constr of Path.t * Longident.t loc * core_type list
  | Ttyp_object of (string * attributes * core_type) list * closed_flag
  | Ttyp_class of Path.t * Longident.t loc * core_type list
  | Ttyp_alias of core_type * string
  | Ttyp_variant of row_field list * closed_flag * label list option
  | Ttyp_poly of string list * core_type
  | Ttyp_package of package_type

and package_type = {
  pack_path : Path.t;
  pack_fields : (Longident.t loc * core_type) list;
  pack_type : Types.module_type;
  pack_txt : Longident.t loc;
}

and row_field =
    Ttag of label * attributes * bool * core_type list
  | Tinherit of core_type

and value_description =
  { val_id: Ident.t;
    val_name: string loc;
    val_desc: core_type;
    val_val: Types.value_description;
    val_prim: string list;
    val_loc: Location.t;
    val_attributes: attributes;
    }

and type_declaration =
  {
    typ_id: Ident.t;
    typ_name: string loc;
    typ_params: (core_type * variance) list;
    typ_type: Types.type_declaration;
    typ_cstrs: (core_type * core_type * Location.t) list;
    typ_kind: type_kind;
    typ_private: private_flag;
    typ_manifest: core_type option;
    typ_loc: Location.t;
    typ_attributes: attributes;
   }

and type_kind =
    Ttype_abstract
  | Ttype_variant of constructor_declaration list
  | Ttype_record of label_declaration list
  | Ttype_open

and label_declaration =
    {
     ld_id: Ident.t;
     ld_name: string loc;
     ld_mutable: mutable_flag;
     ld_type: core_type;
     ld_loc: Location.t;
     ld_attributes: attributes;
    }

and constructor_declaration =
    {
     cd_id: Ident.t;
     cd_name: string loc;
     cd_args: constructor_arguments;
     cd_res: core_type option;
     cd_loc: Location.t;
     cd_attributes: attributes;
    }

and constructor_arguments =
  | Cstr_tuple of core_type list
  | Cstr_record of label_declaration list

and type_extension =
  {
    tyext_path: Path.t;
    tyext_txt: Longident.t loc;
    tyext_params: (core_type * variance) list;
    tyext_constructors: extension_constructor list;
    tyext_private: private_flag;
    tyext_attributes: attributes;
  }

and extension_constructor =
  {
    ext_id: Ident.t;
    ext_name: string loc;
    ext_type : Types.extension_constructor;
    ext_kind : extension_constructor_kind;
    ext_loc : Location.t;
    ext_attributes: attributes;
  }

and extension_constructor_kind =
    Text_decl of constructor_arguments * core_type option
  | Text_rebind of Path.t * Longident.t loc

and class_type =
    {
     cltyp_desc: class_type_desc;
     cltyp_type: Types.class_type;
     cltyp_env: Env.t;
     cltyp_loc: Location.t;
     cltyp_attributes: attributes;
    }

and class_type_desc =
    Tcty_constr of Path.t * Longident.t loc * core_type list
  | Tcty_signature of class_signature
  | Tcty_arrow of arg_label * core_type * class_type

and class_signature = {
    csig_self : core_type;
    csig_fields : class_type_field list;
    csig_type : Types.class_signature;
  }

and class_type_field = {
    ctf_desc: class_type_field_desc;
    ctf_loc: Location.t;
    ctf_attributes: attributes;
  }

and class_type_field_desc =
  | Tctf_inherit of class_type
  | Tctf_val of (string * mutable_flag * virtual_flag * core_type)
  | Tctf_method of (string * private_flag * virtual_flag * core_type)
  | Tctf_constraint of (core_type * core_type)
  | Tctf_attribute of attribute

and class_declaration =
  class_expr class_infos

and class_description =
  class_type class_infos

and class_type_declaration =
  class_type class_infos

and 'a class_infos =
  { ci_virt: virtual_flag;
    ci_params: (core_type * variance) list;
    ci_id_name : string loc;
    ci_id_class: Ident.t;
    ci_id_class_type : Ident.t;
    ci_id_object : Ident.t;
    ci_id_typehash : Ident.t;
    ci_expr: 'a;
    ci_decl: Types.class_declaration;
    ci_type_decl : Types.class_type_declaration;
    ci_loc: Location.t;
    ci_attributes: attributes;
   }

(* Auxiliary functions over the a.s.t. *)

val iter_pattern_desc: (pattern -> unit) -> pattern_desc -> unit
val map_pattern_desc: (pattern -> pattern) -> pattern_desc -> pattern_desc

val let_bound_idents: value_binding list -> Ident.t list
val rev_let_bound_idents: value_binding list -> Ident.t list

val let_bound_idents_with_loc:
    value_binding list -> (Ident.t * string loc) list

(** Alpha conversion of patterns *)
val alpha_pat: (Ident.t * Ident.t) list -> pattern -> pattern

val mknoloc: 'a -> 'a Asttypes.loc
val mkloc: 'a -> Location.t -> 'a Asttypes.loc

val pat_bound_idents: pattern -> Ident.t list<|MERGE_RESOLUTION|>--- conflicted
+++ resolved
@@ -1,14 +1,4 @@
 (**************************************************************************)
-<<<<<<< HEAD
-(*                                                                     *)
-(*                                OCaml                                *)
-(*                                                                     *)
-(*            Xavier Leroy, projet Cristal, INRIA Rocquencourt         *)
-(*                                                                     *)
-(*  Copyright 1996 Institut National de Recherche en Informatique et   *)
-(*     en Automatique.                                                    *)
-(*                                                                     *)
-=======
 (*                                                                        *)
 (*                                 OCaml                                  *)
 (*                                                                        *)
@@ -17,7 +7,6 @@
 (*   Copyright 1996 Institut National de Recherche en Informatique et     *)
 (*     en Automatique.                                                    *)
 (*                                                                        *)
->>>>>>> 0c0884bd
 (*   All rights reserved.  This file is distributed under the terms of    *)
 (*   the GNU Lesser General Public License version 2.1, with the          *)
 (*   special exception on linking described in the file LICENSE.          *)
@@ -178,16 +167,11 @@
                          (Labelled "y", Some (Texp_constant Const_int 3))
                         ])
          *)
-<<<<<<< HEAD
   | Texp_match of expression * case list * case list * case list * partial
-=======
-  | Texp_match of expression * case list * case list * partial
->>>>>>> 0c0884bd
         (** match E0 with
             | P1 -> E1
             | P2 -> E2
             | exception P3 -> E3
-<<<<<<< HEAD
             | effect P4 k -> E4
 
             [Texp_match (E0, [(P1, E1); (P2, E2)], [(P3, E3)], [(P4, E4)], _)]
@@ -199,13 +183,6 @@
 
             [Texp_try (E, [(P1, E1)], [(P2, E2)])]
           *)
-=======
-
-            [Texp_match (E0, [(P1, E1); (P2, E2)], [(P3, E3)], _)]
-         *)
-  | Texp_try of expression * case list
-        (** try E with P1 -> E1 | ... | PN -> EN *)
->>>>>>> 0c0884bd
   | Texp_tuple of expression list
         (** (E1, ..., EN) *)
   | Texp_construct of
@@ -268,7 +245,7 @@
     }
 
 and record_label_definition =
-  | Kept of Types.type_expr
+  | Kept of Types.type_expr * mutable_flag
   | Overridden of Longident.t loc * expression
 
 (* Value expressions for the class language *)
@@ -339,11 +316,7 @@
 and module_type_constraint =
   | Tmodtype_implicit
   (** The module type constraint has been synthesized during typecheking. *)
-<<<<<<< HEAD
-| Tmodtype_explicit of module_type
-=======
   | Tmodtype_explicit of module_type
->>>>>>> 0c0884bd
   (** The module type was in the source file. *)
 
 and module_expr_desc =
