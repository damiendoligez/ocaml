--- conflicted
+++ resolved
@@ -280,7 +280,6 @@
     (* should be no minor collections *)
     assert(minors_before = minors_after)
 
-<<<<<<< HEAD
 (* this set of functions tests whether polls are added before raises *)
 exception TestException
 
@@ -309,8 +308,6 @@
     let minors_after = minor_gcs() in
       assert(minors_before+1 = minors_after)
 
-=======
->>>>>>> cd71256c
 let () =
   ignore(Sys.opaque_identity(ref 41));
   polls_added_to_loops (); (* relies on there being some minor heap usage *)
@@ -340,14 +337,10 @@
   polls_not_added_to_allocating_loops ();
 
   ignore(Sys.opaque_identity(ref 41));
-<<<<<<< HEAD
   polls_not_added_to_leaf_functions ();
 
   ignore(Sys.opaque_identity(ref 41));
   polls_added_before_raises ();
 
   ignore(Sys.opaque_identity(ref 41));
-  polls_not_added_in_caml_apply ()
-=======
-  polls_not_added_to_leaf_functions ();
->>>>>>> cd71256c
+  polls_not_added_in_caml_apply ()