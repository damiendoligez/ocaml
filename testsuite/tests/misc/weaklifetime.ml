--- conflicted
+++ resolved
@@ -12,12 +12,7 @@
 
 Random.init 12345;;
 
-<<<<<<< HEAD
-let size = 10000;;
-let duration = 200;;
-=======
 let size = 1000;;
->>>>>>> 09b4487a
 
 type block = int array;;
 
@@ -69,12 +64,6 @@
     end
 ;;
 
-<<<<<<< HEAD
-for _t = 0 to duration do
-  for i = 0 to size - 1 do
-    change i;
-  done;
-=======
 let dummy = ref [||];;
 
 while gccount () < 20 do
@@ -82,5 +71,4 @@
   let i = Random.int size in
   let j = Random.int (Array.length data.(i).objs) in
   check_and_change i j;
->>>>>>> 09b4487a
 done