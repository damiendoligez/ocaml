(* TEST
   * expect
*)

module type Printable = sig
  type t
  val print : t -> unit
end
[%%expect {|
module type Printable = sig type t val print : t -> unit end
|}]
module type Comparable = sig
  type t
  val compare : t -> t -> int
end
[%%expect {|
module type Comparable = sig type t val compare : t -> t -> int end
|}]
module type PrintableComparable = sig
  include Printable
  include Comparable with type t = t
end
[%%expect {|
Line 3, characters 2-36:
3 |   include Comparable with type t = t
      ^^^^^^^^^^^^^^^^^^^^^^^^^^^^^^^^^^
<<<<<<< HEAD
Error: Illegal shadowing of included type t/102 by t/106
       Line 2, characters 2-19:
         Type t/102 came from this include
       Line 3, characters 2-23:
         The value print has no valid type if t/102 is shadowed
=======
Error: Illegal shadowing of included type t/100 by t/104
       Line 2, characters 2-19:
         Type t/100 came from this include
       Line 3, characters 2-23:
         The value print has no valid type if t/100 is shadowed
>>>>>>> eccaa452
|}]

module type Sunderscore = sig
  type (_, _) t
end with type (_, 'a) t = int * 'a
[%%expect {|
module type Sunderscore = sig type (_, 'a) t = int * 'a end
|}]


(* Valid substitutions in a recursive module used to fail
   due to the ordering of the modules. This is fixed since #9623. *)
module type S0 = sig
  module rec M : sig type t = M2.t end
  and M2 : sig type t = int end
end with type M.t = int
[%%expect {|
module type S0 =
  sig module rec M : sig type t = int end and M2 : sig type t = int end end
|}]


module type PrintableComparable = sig
  type t
  include Printable with type t := t
  include Comparable with type t := t
end
[%%expect {|
module type PrintableComparable =
  sig type t val print : t -> unit val compare : t -> t -> int end
|}]
module type PrintableComparable = sig
  include Printable
  include Comparable with type t := t
end
[%%expect {|
module type PrintableComparable =
  sig type t val print : t -> unit val compare : t -> t -> int end
|}]
module type ComparableInt = Comparable with type t := int
[%%expect {|
module type ComparableInt = sig val compare : int -> int -> int end
|}]
module type S = sig type t val f : t -> t end
[%%expect {|
module type S = sig type t val f : t -> t end
|}]
module type S' = S with type t := int
[%%expect {|
module type S' = sig val f : int -> int end
|}]

module type S = sig type 'a t val map : ('a -> 'b) -> 'a t -> 'b t end
module type S1 = S with type 'a t := 'a list
[%%expect {|
module type S = sig type 'a t val map : ('a -> 'b) -> 'a t -> 'b t end
module type S1 = sig val map : ('a -> 'b) -> 'a list -> 'b list end
|}]
module type S2 = S with type 'a t := (string * 'a) list
[%%expect {|
module type S2 =
  sig val map : ('a -> 'b) -> (string * 'a) list -> (string * 'b) list end
|}]
module type S3 = S with type _ t := int
[%%expect {|
module type S3 = sig val map : ('a -> 'b) -> int -> int end
|}]


module type S =
  sig module T : sig type exp type arg end val f : T.exp -> T.arg end
module M = struct type exp = string type arg = int end
module type S' = S with module T := M
[%%expect {|
module type S =
  sig module T : sig type exp type arg end val f : T.exp -> T.arg end
module M : sig type exp = string type arg = int end
module type S' = sig val f : M.exp -> M.arg end
|}]


module type S = sig type 'a t end with type 'a t := unit
[%%expect {|
module type S = sig end
|}]

module type S = sig
  type t = [ `Foo ]
  type s = private [< t ]
end with type t := [ `Foo ]
[%%expect {|
module type S = sig type s = private [< `Foo ] end
|}]

module type S = sig
  type t = ..
  type t += A
end with type t := exn
[%%expect {|
module type S = sig type exn += A end
|}]

(* We allow type constraints when replacing a path by a path. *)
type 'a t constraint 'a = 'b list
module type S = sig
  type 'a t2 constraint 'a = 'b list
  type 'a mylist = 'a list
  val x : int mylist t2
end with type 'a t2 := 'a t
[%%expect {|
type 'a t constraint 'a = 'b list
module type S = sig type 'a mylist = 'a list val x : int mylist t end
|}]

(* but not when replacing a path by a type expression *)
type 'a t constraint 'a = 'b list
module type S = sig
  type 'a t2 constraint 'a = 'b list
  type 'a mylist = 'a list
  val x : int mylist t2
end with type 'a t2 := 'a t * bool
[%%expect {|
type 'a t constraint 'a = 'b list
Lines 2-6, characters 16-34:
2 | ................sig
3 |   type 'a t2 constraint 'a = 'b list
4 |   type 'a mylist = 'a list
5 |   val x : int mylist t2
6 | end with type 'a t2 := 'a t * bool
Error: Destructive substitutions are not supported for constrained
       types (other than when replacing a type constructor with
       a type constructor with the same arguments).
|}]

(* Issue where the typer weakens an alias, which breaks the typing of the rest
   of the signature. (MPR#7723)*)
module type S = sig
  module M1 : sig type t = int end
  module M2 = M1
  module M3 : sig module M = M2 end
  module F(X : sig module M = M1 end) : sig type t end
  type t = F(M3).t
end with type M2.t = int
[%%expect {|
module type S =
  sig
    module M1 : sig type t = int end
    module M2 = M1
    module M3 : sig module M = M2 end
    module F : functor (X : sig module M = M1 end) -> sig type t end
    type t = F(M3).t
  end
|}]

type (_, _) eq = Refl : ('a, 'a) eq

module Equal (M : Set.OrderedType) (N : Set.OrderedType with type t = M.t) : sig
  val eq : (Set.Make(M).t, Set.Make(N).t) eq
end = struct
  type meq = Eq of (Set.Make(M).t, Set.Make(M).t) eq
  module type S = sig
    module N = M
    type neq = meq = Eq of (Set.Make(M).t, Set.Make(N).t) eq
  end
  module type T = S with type N.t = M.t with module N := N;;
  module rec T : T = T
  let eq =
    let T.Eq eq = Eq Refl in
    eq
end;;
[%%expect {|
type (_, _) eq = Refl : ('a, 'a) eq
Line 11, characters 18-58:
11 |   module type T = S with type N.t = M.t with module N := N;;
                       ^^^^^^^^^^^^^^^^^^^^^^^^^^^^^^^^^^^^^^^^
Error: In this `with' constraint, the new definition of N
       does not match its original definition in the constrained signature:
       Modules do not match:
         sig type t = M.t val compare : t -> t -> int end
       is not included in
         (module M)
|}]

(* Checking that the uses of M.t are rewritten regardless of how they
   are named, but we don't rewrite other types by the same name. *)
module type S = sig
  module M : sig type t val x : t end
  val y : M.t
  module A : sig module M : sig type t val z : t -> M.t end end
end with type M.t := float
[%%expect {|
module type S =
  sig
    module M : sig val x : float end
    val y : float
    module A : sig module M : sig type t val z : t -> float end end
  end
|}]

(* Regression test: at some point, expanding S1 twice in the same
   "with type" would result in a signature with duplicate ids, which
   would confuse the rewriting (we would end with (M2.x : int)) and
   only then get refreshened. *)
module type S = sig
  module type S1 = sig type t type a val x : t end
  module M1 : S1
  type a = M1.t
  module M2 : S1
  type b = M2.t
end with type M1.a = int and type M2.a = int and type M1.t := int;;
[%%expect {|
module type S =
  sig
    module type S1 = sig type t type a val x : t end
    module M1 : sig type a = int val x : int end
    type a = int
    module M2 : sig type t type a = int val x : t end
    type b = M2.t
  end
|}]

(* And now some corner cases with aliases: *)

module type S = sig
  module M : sig type t end
  module A = M
end with type M.t := float
[%%expect {|
Lines 1-4, characters 16-26:
1 | ................sig
2 |   module M : sig type t end
3 |   module A = M
4 | end with type M.t := float
Error: This `with' constraint on M.t changes M, which is aliased
       in the constrained signature (as A).
|}]

(* And more corner cases with applicative functors: *)

module type S = sig
  module M : sig type t type u end
  module F(X : sig type t end) : sig type t end
  type t = F(M).t
end
[%%expect {|
module type S =
  sig
    module M : sig type t type u end
    module F : functor (X : sig type t end) -> sig type t end
    type t = F(M).t
  end
|}]

(* This particular substitution cannot be made to work *)
module type S2 = S with type M.t := float
[%%expect {|
Line 1, characters 17-41:
1 | module type S2 = S with type M.t := float
                     ^^^^^^^^^^^^^^^^^^^^^^^^
Error: This `with' constraint on M.t makes the applicative functor
       type F(M).t ill-typed in the constrained signature:
       Modules do not match:
         sig type u = M.u end
       is not included in
         sig type t end
       The type `t' is required but not provided
|}]

(* However if the applicative functor doesn't care about the type
   we're removing, the typer accepts the removal. *)
module type S2 = S with type M.u := float
[%%expect {|
module type S2 =
  sig
    module M : sig type t end
    module F : functor (X : sig type t end) -> sig type t end
    type t = F(M).t
  end
|}]

(* In the presence of recursive modules, the use of a module can come before its
   definition (in the typed tree). *)

module Id(X : sig type t end) = struct type t = X.t end
module type S3 = sig
  module rec M : sig type t = A of Id(M2).t end
  and M2 : sig type t end
end with type M2.t := int
[%%expect {|
module Id : functor (X : sig type t end) -> sig type t = X.t end
Lines 2-5, characters 17-25:
2 | .................sig
3 |   module rec M : sig type t = A of Id(M2).t end
4 |   and M2 : sig type t end
5 | end with type M2.t := int
Error: This `with' constraint on M2.t makes the applicative functor
       type Id(M2).t ill-typed in the constrained signature:
       Modules do not match: sig end is not included in sig type t end
       The type `t' is required but not provided
|}]


(* Deep destructive module substitution: *)

module A = struct module P = struct type t let x = 1 end end
module type S = sig
  module M : sig
    module N : sig
      module P : sig
        type t
      end
    end
  end
  type t = M.N.P.t
end with module M.N := A
[%%expect {|
module A : sig module P : sig type t val x : int end end
module type S = sig module M : sig end type t = A.P.t end
|}]

(* Same as for types, not all substitutions are accepted *)

module type S = sig
  module M : sig
    module N : sig
      module P : sig
        type t
      end
    end
  end
  module Alias = M
end with module M.N := A
[%%expect {|
Lines 1-10, characters 16-24:
 1 | ................sig
 2 |   module M : sig
 3 |     module N : sig
 4 |       module P : sig
 5 |         type t
 6 |       end
 7 |     end
 8 |   end
 9 |   module Alias = M
10 | end with module M.N := A
Error: This `with' constraint on M.N changes M, which is aliased
       in the constrained signature (as Alias).
|}]<|MERGE_RESOLUTION|>--- conflicted
+++ resolved
@@ -24,19 +24,11 @@
 Line 3, characters 2-36:
 3 |   include Comparable with type t = t
       ^^^^^^^^^^^^^^^^^^^^^^^^^^^^^^^^^^
-<<<<<<< HEAD
-Error: Illegal shadowing of included type t/102 by t/106
+Error: Illegal shadowing of included type t/104 by t/108
        Line 2, characters 2-19:
-         Type t/102 came from this include
+         Type t/104 came from this include
        Line 3, characters 2-23:
-         The value print has no valid type if t/102 is shadowed
-=======
-Error: Illegal shadowing of included type t/100 by t/104
-       Line 2, characters 2-19:
-         Type t/100 came from this include
-       Line 3, characters 2-23:
-         The value print has no valid type if t/100 is shadowed
->>>>>>> eccaa452
+         The value print has no valid type if t/104 is shadowed
 |}]
 
 module type Sunderscore = sig
