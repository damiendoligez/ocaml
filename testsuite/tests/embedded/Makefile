--- conflicted
+++ resolved
@@ -24,13 +24,6 @@
 	@$(OCAMLC) -c cmcaml.ml
 	@$(OCAMLC) -custom -o program cmstub.$(O) cmcaml.cmo cmmain.$(O)
 
-<<<<<<< HEAD
-caml:
-	@mkdir -p caml || :
-	@cp -f $(TOPDIR)/byterun/*.h $(TOPDIR)/byterun/*.tbl caml/
-
-=======
->>>>>>> a60a6b49
 .PHONY: run
 run:
 	@printf " ... testing 'cmmain':"
