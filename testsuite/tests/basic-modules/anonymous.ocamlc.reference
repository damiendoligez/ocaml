(setglobal Anonymous!
  (seq (ignore (let (x = [0: 13 37]) (makeblock 0 x)))
    (let
      (A =
         (apply (field_imm 0 (global CamlinternalMod!))
           [0: "anonymous.ml" 25 6] [0: [0]])
       B =
         (apply (field_imm 0 (global CamlinternalMod!))
           [0: "anonymous.ml" 35 6] [0: [0]]))
      (seq (ignore (let (x = [0: 4 2]) (makeblock 0 x)))
<<<<<<< HEAD
        (apply (field_imm 1 (global CamlinternalMod!)) [0: [0]] A
          (module-defn(A) anonymous.ml(23):567-608 A))
        (apply (field_imm 1 (global CamlinternalMod!)) [0: [0]] B
          (module-defn(B) anonymous.ml(33):703-773
=======
        (apply (field 1 (global CamlinternalMod!)) [0: [0]] A
          (module-defn(A) Anonymous anonymous.ml(23):567-608 A))
        (apply (field 1 (global CamlinternalMod!)) [0: [0]] B
          (module-defn(B) Anonymous anonymous.ml(33):703-773
>>>>>>> 8f85e002
            (let (x = [0: "foo" "bar"]) (makeblock 0))))
        (let (f = (function param 0a) s = (makemutable 0 ""))
          (seq
            (ignore
              (let (*match* = (setfield_ptr 0 s "Hello World!"))
                (makeblock 0)))
            (let
              (drop = (function param 0a) *match* = (apply drop (field 0 s)))
              (makeblock 0 A B f s drop))))))))<|MERGE_RESOLUTION|>--- conflicted
+++ resolved
@@ -8,17 +8,10 @@
          (apply (field_imm 0 (global CamlinternalMod!))
            [0: "anonymous.ml" 35 6] [0: [0]]))
       (seq (ignore (let (x = [0: 4 2]) (makeblock 0 x)))
-<<<<<<< HEAD
         (apply (field_imm 1 (global CamlinternalMod!)) [0: [0]] A
-          (module-defn(A) anonymous.ml(23):567-608 A))
+          (module-defn(A) Anonymous anonymous.ml(23):567-608 A))
         (apply (field_imm 1 (global CamlinternalMod!)) [0: [0]] B
-          (module-defn(B) anonymous.ml(33):703-773
-=======
-        (apply (field 1 (global CamlinternalMod!)) [0: [0]] A
-          (module-defn(A) Anonymous anonymous.ml(23):567-608 A))
-        (apply (field 1 (global CamlinternalMod!)) [0: [0]] B
           (module-defn(B) Anonymous anonymous.ml(33):703-773
->>>>>>> 8f85e002
             (let (x = [0: "foo" "bar"]) (makeblock 0))))
         (let (f = (function param 0a) s = (makemutable 0 ""))
           (seq
@@ -26,5 +19,6 @@
               (let (*match* = (setfield_ptr 0 s "Hello World!"))
                 (makeblock 0)))
             (let
-              (drop = (function param 0a) *match* = (apply drop (field 0 s)))
+              (drop = (function param 0a)
+               *match* = (apply drop (field_mut 0 s)))
               (makeblock 0 A B f s drop))))))))