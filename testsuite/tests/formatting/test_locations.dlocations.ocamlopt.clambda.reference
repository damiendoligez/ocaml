--- conflicted
+++ resolved
@@ -25,12 +25,7 @@
 
 (function camlTest_locations__entry ()
  (let clos "camlTest_locations__1"
-<<<<<<< HEAD
    (extcall "caml_initialize_field" "camlTest_locations" 0 clos unit))
- 1a)
-=======
-   (store val(root-init) "camlTest_locations" clos))
  1)
->>>>>>> 41548a73
 
 (data)