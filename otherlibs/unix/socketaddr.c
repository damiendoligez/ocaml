/**************************************************************************/
/*                                                                        */
/*                                 OCaml                                  */
/*                                                                        */
/*             Xavier Leroy, projet Cristal, INRIA Rocquencourt           */
/*                                                                        */
/*   Copyright 1996 Institut National de Recherche en Informatique et     */
/*     en Automatique.                                                    */
/*                                                                        */
/*   All rights reserved.  This file is distributed under the terms of    */
/*   the GNU Lesser General Public License version 2.1, with the          */
/*   special exception on linking described in the file LICENSE.          */
/*                                                                        */
/**************************************************************************/

#include <string.h>
#include <caml/mlvalues.h>
#include <caml/alloc.h>
#include <caml/memory.h>
#include <errno.h>
#include "unixsupport.h"

#ifdef HAS_SOCKETS

#include "socketaddr.h"

#ifdef _WIN32
#undef EAFNOSUPPORT
#define EAFNOSUPPORT WSAEAFNOSUPPORT
#endif

CAMLexport value alloc_inet_addr(struct in_addr * a)
{
  value res;
  /* Use a string rather than an abstract block so that it can be
     marshaled safely.  Remember that a is in network byte order,
     hence is marshaled in an endian-independent manner. */
  res = caml_alloc_initialized_string(4, (char *)a);
  return res;
}

#ifdef HAS_IPV6

CAMLexport value alloc_inet6_addr(struct in6_addr * a)
{
  value res;
  res = caml_alloc_initialized_string(16, (char *)a);
  return res;
}

#endif

void get_sockaddr(value mladr,
                  union sock_addr_union * adr /*out*/,
                  socklen_param_type * adr_len /*out*/)
{
  switch(Tag_val(mladr)) {
#ifndef _WIN32
  case 0:                       /* ADDR_UNIX */
    { value path;
      mlsize_t len;
<<<<<<< HEAD
      path = Field_imm(mladr, 0);
      len = string_length(path);
=======
      path = Field(mladr, 0);
      len = caml_string_length(path);
>>>>>>> 0d68080b
      adr->s_unix.sun_family = AF_UNIX;
      if (len >= sizeof(adr->s_unix.sun_path)) {
        unix_error(ENAMETOOLONG, "", path);
      }
      /* "Abstract" sockets in Linux have names starting with '\0' */
      if (Byte(path, 0) != 0 && ! caml_string_is_c_safe(path)) {
        unix_error(ENOENT, "", path);
      }
      memmove (adr->s_unix.sun_path, String_val(path), len + 1);
      *adr_len =
        ((char *)&(adr->s_unix.sun_path) - (char *)&(adr->s_unix))
        + len;
      break;
    }
#endif
  case 1:                       /* ADDR_INET */
#ifdef HAS_IPV6
<<<<<<< HEAD
    if (string_length(Field_imm(mladr, 0)) == 16) {
=======
    if (caml_string_length(Field(mladr, 0)) == 16) {
>>>>>>> 0d68080b
      memset(&adr->s_inet6, 0, sizeof(struct sockaddr_in6));
      adr->s_inet6.sin6_family = AF_INET6;
      adr->s_inet6.sin6_addr = GET_INET6_ADDR(Field_imm(mladr, 0));
      adr->s_inet6.sin6_port = htons(Int_val(Field_imm(mladr, 1)));
#ifdef SIN6_LEN
      adr->s_inet6.sin6_len = sizeof(struct sockaddr_in6);
#endif
      *adr_len = sizeof(struct sockaddr_in6);
      break;
    }
#endif
    memset(&adr->s_inet, 0, sizeof(struct sockaddr_in));
    adr->s_inet.sin_family = AF_INET;
    adr->s_inet.sin_addr = GET_INET_ADDR(Field_imm(mladr, 0));
    adr->s_inet.sin_port = htons(Int_val(Field_imm(mladr, 1)));
#ifdef SIN6_LEN
    adr->s_inet.sin_len = sizeof(struct sockaddr_in);
#endif
    *adr_len = sizeof(struct sockaddr_in);
    break;
  }
}

value alloc_sockaddr(union sock_addr_union * adr /*in*/,
                     socklen_param_type adr_len, int close_on_error)
{
  value res;
  switch(adr->s_gen.sa_family) {
#ifndef _WIN32
  case AF_UNIX:
<<<<<<< HEAD
    { char * path;
      value n;
      /* PR#7039: harden against unnamed sockets */
      if (adr_len > (char *)&(adr->s_unix.sun_path) - (char *)&(adr->s_unix))
        path = adr->s_unix.sun_path;
      else
        path = "";
      n = copy_string(path);
      res = caml_alloc_1(0, n);
=======
    { value n;
      /* Based on recommendation in section BUGS of Linux unix(7). See
         http://man7.org/linux/man-pages/man7/unix.7.html */
      mlsize_t path_length =
        strnlen(adr->s_unix.sun_path,
                adr_len - offsetof(struct sockaddr_un, sun_path));
      n = caml_alloc_initialized_string(path_length, (char *)adr->s_unix.sun_path);
      Begin_root (n);
        res = caml_alloc_small(1, 0);
        Field(res,0) = n;
      End_roots();
>>>>>>> 0d68080b
      break;
    }
#endif
  case AF_INET:
    { value a = alloc_inet_addr(&adr->s_inet.sin_addr);
      Begin_root (a);
<<<<<<< HEAD
        res = caml_alloc_2(1,
          a,
          Val_int(ntohs(adr->s_inet.sin_port)));
=======
        res = caml_alloc_small(2, 1);
        Field(res,0) = a;
        Field(res,1) = Val_int(ntohs(adr->s_inet.sin_port));
>>>>>>> 0d68080b
      End_roots();
      break;
    }
#ifdef HAS_IPV6
  case AF_INET6:
    { value a = alloc_inet6_addr(&adr->s_inet6.sin6_addr);
      Begin_root (a);
<<<<<<< HEAD
        res = caml_alloc_2(1,
          a,
          Val_int(ntohs(adr->s_inet6.sin6_port)));
=======
        res = caml_alloc_small(2, 1);
        Field(res,0) = a;
        Field(res,1) = Val_int(ntohs(adr->s_inet6.sin6_port));
>>>>>>> 0d68080b
      End_roots();
      break;
    }
#endif
  default:
    if (close_on_error != -1) close (close_on_error);
    unix_error(EAFNOSUPPORT, "", Nothing);
  }
  return res;
}

#endif<|MERGE_RESOLUTION|>--- conflicted
+++ resolved
@@ -59,13 +59,8 @@
   case 0:                       /* ADDR_UNIX */
     { value path;
       mlsize_t len;
-<<<<<<< HEAD
       path = Field_imm(mladr, 0);
-      len = string_length(path);
-=======
-      path = Field(mladr, 0);
       len = caml_string_length(path);
->>>>>>> 0d68080b
       adr->s_unix.sun_family = AF_UNIX;
       if (len >= sizeof(adr->s_unix.sun_path)) {
         unix_error(ENAMETOOLONG, "", path);
@@ -83,11 +78,7 @@
 #endif
   case 1:                       /* ADDR_INET */
 #ifdef HAS_IPV6
-<<<<<<< HEAD
-    if (string_length(Field_imm(mladr, 0)) == 16) {
-=======
-    if (caml_string_length(Field(mladr, 0)) == 16) {
->>>>>>> 0d68080b
+    if (caml_string_length(Field_imm(mladr, 0)) == 16) {
       memset(&adr->s_inet6, 0, sizeof(struct sockaddr_in6));
       adr->s_inet6.sin6_family = AF_INET6;
       adr->s_inet6.sin6_addr = GET_INET6_ADDR(Field_imm(mladr, 0));
@@ -118,17 +109,6 @@
   switch(adr->s_gen.sa_family) {
 #ifndef _WIN32
   case AF_UNIX:
-<<<<<<< HEAD
-    { char * path;
-      value n;
-      /* PR#7039: harden against unnamed sockets */
-      if (adr_len > (char *)&(adr->s_unix.sun_path) - (char *)&(adr->s_unix))
-        path = adr->s_unix.sun_path;
-      else
-        path = "";
-      n = copy_string(path);
-      res = caml_alloc_1(0, n);
-=======
     { value n;
       /* Based on recommendation in section BUGS of Linux unix(7). See
          http://man7.org/linux/man-pages/man7/unix.7.html */
@@ -136,26 +116,16 @@
         strnlen(adr->s_unix.sun_path,
                 adr_len - offsetof(struct sockaddr_un, sun_path));
       n = caml_alloc_initialized_string(path_length, (char *)adr->s_unix.sun_path);
-      Begin_root (n);
-        res = caml_alloc_small(1, 0);
-        Field(res,0) = n;
-      End_roots();
->>>>>>> 0d68080b
+      res = caml_alloc_1(0, n);
       break;
     }
 #endif
   case AF_INET:
     { value a = alloc_inet_addr(&adr->s_inet.sin_addr);
       Begin_root (a);
-<<<<<<< HEAD
         res = caml_alloc_2(1,
           a,
           Val_int(ntohs(adr->s_inet.sin_port)));
-=======
-        res = caml_alloc_small(2, 1);
-        Field(res,0) = a;
-        Field(res,1) = Val_int(ntohs(adr->s_inet.sin_port));
->>>>>>> 0d68080b
       End_roots();
       break;
     }
@@ -163,15 +133,9 @@
   case AF_INET6:
     { value a = alloc_inet6_addr(&adr->s_inet6.sin6_addr);
       Begin_root (a);
-<<<<<<< HEAD
         res = caml_alloc_2(1,
           a,
           Val_int(ntohs(adr->s_inet6.sin6_port)));
-=======
-        res = caml_alloc_small(2, 1);
-        Field(res,0) = a;
-        Field(res,1) = Val_int(ntohs(adr->s_inet6.sin6_port));
->>>>>>> 0d68080b
       End_roots();
       break;
     }
